
################################################################################
#
# MIT License
#
# Copyright 2024-2025 AMD ROCm(TM) Software
#
# Permission is hereby granted, free of charge, to any person obtaining a copy
# of this software and associated documentation files (the "Software"), to deal
# in the Software without restriction, including without limitation the rights
# to use, copy, modify, merge, publish, distribute, sublicense, and/or sell cop-
# ies of the Software, and to permit persons to whom the Software is furnished
# to do so, subject to the following conditions:
#
# The above copyright notice and this permission notice shall be included in all
# copies or substantial portions of the Software.
#
# THE SOFTWARE IS PROVIDED "AS IS", WITHOUT WARRANTY OF ANY KIND, EXPRESS OR IM-
# PLIED, INCLUDING BUT NOT LIMITED TO THE WARRANTIES OF MERCHANTABILITY, FITNESS
# FOR A PARTICULAR PURPOSE AND NONINFRINGEMENT. IN NO EVENT SHALL THE AUTHORS OR
# COPYRIGHT HOLDERS BE LIABLE FOR ANY CLAIM, DAMAGES OR OTHER LIABILITY, WHETHER
# IN AN ACTION OF CONTRACT, TORT OR OTHERWISE, ARISING FROM, OUT OF OR IN CONNE-
# CTION WITH THE SOFTWARE OR THE USE OR OTHER DEALINGS IN THE SOFTWARE.
#
################################################################################


option(ROCROLLER_TESTS_SKIP_GUIDEPOSTS "Skip compiling guidepost tests." ON)
option(ROCROLLER_TESTS_SKIP_SLOW
       "Skip slow tests (currently only Python tests)" ON
)

if(CODE_COVERAGE)
    set(ROCROLLER_TESTS_SKIP_GUIDEPOSTS ON)
    set(ROCROLLER_TESTS_SKIP_SLOW OFF)
endif()

include(CTest)

# Header only/static, not visible to library users, so not necessary to use system packages
rocroller_add_dependency(googletest VERSION 1.12.1)
rocroller_add_dependency(Catch2 VERSION 3.7.0)

# Component stand-alone test
add_executable(ComponentTest standalone/ComponentTest.cpp)
target_compile_options(ComponentTest PUBLIC ${EXTRA_COMPILE_OPTIONS})
target_link_options(ComponentTest PUBLIC ${EXTRA_LINK_OPTIONS} -pthread)
target_link_libraries(ComponentTest rocroller_interface msgpackc-cxx)
target_include_directories(
    ComponentTest PRIVATE ${PROJECT_SOURCE_DIR}/lib/include
)

set(
    rocRollerTests_SOURCES
    unit/ContextFixture.cpp
    unit/GPUContextFixture.cpp
    unit/GenericContextFixture.cpp

    unit/AddStreamKTest.cpp
    unit/AllocatingObserverTest.cpp
    unit/ArgumentLoaderTest.cpp
    unit/ArgumentValueTest.cpp
    unit/ArithmeticTest.cpp
    unit/AssemblerTest.cpp
    unit/AssertTest.cpp
    unit/BufferDescriptorTest.cpp
    unit/CommandTest.cpp
    unit/CommonSubexpressionElimTest.cpp
    unit/ComponentTest.cpp
    unit/ControlGraphTest.cpp
    unit/ConversionInstructions/Convert_F16_F32.cpp
    unit/ConversionTest.cpp
    unit/CoordinateGraphTest.cpp
    unit/CopyGeneratorTest.cpp
    unit/CostTest.cpp
    unit/DataTypesTest.cpp
    unit/DependencyTest.cpp
    unit/ErrorTest.cpp
    unit/F6Test.cpp
    unit/F8Test.cpp
    unit/FastDivisionTest.cpp
    unit/FastMultiplicationTest.cpp
    unit/FileWritingObserverTest.cpp
    unit/FP4Test.cpp
    unit/GEMMFusion.cpp
    unit/GEMMTest.cpp
    unit/GeneratorTest.cpp
    unit/GPUArchitectureTest.cpp
    unit/GPUInstructionInfoTest.cpp
    unit/HalfPrecisionTest.cpp
    unit/HypergraphTest.cpp
    unit/InstructionTest.cpp
    unit/KernelGraphTest.cpp
    unit/KernelGraphTest/ConstantPropagation.cpp
    unit/KernelGraphTest/KernelGraphUtils.cpp
    unit/KernelGraphTest/Simplify.cpp
    unit/KernelGraphTest/UpdateParameters.cpp
    unit/KernelIndexTest.cpp
    unit/KernelOptionsTest.cpp
    unit/KernelTest.cpp
    unit/LabelTest.cpp
    unit/LDSTest.cpp
    unit/LDSTileCopyTest.cpp
    unit/LockTest.cpp
    unit/LowerExponentialTest.cpp
    unit/MatrixMultiplyTest.cpp
    unit/MemoryInstructionsTest.cpp
    unit/MetaObserverTest.cpp
    unit/MFMAHazardObserverTest.cpp
    unit/MFMAUnitObserverTest.cpp
    unit/MixedArithmeticTest.cpp
    unit/OperationTagTest.cpp
    unit/PermLanesTest.cpp
    unit/RandomTest.cpp
    unit/RegisterAllocatorTest.cpp
    unit/RegisterLivenessObserverTest.cpp
    unit/RegisterTest.cpp
    unit/SchedulerTest.cpp
    unit/ScopeTest.cpp
    unit/SourceMatcherTest.cpp
    unit/SupportedInstructionObserverTest.cpp
    unit/TileTransposeAdd.cpp
    unit/TimerTest.cpp
    unit/TransposeLoadsTest.cpp
    unit/UtilsTest.cpp
    unit/VariantTest.cpp
    unit/VectorAddBenchmark.cpp
    unit/WaitCountObserverTest.cpp
    unit/WaitCountTest.cpp
    unit/WMMAHazardObserverTest.cpp
    unit/WMMAUnitObserverTest.cpp
    unit/OperationTagTest.cpp
    unit/StreamTest.cpp
    unit/EnumToStringTest.cpp
)

if(NOT ROCROLLER_TESTS_SKIP_GUIDEPOSTS)
    list(
        APPEND
        rocRollerTests_SOURCES
        unit/GemmGuidePost/GemmGuidePost.cpp
        unit/GemmGuidePost/GemmGuidePost_Minimal.cpp
        unit/GemmGuidePost/GemmGuidePost_Optimized.cpp
        unit/GemmGuidePost/HGemmGuidePost_Minimal.cpp
        unit/GemmGuidePost/HGemmGuidePost_Optimized.cpp
    )
endif()

add_executable(rocRollerTests ${rocRollerTests_SOURCES})

find_package(OpenMP)
target_compile_options(rocRollerTests PUBLIC ${EXTRA_COMPILE_OPTIONS})
target_link_options(rocRollerTests PUBLIC ${EXTRA_LINK_OPTIONS})
target_link_libraries(
    rocRollerTests
    common_test_utilities
    gtest_main
    gmock
    OpenMP::OpenMP_CXX
    libdivide
)
set_property(
    TARGET rocRollerTests
    APPEND
    PROPERTY INSTALL_RPATH "$ORIGIN/../lib/llvm/lib"
)

if(YAML_BACKEND STREQUAL "YAML_CPP")
    target_compile_definitions(
        rocRollerTests PUBLIC ROCROLLER_TESTS_USE_YAML_CPP
    )
endif()

set(
    rocRollerTests_catch_SOURCES

    catch/CustomAssertions.cpp
    catch/TestKernels.cpp

<<<<<<< HEAD
    catch/AddressCalculationTest.cpp
=======
    catch/AnnotateInstructionsTest.cpp
>>>>>>> a324e11a
    catch/BinaryExpressionTest.cpp
    catch/BranchGeneratorTest.cpp
    catch/CommandArgumentValueTest.cpp
    catch/CommandTest.cpp
    catch/CustomAssertionTest.cpp
    catch/CustomMatcherTest.cpp
    catch/DataTypesTest.cpp
    catch/ExpressionContainsSubExpressionTest.cpp
    catch/ExpressionIdenticalTest.cpp
    catch/ExpressionSerializationTest.cpp
    catch/ExpressionTest.cpp
    catch/ExpressionToStringTest.cpp
    catch/ExpressionTransformationTest.cpp
    catch/FastArithmeticTest.cpp
    catch/GlobalLoadStoreTest.cpp
    catch/HazardObserverTest.cpp
    catch/IdentifyParallelDimensionsTest.cpp
    catch/KernelArgumentsTest.cpp
    catch/KernelGraphColouringTest.cpp
    catch/KernelGraphConstraintsTest.cpp
    catch/KernelGraphRemoveDuplicatesTest.cpp
    catch/KernelGraphSimplifyTest.cpp
    catch/LargerLDSTest.cpp
    catch/LoadPackedTest.cpp
    catch/MultipleLDSAllocationTest.cpp
    catch/RandomNumberExpressionTest.cpp
    catch/RandomNumberGenerationTest.cpp
    catch/ScalarExpressionTest.cpp
    catch/SettingsTest.cpp
    catch/SubDwordExpressionTest.cpp
    catch/TernaryExpressionTest.cpp
    catch/TestContextTest.cpp
    catch/UnrollLoopsTest.cpp
    catch/UtilsTest.cpp
    catch/mxDataGeneratorTest.cpp
)

add_executable(rocRollerTests_catch ${rocRollerTests_catch_SOURCES})
target_compile_options(rocRollerTests_catch PUBLIC ${EXTRA_COMPILE_OPTIONS})

target_link_options(rocRollerTests_catch PUBLIC ${EXTRA_LINK_OPTIONS})
target_link_libraries(
    rocRollerTests_catch
    common_test_utilities
    Catch2::Catch2WithMain
    OpenMP::OpenMP_CXX
)
set_property(
    TARGET rocRollerTests_catch
    APPEND
    PROPERTY INSTALL_RPATH "$ORIGIN/../lib/llvm/lib"
)

if(YAML_BACKEND STREQUAL "YAML_CPP")
    target_compile_definitions(
        rocRollerTests_catch PUBLIC ROCROLLER_TESTS_USE_YAML_CPP
    )
endif()

# ArchGen unit tests
add_executable(ArchGenTests unit/GPUArchitectureGeneratorTest.cpp)

target_compile_options(
    ArchGenTests PUBLIC ${COROUTINES_COMPILE_OPTION} ${EXTRA_COMPILE_OPTIONS}
)
target_link_options(ArchGenTests PUBLIC ${EXTRA_LINK_OPTIONS})
target_include_directories(
    ArchGenTests PRIVATE ${PROJECT_SOURCE_DIR}/GPUArchitectureGenerator/include
)

target_link_libraries(
    ArchGenTests
    PUBLIC common_test_utilities
           rocroller_interface
           gtest_main
           gmock
           isa_spec_manager
)

if(NOT CODE_ANALYSIS)
    set(TEST_REPORT_DIR "${PROJECT_BINARY_DIR}/test_report")

    include(GoogleTest)
    gtest_discover_tests(
        rocRollerTests
        XML_OUTPUT_DIR ${TEST_REPORT_DIR}
        TEST_FILTER "-*GPU_*"
        DISCOVERY_MODE PRE_TEST
    )
    gtest_discover_tests(
        rocRollerTests
        XML_OUTPUT_DIR ${TEST_REPORT_DIR}
        TEST_FILTER "*GPU_*"
        PROPERTIES "LABELS" "GPU"
        DISCOVERY_MODE PRE_TEST
    )
    gtest_discover_tests(
        ArchGenTests
        XML_OUTPUT_DIR ${TEST_REPORT_DIR}
        DISCOVERY_MODE PRE_TEST
    )

    # path to catch scripts added to CMAKE_MODULE_PATH when Catch2 is added
    include(Catch)
    catch_discover_tests(
        rocRollerTests_catch
        REPORTER JUnit
        OUTPUT_DIR ${TEST_REPORT_DIR}
        OUTPUT_SUFFIX ".xml"
        DISCOVERY_MODE PRE_TEST
        EXTRA_ARGS "--reporter console::out=-::colour-mode=ansi"
        TEST_SPEC "[gpu]"
        PROPERTIES "LABELS"
                   "CATCH"
                   "LABELS"
                   "GPU"
        SKIP_REGULAR_EXPRESSION "[1-9][0-9]* skipped"
    )

    catch_discover_tests(
        rocRollerTests_catch
        REPORTER JUnit
        OUTPUT_DIR ${TEST_REPORT_DIR}
        OUTPUT_SUFFIX ".xml"
        DISCOVERY_MODE PRE_TEST
        EXTRA_ARGS "--reporter console::out=-::colour-mode=ansi"
        TEST_SPEC "~[gpu]"
        PROPERTIES "LABELS" "CATCH"
        SKIP_REGULAR_EXPRESSION "[1-9][0-9]* skipped"
    )

    # Add script linting
    add_test(
        NAME PythonLint
        COMMAND flake8
        WORKING_DIRECTORY ${PROJECT_SOURCE_DIR}/scripts
    )
    set_tests_properties(
        PythonLint
        PROPERTIES ENVIRONMENT "ROCROLLER_BUILD_DIR=${PROJECT_BINARY_DIR}"
                   "LABELS" "PYTHON"
    )

    if(ROCROLLER_TESTS_SKIP_SLOW)
        set(PYTHON_TEST_SKIP "-m not slow")
    endif()

    # Add rrperf unit tests
    add_test(
        NAME PythonTest
        COMMAND
            pytest -s --cov-report html:python_cov_html --cov=rrperf scripts
            ${PYTHON_TEST_SKIP} --junit-xml=${TEST_REPORT_DIR}/python_tests.xml
        WORKING_DIRECTORY ${PROJECT_SOURCE_DIR}
    )
    set_tests_properties(
        PythonTest
        PROPERTIES
            ENVIRONMENT
            "ROCROLLER_BUILD_DIR=${PROJECT_BINARY_DIR};PYTHONPATH=${PROJECT_SOURCE_DIR}/scripts/lib"
            "LABELS" "PYTHON"
    )
endif()

rocm_install(
    TARGETS rocRollerTests rocRollerTests_catch
    COMPONENT tests
)<|MERGE_RESOLUTION|>--- conflicted
+++ resolved
@@ -177,11 +177,8 @@
     catch/CustomAssertions.cpp
     catch/TestKernels.cpp
 
-<<<<<<< HEAD
     catch/AddressCalculationTest.cpp
-=======
     catch/AnnotateInstructionsTest.cpp
->>>>>>> a324e11a
     catch/BinaryExpressionTest.cpp
     catch/BranchGeneratorTest.cpp
     catch/CommandArgumentValueTest.cpp
