--- conflicted
+++ resolved
@@ -50,28 +50,6 @@
     ComponentTest PRIVATE ${PROJECT_SOURCE_DIR}/lib/include
 )
 
-<<<<<<< HEAD
-add_library(
-	common_test_utilities OBJECT 
-	common/CommonGraphs.cpp 
-	common/Utilities.cpp 
-	common/mxDataGen.cpp 
-	common/WidenTo64bit.cpp
-)
-
-target_compile_options(
-    common_test_utilities PUBLIC ${COROUTINES_COMPILE_OPTION}
-                                 ${EXTRA_COMPILE_OPTIONS}
-)
-target_link_options(common_test_utilities PUBLIC ${EXTRA_LINK_OPTIONS})
-target_link_libraries(
-    common_test_utilities rocroller_interface openblas mxDataGenerator
-)
-
-target_include_directories(common_test_utilities PUBLIC common/)
-
-=======
->>>>>>> 73af6118
 set(
     rocRollerTests_SOURCES
     unit/ContextFixture.cpp
