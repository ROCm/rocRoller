/*******************************************************************************
 *
 * MIT License
 *
 * Copyright 2024-2025 AMD ROCm(TM) Software
 *
 * Permission is hereby granted, free of charge, to any person obtaining a copy
 * of this software and associated documentation files (the "Software"), to deal
 * in the Software without restriction, including without limitation the rights
 * to use, copy, modify, merge, publish, distribute, sublicense, and/or sell
 * copies of the Software, and to permit persons to whom the Software is
 * furnished to do so, subject to the following conditions:
 *
 * The above copyright notice and this permission notice shall be included in
 * all copies or substantial portions of the Software.
 *
 * THE SOFTWARE IS PROVIDED "AS IS", WITHOUT WARRANTY OF ANY KIND, EXPRESS OR
 * IMPLIED, INCLUDING BUT NOT LIMITED TO THE WARRANTIES OF MERCHANTABILITY,
 * FITNESS FOR A PARTICULAR PURPOSE AND NONINFRINGEMENT. IN NO EVENT SHALL THE
 * AUTHORS OR COPYRIGHT HOLDERS BE LIABLE FOR ANY CLAIM, DAMAGES OR OTHER
 * LIABILITY, WHETHER IN AN ACTION OF CONTRACT, TORT OR OTHERWISE, ARISING FROM,
 * OUT OF OR IN CONNECTION WITH THE SOFTWARE OR THE USE OR OTHER DEALINGS IN THE
 * SOFTWARE.
 *
 *******************************************************************************/

#include <common/CommonGraphs.hpp>

#include <rocRoller/DataTypes/DataTypes.hpp>
#include <rocRoller/KernelGraph/CoordinateGraph/CoordinateGraph.hpp>
#include <rocRoller/Operations/Command.hpp>

namespace rocRollerTest::Graphs
{
    using namespace rocRoller;

    /*
     * MatrixMultiply
     */

    MatrixMultiply::MatrixMultiply(DataType              aType,
                                   DataType              bType,
                                   DataType              cdType,
                                   Operations::ScaleMode aMode,
                                   Operations::ScaleMode bMode)
        : m_aType(aType)
        , m_bType(bType)
        , m_cdType(cdType)
        , m_aMode(aMode)
        , m_bMode(bMode)
    {
        AssertFatal(m_aMode == Operations::ScaleMode::None
                        || m_aMode == Operations::ScaleMode::Separate,
                    "Only Separate scale mode supported.",
                    ShowValue(m_aMode));
        AssertFatal(m_bMode == Operations::ScaleMode::None
                        || m_bMode == Operations::ScaleMode::Separate,
                    "Only Separate scale mode supported.",
                    ShowValue(m_bMode));

        if(m_bType == DataType::None)
            m_bType = m_aType;

        if(m_cdType == DataType::None)
            m_cdType = m_bType;

        createCommand();
    }

    void MatrixMultiply::createCommand()
    {
        m_command = std::make_shared<rocRoller::Command>();

        auto tagTensorA = m_command->addOperation(rocRoller::Operations::Tensor(2, m_aType)); // A
        m_tagA          = m_command->addOperation(rocRoller::Operations::T_Load_Tiled(tagTensorA));
        auto tagA       = m_tagA;

        if(m_aMode == Operations::ScaleMode::Separate)
        {
            auto scaleA
                = m_command->addOperation(rocRoller::Operations::Tensor(2, DataType::UInt8));
            m_tagScaleA = m_command->addOperation(rocRoller::Operations::T_Load_Tiled(scaleA));

            tagA = m_command->addOperation(
                rocRoller::Operations::BlockScale(tagA, 2, m_tagScaleA, {1, 32}));
        }

        auto tagTensorB = m_command->addOperation(rocRoller::Operations::Tensor(2, m_bType)); // B
        m_tagB          = m_command->addOperation(rocRoller::Operations::T_Load_Tiled(tagTensorB));
        auto tagB       = m_tagB;

        if(m_bMode == Operations::ScaleMode::Separate)
        {
            auto scaleB
                = m_command->addOperation(rocRoller::Operations::Tensor(2, DataType::UInt8));
            m_tagScaleB = m_command->addOperation(rocRoller::Operations::T_Load_Tiled(scaleB));

            tagB = m_command->addOperation(
                rocRoller::Operations::BlockScale(tagB, 2, m_tagScaleB, {32, 1}));
        }

        m_tagD = m_command->addOperation(rocRoller::Operations::T_Mul(tagA, tagB)); // D = A * B

        auto tagTensorD = m_command->addOperation(rocRoller::Operations::Tensor(2, m_cdType)); // D
        m_command->addOperation(rocRoller::Operations::T_Store_Tiled(m_tagD, tagTensorD));
    }

    CommandPtr MatrixMultiply::getCommand()
    {
        return m_command;
    }

    KernelGraph MatrixMultiply::getKernelGraph()
    {
        return rocRoller::KernelGraph::translate(m_command);
    }

    void MatrixMultiply::setTileSize(int m, int n, int k)
    {
        m_macM = m;
        m_macN = n;
        m_macK = k;
    }

    void MatrixMultiply::setMFMA(int m, int n, int k, int b)
    {
        m_waveM = m;
        m_waveN = n;
        m_waveK = k;
        m_waveB = b;
    }

    void MatrixMultiply::setUseLDS(bool a, bool b, bool d)
    {
        m_useLDSA = a;
        m_useLDSB = b;
        m_useLDSD = d;
    }

    std::shared_ptr<CommandParameters> MatrixMultiply::getCommandParameters() const
    {
        using namespace rocRoller::KernelGraph::CoordinateGraph;

        auto params = std::make_shared<CommandParameters>();

        {
            auto macTileA = MacroTile({m_macM, m_macK},
                                      LayoutType::MATRIX_A,
                                      {m_waveM, m_waveN, m_waveK, m_waveB},
                                      m_useLDSA ? MemoryType::WAVE_LDS : MemoryType::WAVE);
            params->setDimensionInfo(m_tagA, macTileA);
        }
        if(m_aMode == Operations::ScaleMode::Separate)
        {
            auto macTileScaleA = MacroTile({m_macM, m_macK / 32},
                                           LayoutType::MATRIX_A,
                                           {m_waveM, m_waveN, m_waveK / 32, m_waveB},
                                           m_useLDSA ? MemoryType::WAVE_LDS : MemoryType::WAVE);
            params->setDimensionInfo(m_tagScaleA, macTileScaleA);
        }
        {
            auto macTileB = MacroTile({m_macK, m_macN},
                                      LayoutType::MATRIX_B,
                                      {m_waveM, m_waveN, m_waveK, m_waveB},
                                      m_useLDSB ? MemoryType::WAVE_LDS : MemoryType::WAVE);
            params->setDimensionInfo(m_tagB, macTileB);
        }
        if(m_bMode == Operations::ScaleMode::Separate)
        {
            auto macTileScaleB = MacroTile({m_macK, m_macN / 32},
                                           LayoutType::MATRIX_B,
                                           {m_waveM, m_waveN, m_waveK / 32, m_waveB},
                                           m_useLDSB ? MemoryType::WAVE_LDS : MemoryType::WAVE);
            params->setDimensionInfo(m_tagScaleB, macTileScaleB);
        }
        {
            auto macTileD = MacroTile({m_macM, m_macN},
                                      LayoutType::MATRIX_ACCUMULATOR,
                                      {m_waveM, m_waveN, m_waveK, m_waveB});
            params->setDimensionInfo(m_tagD, macTileD);
        }

        // Workgroup size
        uint wavefrontSize  = 64;
        uint workgroupSizeX = 2 * wavefrontSize;
        uint workgroupSizeY = 4;

        uint jammedM = wavefrontSize * m_macM / m_waveM / workgroupSizeX;
        uint jammedN = m_macN / m_waveN / workgroupSizeY;

        params->setWaveTilesPerWavefront(jammedM, jammedN);

        return params;
    }

    GEMM::GEMM(DataType ta)
        : GEMM(ta, ta)
    {
    }
    GEMM::GEMM(DataType ta, DataType tb)
        : GEMM(ta, tb, tb)
    {
    }
    GEMM::GEMM(DataType ta, DataType tb, DataType tc)
        : GEMM(ta, tb, tc, tc)
    {
    }
    GEMM::GEMM(DataType ta, DataType tb, DataType tc, DataType td)
        : mTa(ta)
        , mTb(tb)
        , mTc(tc)
        , mTd(td)
    {
    }

    void GEMM::createCommand()
    {
        m_command = std::make_shared<rocRoller::Command>();

        std::vector<size_t> oneStridesN
            = m_problem.literalStrides ? std::vector<size_t>({(size_t)1}) : std::vector<size_t>({});

        std::vector<size_t> oneStridesT = m_problem.literalStrides
                                              ? std::vector<size_t>({(size_t)0, (size_t)1})
                                              : std::vector<size_t>({});

        mTagTensorA = m_command->addOperation(rocRoller::Operations::Tensor(
            2, mTa, m_problem.transA == "N" ? oneStridesN : oneStridesT)); // A

        m_tagA = m_command->addOperation(rocRoller::Operations::T_Load_Tiled(mTagTensorA));

        mTagTensorB = m_command->addOperation(rocRoller::Operations::Tensor(
            2, mTb, m_problem.transB == "N" ? oneStridesN : oneStridesT)); // B
        m_tagB      = m_command->addOperation(rocRoller::Operations::T_Load_Tiled(mTagTensorB));

        mTagTensorC
            = m_command->addOperation(rocRoller::Operations::Tensor(2, mTc, oneStridesN)); // C
        m_tagC = m_command->addOperation(rocRoller::Operations::T_Load_Tiled(mTagTensorC));

        mTagScalarAlpha
            = m_command->addOperation(rocRoller::Operations::Scalar(DataType::Float)); // alpha
        auto tagLoadAlpha
            = m_command->addOperation(rocRoller::Operations::T_Load_Scalar(mTagScalarAlpha));

        mTagScalarBeta = m_command->addOperation(rocRoller::Operations::Scalar(mTc)); // beta
        auto tagLoadBeta
            = m_command->addOperation(rocRoller::Operations::T_Load_Scalar(mTagScalarBeta)); // beta

        auto tagAB = m_command->addOperation(rocRoller::Operations::T_Mul(m_tagA, m_tagB)); // A * B

        rocRoller::Operations::T_Execute execute(m_command->getNextTag());

        auto tagBetaC
            = execute.addXOp(rocRoller::Operations::E_Mul(tagLoadBeta, m_tagC)); // beta * C

        auto tagAlphaAB
            = execute.addXOp(rocRoller::Operations::E_Mul(tagLoadAlpha, tagAB)); // alpha * (A * B)

        if(m_problem.betaInFma)
        {
            m_tagD = execute.addXOp(rocRoller::Operations::E_Add(tagBetaC, tagAlphaAB));
            // alpha * (A * B) + beta * C
        }
        else
        {
            m_tagD = execute.addXOp(rocRoller::Operations::E_Add(tagAlphaAB, tagBetaC));
            // alpha * (A * B) + beta * C
        }
        m_command->addOperation(std::move(execute));

        mTagTensorD
            = m_command->addOperation(rocRoller::Operations::Tensor(2, mTd, oneStridesN)); // D
        m_command->addOperation(rocRoller::Operations::T_Store_Tiled(m_tagD, mTagTensorD)); // D

        if(m_problem.streamK)
        {
            mTagNumWGs     = m_command->allocateTag();
            auto numWGsArg = m_command->allocateArgument(DataType::UInt32,
                                                         mTagNumWGs,
                                                         ArgumentType::Value,
                                                         DataDirection::ReadOnly,
                                                         rocRoller::NUMWGS);
        }

        mTagScratch = m_command->allocateTag();
        m_command->allocateArgument(VariableType(DataType::UInt32, PointerType::PointerGlobal),
                                    mTagScratch,
                                    ArgumentType::Value,
                                    DataDirection::ReadWrite,
                                    rocRoller::SCRATCH);
    }

    CommandPtr GEMM::getCommand()
    {
        if(!m_command)
            createCommand();

        return m_command;
    }

    KernelGraph GEMM::getKernelGraph()
    {
        return rocRoller::KernelGraph::translate(getCommand());
    }

    void GEMM::setTileSize(int m, int n, int k)
    {
        m_problem.macM = m;
        m_problem.macN = n;
        m_problem.macK = k;
    }

    void GEMM::setMFMA(int m, int n, int k, int b)
    {
        m_problem.waveM = m;
        m_problem.waveN = n;
        m_problem.waveK = k;
        m_problem.waveB = b;
    }

    void GEMM::setUseLDS(bool a, bool b, bool d)
    {
        m_problem.loadLDSA  = a;
        m_problem.loadLDSB  = b;
        m_problem.storeLDSD = d;
    }

    void GEMM::setPrefetch(bool prefetch,
                           int  prefetchInFlight,
                           int  prefetchLDSFactor,
                           bool prefetchMixMemOps)
    {
        m_problem.prefetch          = prefetch;
        m_problem.prefetchInFlight  = prefetchInFlight;
        m_problem.prefetchLDSFactor = prefetchLDSFactor;
        m_problem.prefetchMixMemOps = prefetchMixMemOps;

        m_problem.unrollK = prefetchInFlight;
    }

    void GEMM::setProblem(GEMMProblem const& problem)
    {
        m_problem = problem;
    }

    GEMMProblem const& GEMM::getProblem() const
    {
        return m_problem;
    }

    CommandParametersPtr GEMM::getCommandParameters() const
    {
        using namespace rocRoller::KernelGraph::CoordinateGraph;

        auto params = std::make_shared<CommandParameters>();

        params->setManualKernelDimension(2);

<<<<<<< HEAD
        AssertFatal(m_problem.workgroupSizeX % m_problem.wavefrontSize == 0,
                    "Workgroup Size X must be multiply of wave front size");

        // i.e. jammedM
        uint wavetilePerWavefrontM
            = m_problem.wavefrontSize * m_problem.macM / m_problem.waveM / m_problem.workgroupSizeX;
        AssertFatal(wavetilePerWavefrontM != 0,
=======
        AssertFatal(m_problem.m % m_problem.macM == 0,
                    "MacroTile size mismatch (M)",
                    ShowValue(m_problem.m),
                    ShowValue(m_problem.macM));
        AssertFatal(m_problem.n % m_problem.macN == 0,
                    "MacroTile size mismatch (N)",
                    ShowValue(m_problem.n),
                    ShowValue(m_problem.macN));

        AssertFatal(m_problem.workgroupSizeX % m_problem.wavefrontSize == 0,
                    "Workgroup Size X must be multiply of wave front size");

        AssertFatal(m_problem.macM % m_problem.waveM == 0,
                    "Macrotile size must be a multiple of wavetile size");
        AssertFatal(m_problem.macN % m_problem.waveN == 0,
                    "Macrotile size must be a multiple of wavetile size");

        // i.e. jammedM
        uint wavetilePerWavefrontM
            = m_problem.wavefrontSize * m_problem.macM / m_problem.waveM / m_problem.workgroupSizeX;
        AssertFatal(wavetilePerWavefrontM > 0,
>>>>>>> 84c8f055
                    "Wavetiles per wavefront in M should be positive integer");

        // i.e. jammedN
        uint wavetilePerWavefrontN = m_problem.macN / m_problem.waveN / m_problem.workgroupSizeY;
<<<<<<< HEAD
        AssertFatal(wavetilePerWavefrontN != 0,
=======
        AssertFatal(wavetilePerWavefrontN > 0,
>>>>>>> 84c8f055
                    "Wavetiles per wavefront in N should be positive integer");

        AssertFatal(m_problem.macM % (m_problem.waveM * wavetilePerWavefrontM) == 0,
                    "WaveTile size mismatch (M)");
        AssertFatal(m_problem.macN % (m_problem.waveN * wavetilePerWavefrontN) == 0,
                    "WaveTile size mismatch (N)");

        uint workgroupSizeX = m_problem.workgroupSizeX * m_problem.workgroupSizeY;
        uint workgroupSizeY = 1;
        params->setManualWorkgroupSize({workgroupSizeX, workgroupSizeY, 1});

        auto macTileA
            = MacroTile({m_problem.macM, m_problem.macK},
                        LayoutType::MATRIX_A,
                        {m_problem.waveM, m_problem.waveN, m_problem.waveK, m_problem.waveB},
                        m_problem.loadLDSA ? MemoryType::LDS : MemoryType::WAVE);
        auto macTileB
            = MacroTile({m_problem.macK, m_problem.macN},
                        LayoutType::MATRIX_B,
                        {m_problem.waveM, m_problem.waveN, m_problem.waveK, m_problem.waveB},
                        m_problem.loadLDSB ? MemoryType::LDS : MemoryType::WAVE);
        auto macTileC
            = MacroTile({m_problem.macM, m_problem.macN},
                        LayoutType::MATRIX_ACCUMULATOR,
                        {m_problem.waveM, m_problem.waveN, m_problem.waveK, m_problem.waveB});
        auto macTileD
            = MacroTile({m_problem.macM, m_problem.macN},
                        LayoutType::MATRIX_ACCUMULATOR,
                        {m_problem.waveM, m_problem.waveN, m_problem.waveK, m_problem.waveB},
                        m_problem.storeLDSD ? MemoryType::LDS : MemoryType::WAVE);

        params->setDimensionInfo(m_tagA, macTileA);
        params->setDimensionInfo(m_tagB, macTileB);
        params->setDimensionInfo(m_tagC, macTileC);
        params->setDimensionInfo(m_tagD, macTileD);

<<<<<<< HEAD
#if 0
        uint jammedM
             = m_problem.wavefrontSize * m_problem.macM / m_problem.waveM / workgroupSizeX;
        uint jammedN = m_problem.macN / m_problem.waveN / workgroupSizeY;

        Log::debug("GEMM workgroup sizes {} {} {}", workgroupSizeX, workgroupSizeY, 1);
        Log::debug("GEMM jamming {} {}", jammedM, jammedN);
        params->setWaveTilesPerWavefront(jammedM, jammedN);
#endif
=======
>>>>>>> 84c8f055
        Log::debug("GEMM workgroup sizes {} {} {}", workgroupSizeX, workgroupSizeY, 1);
        Log::debug("GEMM jamming {} {}", wavetilePerWavefrontM, wavetilePerWavefrontN);

        params->setWaveTilesPerWavefront(wavetilePerWavefrontM, wavetilePerWavefrontN);
        params->setManualWavefrontCount(
            {static_cast<uint>(m_problem.macM / m_problem.waveM / wavetilePerWavefrontM),
             static_cast<uint>(m_problem.macN / m_problem.waveN / wavetilePerWavefrontN)});

        params->fuseLoops                     = m_problem.fuseLoops;
        params->tailLoops                     = m_problem.tailLoops;
        params->allowAmbiguousMemoryNodes     = m_problem.allowAmbiguousMemoryNodes;
        params->unrollK                       = m_problem.unrollK;
        params->packMultipleElementsInto1VGPR = m_problem.packMultipleElementsInto1VGPR;
        params->prefetch                      = m_problem.prefetch;
        params->prefetchInFlight              = m_problem.prefetchInFlight;
        params->prefetchLDSFactor             = m_problem.prefetchLDSFactor;
        params->prefetchMixMemOps             = m_problem.prefetchMixMemOps;
        params->transposeMemoryAccess[LayoutType::MATRIX_A] = m_problem.transA == "T";
        params->transposeMemoryAccess[LayoutType::MATRIX_B] = m_problem.transB == "T";
        params->transposeMemoryAccess[LayoutType::None]     = true;

        if(m_problem.streamK)
        {
            params->loopOverOutputTilesDimensions = {0, 1};
            params->streamK                       = true;
            params->streamKTwoTile                = m_problem.streamKTwoTile;
        }

        return params;
    }

}<|MERGE_RESOLUTION|>--- conflicted
+++ resolved
@@ -356,15 +356,6 @@
 
         params->setManualKernelDimension(2);
 
-<<<<<<< HEAD
-        AssertFatal(m_problem.workgroupSizeX % m_problem.wavefrontSize == 0,
-                    "Workgroup Size X must be multiply of wave front size");
-
-        // i.e. jammedM
-        uint wavetilePerWavefrontM
-            = m_problem.wavefrontSize * m_problem.macM / m_problem.waveM / m_problem.workgroupSizeX;
-        AssertFatal(wavetilePerWavefrontM != 0,
-=======
         AssertFatal(m_problem.m % m_problem.macM == 0,
                     "MacroTile size mismatch (M)",
                     ShowValue(m_problem.m),
@@ -386,16 +377,11 @@
         uint wavetilePerWavefrontM
             = m_problem.wavefrontSize * m_problem.macM / m_problem.waveM / m_problem.workgroupSizeX;
         AssertFatal(wavetilePerWavefrontM > 0,
->>>>>>> 84c8f055
                     "Wavetiles per wavefront in M should be positive integer");
 
         // i.e. jammedN
         uint wavetilePerWavefrontN = m_problem.macN / m_problem.waveN / m_problem.workgroupSizeY;
-<<<<<<< HEAD
-        AssertFatal(wavetilePerWavefrontN != 0,
-=======
         AssertFatal(wavetilePerWavefrontN > 0,
->>>>>>> 84c8f055
                     "Wavetiles per wavefront in N should be positive integer");
 
         AssertFatal(m_problem.macM % (m_problem.waveM * wavetilePerWavefrontM) == 0,
@@ -432,18 +418,6 @@
         params->setDimensionInfo(m_tagC, macTileC);
         params->setDimensionInfo(m_tagD, macTileD);
 
-<<<<<<< HEAD
-#if 0
-        uint jammedM
-             = m_problem.wavefrontSize * m_problem.macM / m_problem.waveM / workgroupSizeX;
-        uint jammedN = m_problem.macN / m_problem.waveN / workgroupSizeY;
-
-        Log::debug("GEMM workgroup sizes {} {} {}", workgroupSizeX, workgroupSizeY, 1);
-        Log::debug("GEMM jamming {} {}", jammedM, jammedN);
-        params->setWaveTilesPerWavefront(jammedM, jammedN);
-#endif
-=======
->>>>>>> 84c8f055
         Log::debug("GEMM workgroup sizes {} {} {}", workgroupSizeX, workgroupSizeY, 1);
         Log::debug("GEMM jamming {} {}", wavetilePerWavefrontM, wavetilePerWavefrontN);
 
