--- conflicted
+++ resolved
@@ -256,138 +256,7 @@
         return rocRoller::KernelGraph::translate(m_command);
     }
 
-#if 0
     /*
-<<<<<<< HEAD
-     * GEMM
-     */
-
-    template <typename T>
-    GEMM<T>::GEMM()
-    {
-        createCommand();
-    }
-
-    template <typename T>
-    void GEMM<T>::createCommand()
-    {
-        m_command = std::make_shared<rocRoller::Command>();
-
-        auto dataType = TypeInfo<T>::Var.dataType;
-
-        auto tagTensorA = m_command->addOperation(rocRoller::Operations::Tensor(2, dataType)); // A
-        m_tagA          = m_command->addOperation(rocRoller::Operations::T_Load_Tiled(tagTensorA));
-
-        auto tagTensorB = m_command->addOperation(rocRoller::Operations::Tensor(2, dataType)); // B
-        m_tagB          = m_command->addOperation(rocRoller::Operations::T_Load_Tiled(tagTensorB));
-
-        auto tagTensorC = m_command->addOperation(rocRoller::Operations::Tensor(2, dataType)); // C
-        m_tagC          = m_command->addOperation(rocRoller::Operations::T_Load_Tiled(tagTensorC));
-
-        auto tagScalarAlpha
-            = m_command->addOperation(rocRoller::Operations::Scalar(dataType)); // alpha
-        auto tagLoadAlpha
-            = m_command->addOperation(rocRoller::Operations::T_Load_Scalar(tagScalarAlpha));
-
-        auto tagScalarBeta
-            = m_command->addOperation(rocRoller::Operations::Scalar(dataType)); // beta
-        auto tagLoadBeta
-            = m_command->addOperation(rocRoller::Operations::T_Load_Scalar(tagScalarBeta)); // beta
-
-        auto tagAB = m_command->addOperation(rocRoller::Operations::T_Mul(m_tagA, m_tagB)); // A * B
-
-        rocRoller::Operations::T_Execute execute(m_command->getNextTag());
-        auto                             tagAlphaAB
-            = execute.addXOp(rocRoller::Operations::E_Mul(tagLoadAlpha, tagAB)); // alpha * (A * B)
-        auto tagBetaC
-            = execute.addXOp(rocRoller::Operations::E_Mul(tagLoadBeta, m_tagC)); // beta * C
-        m_tagD = execute.addXOp(rocRoller::Operations::E_Add(tagAlphaAB, tagBetaC));
-        // alpha * (A * B) + beta * C
-        m_command->addOperation(std::move(execute));
-
-        auto tagTensorD = m_command->addOperation(rocRoller::Operations::Tensor(2, dataType)); // D
-        m_command->addOperation(rocRoller::Operations::T_Store_Tiled(m_tagD, tagTensorD)); // D
-    }
-
-    template <typename T>
-    CommandPtr GEMM<T>::getCommand()
-    {
-        return m_command;
-    }
-
-    template <typename T>
-    KernelGraph GEMM<T>::getKernelGraph()
-    {
-        return rocRoller::KernelGraph::translate(m_command);
-    }
-
-    template <typename T>
-    void GEMM<T>::setTileSize(int m, int n, int k)
-    {
-        m_macM = m;
-        m_macN = n;
-        m_macK = k;
-    }
-
-    template <typename T>
-    void GEMM<T>::setMFMA(int m, int n, int k, int b)
-    {
-        m_waveM = m;
-        m_waveN = n;
-        m_waveK = k;
-        m_waveB = b;
-    }
-
-    template <typename T>
-    void GEMM<T>::setUseLDS(bool a, bool b, bool d)
-    {
-        m_useLDSA = a;
-        m_useLDSB = b;
-        m_useLDSD = d;
-    }
-
-    template <typename T>
-    CommandParametersPtr GEMM<T>::getCommandParameters() const
-    {
-        using namespace rocRoller::KernelGraph::CoordinateGraph;
-
-        auto params = std::make_shared<CommandParameters>();
-
-        auto macTileA = MacroTile({m_macM, m_macK},
-                                  LayoutType::MATRIX_A,
-                                  {m_waveM, m_waveN, m_waveK, m_waveB},
-                                  m_useLDSA ? MemoryType::LDS : MemoryType::WAVE);
-        auto macTileB = MacroTile({m_macK, m_macN},
-                                  LayoutType::MATRIX_B,
-                                  {m_waveM, m_waveN, m_waveK, m_waveB},
-                                  m_useLDSB ? MemoryType::LDS : MemoryType::WAVE);
-        auto macTileC = MacroTile(
-            {m_macM, m_macN}, LayoutType::MATRIX_ACCUMULATOR, {m_waveM, m_waveN, m_waveK, m_waveB});
-
-        params->setDimensionInfo(m_tagA, macTileA);
-        params->setDimensionInfo(m_tagB, macTileB);
-        params->setDimensionInfo(m_tagC, macTileC);
-
-        // Workgroup size
-        uint wavefrontSize  = 64;
-        uint workgroupSizeX = 2 * wavefrontSize;
-        uint workgroupSizeY = 4;
-
-        uint jammedM = wavefrontSize * m_macM / m_waveM / workgroupSizeX;
-        uint jammedN = m_macN / m_waveN / workgroupSizeY;
-
-        Log::debug("GEMM workgroup sizes {} {} {}", workgroupSizeX, workgroupSizeY, 1);
-        Log::debug("GEMM jamming {} {}", jammedM, jammedN);
-
-        params->setWaveTilesPerWavefront(jammedM, jammedN);
-
-        return params;
-    }
-#endif
-
-    /*
-=======
->>>>>>> 84c8f055
      * TileDoubleAdd
      */
 
