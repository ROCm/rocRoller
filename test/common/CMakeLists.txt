--- conflicted
+++ resolved
@@ -34,11 +34,7 @@
         CommonGraphs.cpp
         mxDataGen.cpp
         Utilities.cpp
-<<<<<<< HEAD
-        WidenTo64bit.cpp
-=======
         WidenAddrExprTo64bit.cpp
->>>>>>> 304ad3d8
 )
 
 target_compile_options(
