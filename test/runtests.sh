#!/bin/bash -x

# bash runtests.sh

# Path to the rocRollerTests executable
RRTESTS=$(realpath build/rocRollerTests)
# Path to the rrperf script
RRPERF=$(realpath scripts/rrperf)

# Tests for gfx950
<<<<<<< HEAD
F8TESTS=("*GPU_MatrixMultiplyMacroTileF8_16x16x32_NN*"
"*GPU_MatrixMultiplyMacroTileF8_32x32x16_NN*"
"*GPU_MatrixMultiplyMacroTileF8_16x16x32_TN*"
"*GPU_MatrixMultiplyMacroTileF8_32x32x64_TN*"
"*GPU_MatrixMultiplyMacroTileF8_16x16x128_TN*"
"*GPU_MatrixMultiplyABF8_16x16x32*"
"*GPU_MatrixMultiplyABF8_32x32x16*"
"*GPU_MatrixMultiplyABF8_16x16x128*"
"*GPU_MatrixMultiplyABF8_32x32x64*"
"*GPU_BasicGEMMFP8_16x16x32_NT*"
"*GPU_BasicGEMMFP8_16x16x128_NT*"
"*GPU_BasicGEMMBF8_16x16x128_NT*"
"*GPU_BasicGEMMFP8_32x32x64_NT*"
"*GPU_BasicGEMMBF8_32x32x64_NT*"
"*GPU_BasicGEMMFP8_16x16x128_TN*"
"*GPU_BasicGEMMBF8_16x16x128_TN*"
"*GPU_BasicGEMMFP8_32x32x64_TN*"
"*GPU_BasicGEMMBF8_32x32x64_TN*"
)

F6TESTS=("*GPU_MatrixMultiplyMacroTileF6_16x16x128_TN*"
"*GPU_MatrixMultiplyMacroTileF6_32x32x64_TN*"
"*GPU_BasicGEMMFP6_16x16x128_TN*"
"*GPU_BasicGEMMFP6_32x32x64_TN*"
"*GPU_BasicGEMMBF6_16x16x128_TN*"
"*GPU_BasicGEMMBF6_32x32x64_TN*"
)

F4TESTS=("*GPU_MatrixMultiplyMacroTileFP4_16x16x128_TN*"
"*GPU_MatrixMultiplyMacroTileFP4_32x32x64_TN*"
"*GPU_BasicGEMMFP4_16x16x128_TN*"
"*GPU_BasicGEMMFP4_32x32x64_TN*"
)

SCALEDTESTS=("*GPU_ScaledMatrixMultiply*"
"*GPU_BasicBlockScaledGEMM*"
"*GPU_BlockScaledGEMMMixed*"
=======
F16TESTS=("*GPU_MatrixMultiplyMacroTileF16*"
"*GPU_BasicGEMMF16*"
)

F8F6F4TESTS=("*GPU_MatrixMultiplyMacroTileF8F6F4*",
"*GPU_ScaledMatrixMultiplyMacroTileF8F6F4*"
"*GPU_ScaledMatrixMultiplyMacroTileMixed*"
"*GPU_MatrixMultiplyABF8F6F4*"
"*GPU_*BasicGEMMF8F6F4*"
)

F8TESTS=()

F6TESTS=()

F4TESTS=()

SCALEDTESTS=("*GPU_ScaledMatrixMultiplyMacroTileF8F6F4*"
"*GPU_ScaledMatrixMultiplyMacroTileMixed*"
"*GPU_Scaled*BasicGEMM*"
)

MIXEDTESTS=("*GPU_MatrixMultiplyMacroTileMixed*"
"*GPU_ScaledMatrixMultiplyMacroTileMixed*"
"*GPU_*Mixed*BasicGEMMM*"
>>>>>>> c67e2cc7
)

TRANSPOSETESTS=(
"*B4Transpose16x128GPUTest"
"*B4Transpose32x64GPUTest"
"*B6AlignedVGPRsTranspose16x128GPUTest"
"*B6AlignedVGPRsTranspose32x64GPUTest"
"*B6UnalignedVGPRsTranspose16x128GPUTest"
"*B6UnalignedVGPRsTranspose32x64GPUTest"
"*B8Transpose16x64GPUTest"
"*B8Transpose32x32GPUTest"
"*B16Transpose16x32GPUTest"
"*B16Transpose32x16GPUTest"
)

SKIPTESTS=("*BasicGEMMFP16Prefetch3*"
"*VectorAddBenchmark*"
)

RRPERF_F16TESTS=("f16gemm_16x16x32_fp16_NN"
"f16gemm_16x16x32_fp16_NT"
"f16gemm_16x16x32_fp16_TN"
"f16gemm_16x16x32_fp16_TT"
"f16gemm_32x32x16_fp16_NN"
"f16gemm_32x32x16_fp16_NT"
"f16gemm_32x32x16_fp16_TN"
"f16gemm_32x32x16_fp16_TT"
)

RRPERF_F8TESTS=("f8gemm_16x16x128_f8f6f4_NN"
"f8gemm_16x16x128_f8f6f4_NT"
"f8gemm_16x16x128_f8f6f4_TN"
"f8gemm_16x16x128_f8f6f4_TT"
"f8gemm_32x32x64_f8f6f4_NN"
"f8gemm_32x32x64_f8f6f4_NT"
"f8gemm_32x32x64_f8f6f4_TN"
"f8gemm_32x32x64_f8f6f4_TT"
)

RRPERF_F6TESTS=("f6gemm_16x16x128_f8f6f4"
"f6gemm_32x32x64_f8f6f4"
)

RRPERF_F4TESTS=("f4gemm_16x16x128_f8f6f4_NN"
"f4gemm_16x16x128_f8f6f4_NT"
"f4gemm_16x16x128_f8f6f4_TN"
"f4gemm_16x16x128_f8f6f4_TT"
"f4gemm_32x32x64_f8f6f4_NN"
"f4gemm_32x32x64_f8f6f4_NT"
"f4gemm_32x32x64_f8f6f4_TN"
"f4gemm_32x32x64_f8f6f4_TT"
)

RRPERF_MIXEDTESTS=("gemm_mixed_16x16x128_f8f6f4"
"gemm_mixed_32x32x64_f8f6f4"
)

<<<<<<< HEAD
=======
RRPERF_F8F6F4TESTS=()
>>>>>>> c67e2cc7
RRPERF_SCALEDTESTS=()
RRPERF_TRANSPOSETESTS=()

RRPERF_TESTS_LIST=()
RRTESTS_LIST=()
RUN_CLIENT_TESTS=n
SUITE="small"
while getopts "ct:" opt; do
    case "${opt}" in
    c)  RUN_CLIENT_TESTS=y
        ;;
    t)
        SUITE="${OPTARG,,}"
        ;;
    [?])
        echo >&2 "Usage: $0 [-t option] [-c]
<<<<<<< HEAD
             option: {f8 | f6 | f4 | mixed | scaled | transpose | small | full}
=======
             option: {f16 | f8f6f4 | f8 | f6 | f4 | mixed | scaled | transpose | small | full}
>>>>>>> c67e2cc7
             -c: enables client tests.
                 Default: always enabled with small & full, disabled otherwise."
        exit 1
        ;;
    esac
done

case "${SUITE}" in
<<<<<<< HEAD
  "f8" | "f6" | "f4" | "mixed" | "scaled" | "transpose")
=======
  "f16" | "f8" | "f6" | "f4" | "mixed" | "scaled" | "transpose")
>>>>>>> c67e2cc7
      RRTESTS_VARNAME="${SUITE^^}TESTS"
      RRPERF_TESTS_VARNAME="RRPERF_${SUITE^^}TESTS"
      read -r -a RRTESTS_LIST <<<"$(eval echo "\${${RRTESTS_VARNAME}[@]}")"
      if [[ ${RUN_CLIENT_TESTS} == "y" ]]; then
          read -r -a RRPERF_TESTS_LIST <<<"$(eval echo "\${${RRPERF_TESTS_VARNAME}[@]}")"
      fi
      ;;
  "small" | "full")
      if [ "$SUITE" == "full" ]; then
          for t in "${SKIPTESTS[@]}"  ; do
              RRTESTS_LIST+=("$t")
          done
      fi
      for t in "${F16TESTS[@]}"       \
               "${F8F6F4TESTS[@]}"    \
               "${F8TESTS[@]}"        \
               "${F6TESTS[@]}"        \
               "${F4TESTS[@]}"        \
<<<<<<< HEAD
               "${SCALEDTESTS[@]}"      \
=======
               "${SCALEDTESTS[@]}"    \
>>>>>>> c67e2cc7
               "${MIXEDTESTS[@]}"     \
               "${TRANSPOSETESTS[@]}" ; do
          RRTESTS_LIST+=("$t")
      done
      for t in "${RRPERF_F16TESTS[@]}"       \
               "${RRPERF_F8F6F4TESTS[@]}"    \
               "${RRPERF_F8TESTS[@]}"        \
               "${RRPERF_F6TESTS[@]}"        \
               "${RRPERF_F4TESTS[@]}"        \
<<<<<<< HEAD
               "${RRPERF_SCALEDTESTS[@]}"      \
=======
               "${RRPERF_SCALEDTESTS[@]}"    \
>>>>>>> c67e2cc7
               "${RRPERF_MIXEDTESTS[@]}"     \
               "${RRPERF_TRANSPOSETESTS[@]}" ; do
          RRPERF_TESTS_LIST+=("$t")
      done
      ;;
esac

for testName in "${RRTESTS_LIST[@]}"; do
    $RRTESTS --gtest_filter="$testName"
done

for testName in "${RRPERF_TESTS_LIST[@]}"; do
    $RRPERF run --suite "$testName"
done<|MERGE_RESOLUTION|>--- conflicted
+++ resolved
@@ -8,50 +8,11 @@
 RRPERF=$(realpath scripts/rrperf)
 
 # Tests for gfx950
-<<<<<<< HEAD
-F8TESTS=("*GPU_MatrixMultiplyMacroTileF8_16x16x32_NN*"
-"*GPU_MatrixMultiplyMacroTileF8_32x32x16_NN*"
-"*GPU_MatrixMultiplyMacroTileF8_16x16x32_TN*"
-"*GPU_MatrixMultiplyMacroTileF8_32x32x64_TN*"
-"*GPU_MatrixMultiplyMacroTileF8_16x16x128_TN*"
-"*GPU_MatrixMultiplyABF8_16x16x32*"
-"*GPU_MatrixMultiplyABF8_32x32x16*"
-"*GPU_MatrixMultiplyABF8_16x16x128*"
-"*GPU_MatrixMultiplyABF8_32x32x64*"
-"*GPU_BasicGEMMFP8_16x16x32_NT*"
-"*GPU_BasicGEMMFP8_16x16x128_NT*"
-"*GPU_BasicGEMMBF8_16x16x128_NT*"
-"*GPU_BasicGEMMFP8_32x32x64_NT*"
-"*GPU_BasicGEMMBF8_32x32x64_NT*"
-"*GPU_BasicGEMMFP8_16x16x128_TN*"
-"*GPU_BasicGEMMBF8_16x16x128_TN*"
-"*GPU_BasicGEMMFP8_32x32x64_TN*"
-"*GPU_BasicGEMMBF8_32x32x64_TN*"
-)
-
-F6TESTS=("*GPU_MatrixMultiplyMacroTileF6_16x16x128_TN*"
-"*GPU_MatrixMultiplyMacroTileF6_32x32x64_TN*"
-"*GPU_BasicGEMMFP6_16x16x128_TN*"
-"*GPU_BasicGEMMFP6_32x32x64_TN*"
-"*GPU_BasicGEMMBF6_16x16x128_TN*"
-"*GPU_BasicGEMMBF6_32x32x64_TN*"
-)
-
-F4TESTS=("*GPU_MatrixMultiplyMacroTileFP4_16x16x128_TN*"
-"*GPU_MatrixMultiplyMacroTileFP4_32x32x64_TN*"
-"*GPU_BasicGEMMFP4_16x16x128_TN*"
-"*GPU_BasicGEMMFP4_32x32x64_TN*"
-)
-
-SCALEDTESTS=("*GPU_ScaledMatrixMultiply*"
-"*GPU_BasicBlockScaledGEMM*"
-"*GPU_BlockScaledGEMMMixed*"
-=======
 F16TESTS=("*GPU_MatrixMultiplyMacroTileF16*"
 "*GPU_BasicGEMMF16*"
 )
 
-F8F6F4TESTS=("*GPU_MatrixMultiplyMacroTileF8F6F4*",
+F8F6F4TESTS=("*GPU_MatrixMultiplyMacroTileF8F6F4*"
 "*GPU_ScaledMatrixMultiplyMacroTileF8F6F4*"
 "*GPU_ScaledMatrixMultiplyMacroTileMixed*"
 "*GPU_MatrixMultiplyABF8F6F4*"
@@ -72,7 +33,6 @@
 MIXEDTESTS=("*GPU_MatrixMultiplyMacroTileMixed*"
 "*GPU_ScaledMatrixMultiplyMacroTileMixed*"
 "*GPU_*Mixed*BasicGEMMM*"
->>>>>>> c67e2cc7
 )
 
 TRANSPOSETESTS=(
@@ -130,10 +90,7 @@
 "gemm_mixed_32x32x64_f8f6f4"
 )
 
-<<<<<<< HEAD
-=======
 RRPERF_F8F6F4TESTS=()
->>>>>>> c67e2cc7
 RRPERF_SCALEDTESTS=()
 RRPERF_TRANSPOSETESTS=()
 
@@ -150,11 +107,7 @@
         ;;
     [?])
         echo >&2 "Usage: $0 [-t option] [-c]
-<<<<<<< HEAD
-             option: {f8 | f6 | f4 | mixed | scaled | transpose | small | full}
-=======
              option: {f16 | f8f6f4 | f8 | f6 | f4 | mixed | scaled | transpose | small | full}
->>>>>>> c67e2cc7
              -c: enables client tests.
                  Default: always enabled with small & full, disabled otherwise."
         exit 1
@@ -163,11 +116,7 @@
 done
 
 case "${SUITE}" in
-<<<<<<< HEAD
-  "f8" | "f6" | "f4" | "mixed" | "scaled" | "transpose")
-=======
-  "f16" | "f8" | "f6" | "f4" | "mixed" | "scaled" | "transpose")
->>>>>>> c67e2cc7
+  "f16" | "f8f6f4" | "f8" | "f6" | "f4" | "mixed" | "scaled" | "transpose")
       RRTESTS_VARNAME="${SUITE^^}TESTS"
       RRPERF_TESTS_VARNAME="RRPERF_${SUITE^^}TESTS"
       read -r -a RRTESTS_LIST <<<"$(eval echo "\${${RRTESTS_VARNAME}[@]}")"
@@ -186,11 +135,7 @@
                "${F8TESTS[@]}"        \
                "${F6TESTS[@]}"        \
                "${F4TESTS[@]}"        \
-<<<<<<< HEAD
-               "${SCALEDTESTS[@]}"      \
-=======
                "${SCALEDTESTS[@]}"    \
->>>>>>> c67e2cc7
                "${MIXEDTESTS[@]}"     \
                "${TRANSPOSETESTS[@]}" ; do
           RRTESTS_LIST+=("$t")
@@ -200,11 +145,7 @@
                "${RRPERF_F8TESTS[@]}"        \
                "${RRPERF_F6TESTS[@]}"        \
                "${RRPERF_F4TESTS[@]}"        \
-<<<<<<< HEAD
-               "${RRPERF_SCALEDTESTS[@]}"      \
-=======
                "${RRPERF_SCALEDTESTS[@]}"    \
->>>>>>> c67e2cc7
                "${RRPERF_MIXEDTESTS[@]}"     \
                "${RRPERF_TRANSPOSETESTS[@]}" ; do
           RRPERF_TESTS_LIST+=("$t")
