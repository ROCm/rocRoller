#include <hip/hip_ext.h>
#include <hip/hip_runtime.h>

#include <regex>

#include <rocRoller/AssemblyKernel.hpp>
#include <rocRoller/CodeGen/ArgumentLoader.hpp>
#include <rocRoller/CommandSolution.hpp>
#include <rocRoller/DataTypes/DataTypes.hpp>
#include <rocRoller/Expression.hpp>
#include <rocRoller/ExpressionTransformations.hpp>
#include <rocRoller/KernelGraph/KernelGraph.hpp>
#include <rocRoller/Operations/Command.hpp>
#include <rocRoller/Scheduling/Observers/FileWritingObserver.hpp>
#include <rocRoller/Utilities/Error.hpp>
#include <rocRoller/Utilities/Logging.hpp>
#include <rocRoller/Utilities/Timer.hpp>

#include "GEMMF8F6F4.hpp"
#include "GPUContextFixture.hpp"
#include "SourceMatcher.hpp"
#include "TensorDescriptor.hpp"
#include "Utilities.hpp"
#include <common/GEMMProblem.hpp>

namespace GEMMDriverTest
{
    template <typename T>
    concept isF8 = std::is_same_v<T, FP8> || std::is_same_v<T, BF8>;

    template <typename T>
    concept isF6F4 = std::is_same_v<T, FP6> || std::is_same_v<T, BF6> || std::is_same_v<T, FP4>;

    template <typename... Ts>
    class BaseGEMMContextFixture
        : public BaseGPUContextFixture,
          public ::testing::WithParamInterface<std::tuple<std::string, Ts...>>
    {
    protected:
        virtual rocRoller::ContextPtr createContext() override
        {
            std::string device = std::get<0>(this->GetParam());

            return this->createContextForArch(device);
        }

    public:
        std::shared_ptr<CommandKernel> commandKernel;

        template <typename TA, typename TB = TA, typename TD = TA>
        void basicGEMM(ContextPtr&        m_context,
                       const GEMMProblem& gemm,
                       bool               debuggable  = false,
                       bool               setIdentity = false,
                       int                numIters    = 1,
                       bool               notSetC     = false)

        {
            REQUIRE_ARCH_CAP(GPUCapability::HasMFMA);
            if constexpr(isF8<TA> || isF8<TB>)
            {
                REQUIRE_ARCH_CAP(GPUCapability::HasMFMA_fp8);
            }

            if constexpr(isF6F4<TA> || isF6F4<TB>)
            {
                REQUIRE_ARCH_CAP(GPUCapability::HasMFMA_f8f6f4);
            }

            auto dataTypeA = TypeInfo<TA>::Var.dataType;
            auto dataTypeB = TypeInfo<TB>::Var.dataType;
            auto dataTypeD = TypeInfo<TD>::Var.dataType;

            // D (MxN) = alpha * A (MxK) X B (KxN) + beta * C (MxN)
            int   M     = gemm.m;
            int   N     = gemm.n;
            int   K     = gemm.k;
            float alpha = gemm.alpha;
            float beta  = gemm.beta;

            AssertFatal(M % gemm.macM == 0, "MacroTile size mismatch (M)");
            AssertFatal(N % gemm.macN == 0, "MacroTile size mismatch (N)");

            if(gemm.unrollK > 0)
            {
                AssertFatal(K % (gemm.macK * gemm.unrollK) == 0,
                            "MacroTile size mismatch (K unroll)");
            }

            auto bpeA = DataTypeInfo::Get(dataTypeA).elementBytes;
            auto bpeB = DataTypeInfo::Get(dataTypeB).elementBytes;
            AssertFatal(gemm.macM * gemm.macK * bpeA > gemm.waveM * gemm.waveK,
                        "Not enough elements (A).");
            AssertFatal(gemm.macN * gemm.macK * bpeB > gemm.waveN * gemm.waveK,
                        "Not enough elements (B).");

            AssertFatal(gemm.workgroupSizeX % gemm.wavefrontSize == 0,
                        "Workgroup Size X must be multiply of wave front size");

            uint wavetilePerWavefrontM
                = gemm.wavefrontSize * gemm.macM / gemm.waveM / gemm.workgroupSizeX;
            uint wavetilePerWavefrontN = gemm.macN / gemm.waveN / gemm.workgroupSizeY;

            AssertFatal(wavetilePerWavefrontM > 0, "WaveTile size mismatch (M).");
            AssertFatal(wavetilePerWavefrontN > 0, "WaveTile size mismatch (N).");

            AssertFatal(gemm.macM % (gemm.waveM * wavetilePerWavefrontM) == 0,
                        "WaveTile size mismatch (M)");
            AssertFatal(gemm.macN % (gemm.waveN * wavetilePerWavefrontN) == 0,
                        "WaveTile size mismatch (N)");

            Log::debug("GEMMTest jamming: {}x{}", wavetilePerWavefrontM, wavetilePerWavefrontN);

            uint workgroupSizeX = gemm.workgroupSizeX * gemm.workgroupSizeY;
            uint workgroupSizeY = 1;

            uint numWorkgroupX;
            uint numWorkgroupY;

            if(gemm.loopOverTiles > 0)
            {
                // multiple output macro tiles per workgroup
                numWorkgroupX = M * N / gemm.macM / gemm.macN / 2;
                numWorkgroupY = 1;
            }
            else if(gemm.streamK)
            {
                numWorkgroupX = gemm.numCUs;
                numWorkgroupY = 1;
            }
            else
            {
                // one output macro tile per workgroup
                numWorkgroupX = M / gemm.macM;
                numWorkgroupY = N / gemm.macN;
            }

            auto NX = std::make_shared<Expression::Expression>(numWorkgroupX * workgroupSizeX);
            auto NY = std::make_shared<Expression::Expression>(numWorkgroupY * workgroupSizeY);
            auto NZ = std::make_shared<Expression::Expression>(1u);

            // Host data
            using UnsegmentedTypeA = typename UnsegmentedTypeOf<TA>::type;
            using UnsegmentedTypeB = typename UnsegmentedTypeOf<TB>::type;
            std::vector<UnsegmentedTypeA> hostA;
            std::vector<UnsegmentedTypeB> hostB;
            std::vector<TD>               hostC;

            GenerateRandomInput(31415u, hostA, M * K, hostB, K * N, hostC, M * N);

            if(setIdentity)
            {
                SetIdentityMatrix(hostA, K, M);
                SetIdentityMatrix(hostB, N, K);

                std::fill(hostC.begin(), hostC.end(), static_cast<TD>(0.0));
            }

            auto                deviceA = make_shared_device(hostA);
            auto                deviceB = make_shared_device(hostB);
            std::shared_ptr<TD> deviceC = (notSetC) ? nullptr : make_shared_device(hostC);
            std::shared_ptr<TD> deviceD = make_shared_device<TD>(M * N, TD{});

            auto command = std::make_shared<Command>();

            std::vector<size_t> oneStridesN
                = gemm.literalStrides ? std::vector<size_t>({(size_t)1}) : std::vector<size_t>({});

            std::vector<size_t> oneStridesT = gemm.literalStrides
                                                  ? std::vector<size_t>({(size_t)0, (size_t)1})
                                                  : std::vector<size_t>({});

            auto tagTensorA = command->addOperation(rocRoller::Operations::Tensor(
                2, dataTypeA, gemm.transA == "N" ? oneStridesN : oneStridesT)); // A
            auto tagLoadA = command->addOperation(rocRoller::Operations::T_Load_Tiled(tagTensorA));

            auto tagTensorB = command->addOperation(rocRoller::Operations::Tensor(
                2, dataTypeB, gemm.transB == "N" ? oneStridesN : oneStridesT)); // B
            auto tagLoadB = command->addOperation(rocRoller::Operations::T_Load_Tiled(tagTensorB));

            auto tagTensorC = command->addOperation(
                rocRoller::Operations::Tensor(2, dataTypeD, oneStridesN)); // C
            auto tagLoadC = command->addOperation(rocRoller::Operations::T_Load_Tiled(tagTensorC));

            auto tagScalarAlpha
                = command->addOperation(rocRoller::Operations::Scalar(DataType::Float)); // alpha
            auto tagLoadAlpha
                = command->addOperation(rocRoller::Operations::T_Load_Scalar(tagScalarAlpha));

            auto tagScalarBeta
                = command->addOperation(rocRoller::Operations::Scalar(DataType::Float)); // beta
            auto tagLoadBeta
                = command->addOperation(rocRoller::Operations::T_Load_Scalar(tagScalarBeta));

            auto tagAB
                = command->addOperation(rocRoller::Operations::T_Mul(tagLoadA, tagLoadB)); // A * B

            rocRoller::Operations::T_Execute execute(command->getNextTag());
            auto                             tagBetaC
                = execute.addXOp(rocRoller::Operations::E_Mul(tagLoadBeta, tagLoadC)); // beta * C

            auto tagAlphaAB = execute.addXOp(
                rocRoller::Operations::E_Mul(tagLoadAlpha, tagAB)); // alpha * (A * B)

            rocRoller::Operations::OperationTag tagStoreD;
            if(gemm.betaInFma)
            {
                tagStoreD = execute.addXOp(rocRoller::Operations::E_Add(
                    tagBetaC, tagAlphaAB)); // beta * C + alpha * (A * B)
            }
            else
            {
                tagStoreD = execute.addXOp(rocRoller::Operations::E_Add(
                    tagAlphaAB, tagBetaC)); // alpha * (A * B) + beta * C
            }

            command->addOperation(std::make_shared<rocRoller::Operations::Operation>(execute));

            auto tagTensorD = command->addOperation(
                rocRoller::Operations::Tensor(2, dataTypeD, oneStridesN)); // D
            command->addOperation(rocRoller::Operations::T_Store_Tiled(tagStoreD, tagTensorD));

            auto tagScratch = command->allocateTag();
            command->allocateArgument(VariableType(DataType::UInt32, PointerType::PointerGlobal),
                                      tagScratch,
                                      ArgumentType::Value,
                                      DataDirection::ReadWrite,
                                      rocRoller::SCRATCH);
            auto kernelOptions                           = std::make_shared<KernelOptions>();
            kernelOptions->fuseLoops                     = gemm.fuseLoops;
            kernelOptions->allowAmbiguousMemoryNodes     = gemm.allowAmbiguousMemoryNodes;
            kernelOptions->unrollK                       = gemm.unrollK;
            kernelOptions->packMultipleElementsInto1VGPR = gemm.packMultipleElementsInto1VGPR;
            kernelOptions->prefetch                      = gemm.prefetch;
            kernelOptions->prefetchInFlight              = gemm.prefetchInFlight;
            kernelOptions->prefetchLDSFactor             = gemm.prefetchLDSFactor;
            kernelOptions->prefetchMixMemOps             = gemm.prefetchMixMemOps;
            kernelOptions->transposeMemoryAccess[LayoutType::MATRIX_A] = gemm.transA == "T";
            kernelOptions->transposeMemoryAccess[LayoutType::MATRIX_B] = gemm.transB == "T";
            kernelOptions->scaleA                                      = gemm.scaleA;
            kernelOptions->scaleB                                      = gemm.scaleB;

            if(gemm.loopOverTiles > 0)
            {
                kernelOptions->loopOverOutputTilesDimensions = {0, 1};
                kernelOptions->loopOverOutputTilesCoordSizes
                    = {static_cast<uint>(M / gemm.macM), static_cast<uint>(N / gemm.macN)};
                kernelOptions->loopOverOutputTilesIteratedTiles = 2;
            }

            if(gemm.streamK)
            {
                REQUIRE_ARCH_CAP(GPUCapability::ArchAccUnifiedRegs);

                AssertFatal(
                    numWorkgroupY == 1,
                    "Current scratch space implementation assumes that the kernel is launched "
                    "with numWorkgroupY == 1");

                kernelOptions->numScratchTiles
                    = std::min(gemm.numCUs, numWorkgroupX * numWorkgroupY);

                kernelOptions->loopOverOutputTilesDimensions = {0, 1};
                kernelOptions->streamK                       = true;
                kernelOptions->streamKTwoTile                = gemm.streamKTwoTile;
            }

            auto params = std::make_shared<CommandParameters>();
            params->setManualKernelDimension(2);
            // TODO: Calculate these values internally based on workgroup sizes.
            params->setWaveTilesPerWavefront(wavetilePerWavefrontM, wavetilePerWavefrontN);
            params->setSplitStoreTileIntoWaveBlocks(gemm.splitStoreTileIntoWaveBlocks);

            auto macTileA = KernelGraph::CoordinateGraph::MacroTile(
                {gemm.macM, gemm.macK},
                LayoutType::MATRIX_A,
                {gemm.waveM, gemm.waveN, gemm.waveK, gemm.waveB},
                gemm.loadLDSA ? MemoryType::LDS : MemoryType::WAVE);
            auto macTileB = KernelGraph::CoordinateGraph::MacroTile(
                {gemm.macK, gemm.macN},
                LayoutType::MATRIX_B,
                {gemm.waveM, gemm.waveN, gemm.waveK, gemm.waveB},
                gemm.loadLDSB ? MemoryType::LDS : MemoryType::WAVE);
            auto macTileC = KernelGraph::CoordinateGraph::MacroTile(
                {gemm.macM, gemm.macN},
                LayoutType::MATRIX_ACCUMULATOR,
                {gemm.waveM, gemm.waveN, gemm.waveK, gemm.waveB});
            auto macTileD = KernelGraph::CoordinateGraph::MacroTile(
                {gemm.macM, gemm.macN},
                LayoutType::MATRIX_ACCUMULATOR,
                {gemm.waveM, gemm.waveN, gemm.waveK, gemm.waveB},
                gemm.storeLDSD ? MemoryType::JAMMED_WAVE_LDS : MemoryType::WAVE);

            params->setDimensionInfo(tagLoadA, macTileA);
            params->setDimensionInfo(tagLoadB, macTileB);
            params->setDimensionInfo(tagLoadC, macTileC);
            // TODO Fix MemoryType promotion (JAMMED_WAVE_LDS)
            params->setDimensionInfo(tagStoreD, macTileD);

            params->setManualWorkgroupSize({workgroupSizeX, workgroupSizeY, 1});
            params->setManualWorkitemCount({NX, NY, NZ});

            rocRoller::Log::getLogger()->debug(
                "GEMM workgroup sizes {} {} {}", workgroupSizeX, workgroupSizeY, 1);
            rocRoller::Log::getLogger()->debug(
                "GEMM workitem counts {} {} {}", toString(NX), toString(NY), toString(NZ));

            auto postParams = std::make_shared<CommandParameters>();
            postParams->setManualWavefrontCount(
                {static_cast<uint>(gemm.macM / gemm.waveM / wavetilePerWavefrontM),
                 static_cast<uint>(gemm.macN / gemm.waveN / wavetilePerWavefrontN)});

            CommandKernel commandKernel(
                command, testKernelName(), params, postParams, kernelOptions);

            CommandArguments commandArgs = command->createArguments();

<<<<<<< HEAD
            commandArgs.setArgument(tagTensorA, ArgumentType::Value, (TA*)deviceA.get());
            commandArgs.setArgument(tagTensorB, ArgumentType::Value, (TB*)deviceB.get());

            commandArgs.setArgument(tagTensorC, ArgumentType::Value, deviceC.get());
            commandArgs.setArgument(tagTensorD, ArgumentType::Value, deviceD.get());
=======
            TensorDescriptor descA(dataTypeAB, {size_t(M), size_t(K)}, gemm.transA);
            TensorDescriptor descB(dataTypeAB, {size_t(K), size_t(N)}, gemm.transB);
            TensorDescriptor descC(dataTypeD, {size_t(M), size_t(N)}, "N");
            TensorDescriptor descD(dataTypeD, {size_t(M), size_t(N)}, "N");
>>>>>>> 18d307ea

            setCommandTensorArg(commandArgs, tagTensorA, descA, deviceA.get());
            setCommandTensorArg(commandArgs, tagTensorB, descB, deviceB.get());
            setCommandTensorArg(commandArgs, tagTensorC, descC, deviceC.get());
            setCommandTensorArg(commandArgs, tagTensorD, descD, deviceD.get());

            commandArgs.setArgument(tagScalarAlpha, ArgumentType::Value, alpha);
            commandArgs.setArgument(tagScalarBeta, ArgumentType::Value, beta);

            // Create scratch space
            auto scratchSpaceRequired = commandKernel.scratchSpaceRequired();
            auto deviceScratch        = make_shared_device<uint8_t>(scratchSpaceRequired, 0);
            commandArgs.setArgument(tagScratch, ArgumentType::Value, deviceScratch.get());
            if(gemm.streamK)
            {
                commandArgs.setArgument(command->getNextTag(), ArgumentType::Value, gemm.numCUs);
            }

            // GPU is doing: D = alpha * scaleA * scaleB * (A*B) + beta*C. So we need to
            // account for the scales on CPU side as well.
            // Multiply alpha by the scales. Scale is E8M0 and has a bias of 127
            alpha
                *= std::pow(2.0f, int(gemm.scaleA) - 127) * std::pow(2.0f, int(gemm.scaleB) - 127);

            // Host result
            std::vector<TD> h_result(M * N, TD{});
            rocRoller::CPUMM(h_result,
                             hostC,
                             hostA,
                             hostB,
                             M,
                             N,
                             K,
                             alpha,
                             beta,
                             gemm.transA == "T",
                             gemm.transB == "T");

            // Device result
            std::vector<TD> d_result(M * N);

            for(int iteration = 0; iteration < numIters; ++iteration)
            {
                ASSERT_THAT(hipMemset(deviceD.get(), 0, M * N * sizeof(TD)), HasHipSuccess(0));
                ASSERT_THAT(hipMemset(deviceScratch.get(), 0, scratchSpaceRequired),
                            HasHipSuccess(0));

                commandKernel.launchKernel(commandArgs.runtimeArguments());
                m_context = commandKernel.getContext();

                ASSERT_THAT(
                    hipMemcpy(
                        d_result.data(), deviceD.get(), M * N * sizeof(TD), hipMemcpyDeviceToHost),
                    HasHipSuccess(0));

                auto tol = gemmAcceptableError<TA, TB, TD>(
                    M, N, K, m_context->targetArchitecture().target());
                auto res = compare(d_result, h_result, tol);
                Log::info("RNorm is {} (acceptable {}, iteration {})",
                          res.relativeNormL2,
                          res.acceptableError.relativeL2Tolerance,
                          iteration);
                if(debuggable && !res.ok)
                {
                    for(size_t i = 0; i < M; i++)
                    {
                        for(size_t j = 0; j < N; j++)
                        {
                            auto a = d_result[i * N + j];
                            auto b = h_result[i * N + j];
                            if((a - b) * (a - b) / (b * b)
                               > res.acceptableError.relativeL2Tolerance)
                            {
                                std::cout << std::setw(8) << i << std::setw(8) << j << std::setw(16)
                                          << std::scientific << a << std::setw(16)
                                          << std::scientific << b << std::setw(16)
                                          << std::scientific << a - b << std::endl;
                            }
                        }
                    }
                }

                EXPECT_TRUE(res.ok) << res.message();
            }
        }

        template <typename TA>
        void basicGEMMMixed(rocRoller::DataType typeB,
                            int                 m,
                            int                 n,
                            int                 k,
                            double              err,
                            int                 scaleA = 127,
                            int                 scaleB = 127)
        {
            auto gemm   = setup_GEMMF8F6F4_TN(m, n, k);
            gemm.scaleA = scaleA;
            gemm.scaleB = scaleB;

            if(typeB == rocRoller::DataType::FP8)
            {
                basicGEMM<TA, FP8, float>(m_context, gemm, err);
            }
            else if(typeB == rocRoller::DataType::BF8)
            {
                basicGEMM<TA, BF8, float>(m_context, gemm, err);
            }
            else if(typeB == rocRoller::DataType::FP6)
            {
                basicGEMM<TA, FP6, float>(m_context, gemm, err);
            }
            else if(typeB == rocRoller::DataType::BF6)
            {
                basicGEMM<TA, BF6, float>(m_context, gemm, err);
            }
            else if(typeB == rocRoller::DataType::FP4)
            {
                basicGEMM<TA, FP4, float>(m_context, gemm, err);
            }
            else
                Throw<FatalError>("Invalid type.");
        }

        void basicGEMMMixed(rocRoller::DataType typeA,
                            rocRoller::DataType typeB,
                            int                 m,
                            int                 n,
                            int                 k,
                            double              err,
                            int                 scaleA = 127,
                            int                 scaleB = 127)
        {
            if(typeA == rocRoller::DataType::FP8)
                basicGEMMMixed<FP8>(typeB, m, n, k, err, scaleA, scaleB);
            else if(typeA == rocRoller::DataType::BF8)
                basicGEMMMixed<BF8>(typeB, m, n, k, err, scaleA, scaleB);
            else if(typeA == rocRoller::DataType::FP6)
                basicGEMMMixed<FP6>(typeB, m, n, k, err, scaleA, scaleB);
            else if(typeA == rocRoller::DataType::BF6)
                basicGEMMMixed<BF6>(typeB, m, n, k, err, scaleA, scaleB);
            else if(typeA == rocRoller::DataType::FP4)
                basicGEMMMixed<FP4>(typeB, m, n, k, err, scaleA, scaleB);
            else
                Throw<FatalError>("Invalid type.");
        }
    };

    class GEMMTestGPU : public BaseGEMMContextFixture<>
    {
    };

    class GEMMJammedTestGPU : public BaseGEMMContextFixture<>
    {
    };

    class GEMMF8F6F4TestGPU : public BaseGEMMContextFixture<>
    {
    };

    class GEMMF8TestGPU : public BaseGEMMContextFixture<>
    {
    };

    // Params are: A type, B type, K tile size
    class GEMMMixedF8F6F4TestGPU
        : public BaseGEMMContextFixture<std::tuple<rocRoller::DataType, rocRoller::DataType, int>>
    {
    };

    // Params are: A type, B type, K tile size
    class GEMMMixedScaledTestGPU
        : public BaseGEMMContextFixture<
              std::tuple<rocRoller::DataType, rocRoller::DataType, int, int, int>>
    {
    };

    // This test is to ensure each scheduler properly yields insts for a basic GEMM
    TEST_P(GEMMTestGPU, GPU_BasicGEMM_Schedulers)
    {
        GEMMProblem gemm;
        gemm.macK = 8;

        // TODO: Re-enable LDS once LDS deallocations are fixed
        gemm.loadLDSA = false;
        gemm.loadLDSB = false;

        auto settings = Settings::getInstance();

        settings->set(Settings::Scheduler, Scheduling::SchedulerProcedure::Sequential);
        basicGEMM<float>(m_context, gemm);
        std::string seq = m_context->instructions()->toString();

        settings->set(Settings::Scheduler, Scheduling::SchedulerProcedure::RoundRobin);
        basicGEMM<float>(m_context, gemm);
        std::string rr = m_context->instructions()->toString();

        settings->set(Settings::Scheduler, Scheduling::SchedulerProcedure::Cooperative);
        basicGEMM<float>(m_context, gemm);
        std::string coop_nop = m_context->instructions()->toString();

        settings->set(Settings::Scheduler, Scheduling::SchedulerProcedure::Priority);
        basicGEMM<float>(m_context, gemm);
        std::string priority_nop = m_context->instructions()->toString();

        EXPECT_NE(NormalizedSource(seq), NormalizedSource(rr));

        EXPECT_NE(NormalizedSource(coop_nop), NormalizedSource(rr));

        EXPECT_NE(NormalizedSource(priority_nop), NormalizedSource(rr));

        std::set<std::string> insts;
        std::vector<int>      seeds = {2, 4, 8, 314, 1729};
        settings->set(Settings::Scheduler, Scheduling::SchedulerProcedure::Random);
        for(auto seed : seeds)
        {
            settings->set(Settings::RandomSeed, seed);
            basicGEMM<float>(m_context, gemm);
            std::string rand     = m_context->instructions()->toString();
            bool        not_seen = insts.insert(rand).second;
            EXPECT_EQ(not_seen, true);
        }
        // Can not compare random insts to others because non-zero chance seed generates such insts
    }

    TEST_P(GEMMTestGPU, GPU_BasicGEMM)
    {
        GEMMProblem gemm;
        basicGEMM<float>(m_context, gemm);
    }

    TEST_P(GEMMTestGPU, GPU_BasicGEMMBetaIsZero)
    {
        GEMMProblem gemm;
        gemm.beta = 0;
        basicGEMM<float>(m_context, gemm);
    }

    TEST_P(GEMMTestGPU, GPU_BasicGEMMNotSetC)
    {
        GEMMProblem gemm;
        gemm.beta = 0;
        basicGEMM<float>(m_context, gemm, false, false, 1, true);
    }

    TEST_P(GEMMTestGPU, GPU_BasicGEMMBetaIsZeroStreamK)
    {
        if(m_context->targetArchitecture().target().getVersionString() == "gfx908")
        {
            GTEST_SKIP() << "Skipping GPU_BasicGEMMBeta0StreamK test";
        }

        GEMMProblem gemm;

        hipDeviceProp_t deviceProperties;
        ASSERT_THAT(hipGetDeviceProperties(&deviceProperties, 0), HasHipSuccess(0));
        gemm.numCUs = deviceProperties.multiProcessorCount;

        gemm.m = gemm.macM * 8;
        gemm.n = gemm.macN * gemm.numCUs / 2 + gemm.macN * 2;

        ASSERT_GE(gemm.m * gemm.n / gemm.macM / gemm.macN, gemm.numCUs);

        gemm.streamK = true;
        gemm.k       = gemm.macK * 8;

        // TODO: Does not work with unrolling K
        //gemm.unrollK          = 2;
        //gemm.prefetch         = true;
        //gemm.prefetchInFlight = 2;

        gemm.loadLDSA  = true;
        gemm.loadLDSB  = true;
        gemm.storeLDSD = true;

        gemm.beta = 0;

        for(auto twoTile : {true, false})
        {
            gemm.streamKTwoTile = twoTile;
            basicGEMM<float>(m_context, gemm);
        }
    }

    TEST_P(GEMMTestGPU, GPU_BasicGEMMStreamK)
    {
        if(m_context->targetArchitecture().target().getVersionString() == "gfx908")
        {
            GTEST_SKIP() << "Skipping GPU_BasicGEMMStreamK test";
        }

        GEMMProblem gemm;

        hipDeviceProp_t deviceProperties;
        ASSERT_THAT(hipGetDeviceProperties(&deviceProperties, 0), HasHipSuccess(0));
        gemm.numCUs = deviceProperties.multiProcessorCount;

        gemm.m = gemm.macM * 8;
        gemm.n = gemm.macN * gemm.numCUs / 2 + gemm.macN * 2;

        ASSERT_GE(gemm.m * gemm.n / gemm.macM / gemm.macN, gemm.numCUs);

        gemm.streamK = true;
        gemm.k       = gemm.macK * 8;

        // TODO: Does not work with unrolling K
        //gemm.unrollK          = 2;
        //gemm.prefetch         = true;
        //gemm.prefetchInFlight = 2;

        gemm.loadLDSA  = true;
        gemm.loadLDSB  = true;
        gemm.storeLDSD = true;

        for(auto twoTile : {true, false})
        {
            gemm.streamKTwoTile = twoTile;
            basicGEMM<float>(m_context, gemm);
        }
    }

    TEST_P(GEMMTestGPU, GPU_BasicGEMMFP16StreamK)
    {
        if(m_context->targetArchitecture().target().getVersionString() != "gfx90a")
        {
            GTEST_SKIP() << "Skipping GPU_BasicGEMMStreamK test";
        }

        GEMMProblem gemm;

        hipDeviceProp_t deviceProperties;
        ASSERT_THAT(hipGetDeviceProperties(&deviceProperties, 0), HasHipSuccess(0));
        gemm.numCUs = deviceProperties.multiProcessorCount;

        gemm.waveK = 8;
        gemm.macK  = 16;

        gemm.macM           = 128;
        gemm.macN           = 256;
        gemm.workgroupSizeX = 2 * gemm.wavefrontSize;
        gemm.workgroupSizeY = 2;

        gemm.m = gemm.macM * 8;
        gemm.n = gemm.macN * gemm.numCUs / 2 + gemm.macN * 2;

        ASSERT_GE(gemm.m * gemm.n / gemm.macM / gemm.macN, gemm.numCUs);

        gemm.streamK = true;
        gemm.k       = gemm.macK * 8;

        // TODO: Does not work with unrolling K
        //gemm.unrollK          = 2;
        //gemm.prefetch         = true;
        //gemm.prefetchInFlight = 2;

        for(auto twoTile : {true, false})
        {
            gemm.streamKTwoTile = twoTile;
            for(auto loadLDSA : {false, true})
            {
                gemm.loadLDSA = loadLDSA;
                for(auto loadLDSB : {false, true})
                {
                    gemm.loadLDSB = loadLDSB;
                    for(auto storeLDSD : {false, true})
                    {
                        gemm.storeLDSD = storeLDSD;
                        basicGEMM<Half>(m_context, gemm);
                    }
                }
            }
        }
    }

    TEST_P(GEMMTestGPU, GPU_BasicGEMMFP16StreamKSmall)
    {
        if(m_context->targetArchitecture().target().getVersionString() != "gfx90a")
        {
            GTEST_SKIP() << "Skipping GPU_BasicGEMMStreamK test";
        }

        GEMMProblem gemm;

        hipDeviceProp_t deviceProperties;
        ASSERT_THAT(hipGetDeviceProperties(&deviceProperties, 0), HasHipSuccess(0));
        gemm.numCUs = 3;

        gemm.waveK = 8;
        gemm.macK  = 16;

        gemm.macM           = 128;
        gemm.macN           = 128;
        gemm.workgroupSizeX = 2 * gemm.wavefrontSize;
        gemm.workgroupSizeY = 4;

        gemm.m = 4 * gemm.macM;
        gemm.n = 4 * gemm.macN;

        ASSERT_GE(gemm.m * gemm.n / gemm.macM / gemm.macN, gemm.numCUs);

        gemm.streamK = true;
        gemm.k       = gemm.macK * 8;

        for(auto twoTile : {true, false})
        {
            gemm.streamKTwoTile = twoTile;
            basicGEMM<Half>(m_context, gemm);
        }
    }

    TEST_P(GEMMTestGPU, DISABLED_GPU_BasicGEMMMultipleOutputTiles)
    {
        GEMMProblem gemm;
        gemm.storeLDSD     = false;
        gemm.loopOverTiles = true;
        basicGEMM<float>(m_context, gemm);
    }

    TEST_P(GEMMTestGPU, GPU_BasicGEMMNoLDSA)
    {
        GEMMProblem gemm;
        gemm.loadLDSA  = false;
        gemm.loadLDSB  = true;
        gemm.fuseLoops = false;
        basicGEMM<float>(m_context, gemm);
    }

    TEST_P(GEMMTestGPU, GPU_BasicGEMMNoLDSB)
    {
        GEMMProblem gemm;
        gemm.loadLDSA  = true;
        gemm.loadLDSB  = false;
        gemm.fuseLoops = false;
        basicGEMM<float>(m_context, gemm);
    }

    TEST_P(GEMMTestGPU, GPU_BasicGEMMNoLDSAB)
    {
        GEMMProblem gemm;
        gemm.loadLDSA  = false;
        gemm.loadLDSB  = false;
        gemm.fuseLoops = false;
        basicGEMM<float>(m_context, gemm);
    }

    TEST_P(GEMMTestGPU, GPU_BasicGEMMUnrollK)
    {
        GEMMProblem gemm;
        gemm.k         = 64 * 4 * 2;
        gemm.loadLDSA  = false;
        gemm.loadLDSB  = false;
        gemm.storeLDSD = false;
        gemm.fuseLoops = false;
        gemm.unrollK   = 4;
        gemm.macK      = 8;
        basicGEMM<float>(m_context, gemm);
    }

    TEST_P(GEMMTestGPU, GPU_BasicGEMMUnrollKLDS)
    {
        GEMMProblem gemm;
        gemm.k         = 64 * 4 * 2;
        gemm.loadLDSA  = true;
        gemm.loadLDSB  = true;
        gemm.storeLDSD = false;
        gemm.fuseLoops = false;
        gemm.unrollK   = 2;
        gemm.macK      = 4;
        basicGEMM<float>(m_context, gemm);
    }

    TEST_P(GEMMTestGPU, GPU_BasicGEMMUnrollKMoreLDS)
    {
        GEMMProblem gemm;
        gemm.k         = 64 * 4 * 2;
        gemm.loadLDSA  = true;
        gemm.loadLDSB  = true;
        gemm.storeLDSD = false;
        gemm.fuseLoops = false;
        gemm.unrollK   = 8;
        gemm.macK      = 8;
        basicGEMM<float>(m_context, gemm);
    }

    TEST_P(GEMMTestGPU, GPU_BasicGEMMUnrollKMoreLDSA)
    {
        GEMMProblem gemm;
        gemm.k         = 64 * 4 * 2;
        gemm.loadLDSA  = true;
        gemm.loadLDSB  = false;
        gemm.storeLDSD = false;
        gemm.fuseLoops = false;
        gemm.unrollK   = 8;
        gemm.macK      = 8;
        basicGEMM<float>(m_context, gemm);
    }

    TEST_P(GEMMTestGPU, GPU_BasicGEMMUnrollKMoreLDSB)
    {
        GEMMProblem gemm;
        gemm.k         = 64 * 4 * 2;
        gemm.loadLDSA  = false;
        gemm.loadLDSB  = true;
        gemm.storeLDSD = false;
        gemm.fuseLoops = false;
        gemm.unrollK   = 8;
        gemm.macK      = 8;
        basicGEMM<float>(m_context, gemm);
    }

    TEST_P(GEMMTestGPU, GPU_BasicGEMMUnrollKLDSPrefetch)
    {
        GEMMProblem gemm;
        gemm.loadLDSA  = true;
        gemm.loadLDSB  = true;
        gemm.storeLDSD = false;
        gemm.fuseLoops = true;
        gemm.unrollK   = 2;
        gemm.macK      = 4;
        gemm.prefetch  = true;

        for(auto inflight : {1, 2})
        {
            gemm.prefetchInFlight = inflight;
            for(auto ldsFactor : {0, 2})
            {
                gemm.prefetchLDSFactor = ldsFactor;
                for(auto mixMemOps : {false, true})
                {
                    gemm.prefetchMixMemOps = mixMemOps;
                    basicGEMM<float>(m_context, gemm);
                }
            }
        }
    }

    TEST_P(GEMMTestGPU, GPU_BasicGEMMFP16UnrollKLDSPrefetch)
    {
        GEMMProblem gemm;
        gemm.k         = 64 * 16 * 2;
        gemm.loadLDSA  = true;
        gemm.loadLDSB  = true;
        gemm.storeLDSD = false;
        gemm.fuseLoops = true;
        gemm.unrollK   = 2;
        gemm.macM      = 64;
        gemm.macN      = 64;
        gemm.macK      = 16;
        gemm.prefetch  = true;
        gemm.waveK     = 8;

        for(auto inflight : {1, 2})
        {
            gemm.prefetchInFlight = inflight;
            for(auto ldsFactor : {0, 2})
            {
                gemm.prefetchLDSFactor = ldsFactor;
                for(auto mixMemOps : {false, true})
                {
                    gemm.prefetchMixMemOps = mixMemOps;
                    basicGEMM<Half>(m_context, gemm);
                }
            }
        }
    }

    TEST_P(GEMMTestGPU, GPU_BasicGEMMUnrollKLDSMultiPrefetch)
    {
        GEMMProblem gemm;
        gemm.k         = 64 * 4 * 3;
        gemm.loadLDSA  = true;
        gemm.loadLDSB  = true;
        gemm.storeLDSD = false;
        gemm.fuseLoops = false;
        gemm.unrollK   = 3;
        gemm.macK      = 4;
        gemm.prefetch  = true;

        for(auto inflight : {1, 2, 3})
        {
            gemm.prefetchInFlight = inflight;
            for(auto ldsFactor : {0, 2})
            {
                gemm.prefetchLDSFactor = ldsFactor;
                for(auto mixMemOps : {false, true})
                {
                    gemm.prefetchMixMemOps = mixMemOps;
                    basicGEMM<float>(m_context, gemm);
                }
            }
        }
    }

    TEST_P(GEMMTestGPU, GPU_BasicGEMMFP16Prefetch3)
    {
        GEMMProblem gemm;
        gemm.m                 = 4096;
        gemm.n                 = 4096;
        gemm.k                 = 2048 * 3;
        gemm.loadLDSA          = true;
        gemm.loadLDSB          = true;
        gemm.storeLDSD         = false;
        gemm.fuseLoops         = false;
        gemm.unrollK           = 3;
        gemm.macM              = 128;
        gemm.macN              = 16;
        gemm.macK              = 64;
        gemm.waveM             = 16;
        gemm.waveN             = 16;
        gemm.waveK             = 16;
        gemm.workgroupSizeX    = 256;
        gemm.workgroupSizeY    = 1;
        gemm.prefetch          = true;
        gemm.prefetchInFlight  = 3;
        gemm.prefetchLDSFactor = 2;
        gemm.prefetchMixMemOps = true;
        basicGEMM<Half>(m_context, gemm);
    }

    TEST_P(GEMMTestGPU, GPU_BasicGEMMFP16)
    {
        GEMMProblem gemm;
        gemm.waveK = 8;

        basicGEMM<Half>(m_context, gemm);
    }

    TEST_P(GEMMF8TestGPU, GPU_BasicGEMMFP8_16x16x32_NT)
    {
        auto gemm = setup_GEMMF8_NT();
        basicGEMM<FP8, FP8, float>(m_context, gemm);
    }

    TEST_P(GEMMF8TestGPU, GPU_BasicGEMMBF8_16x16x32_NT)
    {
        auto gemm = setup_GEMMF8_NT();
        basicGEMM<BF8, BF8, float>(m_context, gemm);
    }

    TEST_P(GEMMF8F6F4TestGPU, DISABLED_GPU_BasicGEMMFP8_16x16x128_NT)
    {
        REQUIRE_ARCH_CAP(GPUCapability::HasMFMA_f8f6f4);
        auto gemm = setup_GEMMF8F6F4_NT(16, 16, 128);
        basicGEMM<FP8, FP8, float>(m_context, gemm);
    }

    TEST_P(GEMMF8F6F4TestGPU, DISABLED_GPU_BasicScaledGEMMFP8_16x16x128_NT)
    {
        REQUIRE_ARCH_CAP(GPUCapability::HasMFMA_f8f6f4);
        auto gemm   = setup_GEMMF8F6F4_NT(16, 16, 128);
        gemm.scaleA = 128;
        gemm.scaleB = 125;
        basicGEMM<FP8, FP8, float>(m_context, gemm);
    }

    TEST_P(GEMMF8F6F4TestGPU, DISABLED_GPU_BasicGEMMBF8_16x16x128_NT)
    {
        REQUIRE_ARCH_CAP(GPUCapability::HasMFMA_f8f6f4);
        auto gemm = setup_GEMMF8F6F4_NT(16, 16, 128);
        basicGEMM<BF8, BF8, float>(m_context, gemm);
    }

    TEST_P(GEMMF8F6F4TestGPU, DISABLED_GPU_BasicScaledGEMMBF8_16x16x128_NT)
    {
        REQUIRE_ARCH_CAP(GPUCapability::HasMFMA_f8f6f4);
        auto gemm   = setup_GEMMF8F6F4_NT(16, 16, 128);
        gemm.scaleA = 128;
        gemm.scaleB = 125;
        basicGEMM<BF8, BF8, float>(m_context, gemm);
    }

    TEST_P(GEMMF8F6F4TestGPU, DISABLED_GPU_BasicGEMMFP8_32x32x64_NT)
    {
        REQUIRE_ARCH_CAP(GPUCapability::HasMFMA_f8f6f4);
        auto gemm = setup_GEMMF8F6F4_NT(32, 32, 64);
        basicGEMM<FP8, FP8, float>(m_context, gemm);
    }

    TEST_P(GEMMF8F6F4TestGPU, DISABLED_GPU_BasicScaledGEMMFP8_32x32x64_NT)
    {
        REQUIRE_ARCH_CAP(GPUCapability::HasMFMA_f8f6f4);
        auto gemm   = setup_GEMMF8F6F4_NT(32, 32, 64);
        gemm.scaleA = 128;
        gemm.scaleB = 125;
        basicGEMM<FP8, FP8, float>(m_context, gemm);
    }

    TEST_P(GEMMF8F6F4TestGPU, DISABLED_GPU_BasicGEMMBF8_32x32x64_NT)
    {
        REQUIRE_ARCH_CAP(GPUCapability::HasMFMA_f8f6f4);
        auto gemm = setup_GEMMF8F6F4_NT(32, 32, 64);
        basicGEMM<BF8, BF8, float>(m_context, gemm);
    }

    TEST_P(GEMMF8F6F4TestGPU, DISABLED_GPU_BasicScaledGEMMBF8_32x32x64_NT)
    {
        REQUIRE_ARCH_CAP(GPUCapability::HasMFMA_f8f6f4);
        auto gemm   = setup_GEMMF8F6F4_NT(32, 32, 64);
        gemm.scaleA = 128;
        gemm.scaleB = 125;
        basicGEMM<BF8, BF8, float>(m_context, gemm);
    }

    void check_GEMMF8_TN(rocRoller::ContextPtr m_context)
    {
        if(m_context->targetArchitecture().HasCapability(GPUCapability::HasMFMA_fp8))
        {
            std::string generatedCode = m_context->instructions()->toString();

            EXPECT_EQ(countSubstring(generatedCode, "buffer_load"), 3);
            EXPECT_EQ(countSubstring(generatedCode, "buffer_load_dwordx4 "), 2);
            EXPECT_EQ(countSubstring(generatedCode, "buffer_load_dword "), 1);

            EXPECT_EQ(countSubstring(generatedCode, "ds_write_b"), 2);
            EXPECT_EQ(countSubstring(generatedCode, "ds_write_b128 "), 1);
            EXPECT_EQ(countSubstring(generatedCode, "ds_write_b32 "), 1);

            EXPECT_EQ(countSubstring(generatedCode, "ds_read"), 4);
            EXPECT_EQ(countSubstring(generatedCode, "ds_read_b64 "), 4);
        }
    }

    TEST_P(GEMMF8TestGPU, GPU_BasicGEMMFP8_16x16x32_TN)
    {
        auto gemm = setup_GEMMF8_TN();
        basicGEMM<FP8, FP8, float>(m_context, gemm);
        check_GEMMF8_TN(m_context);
    }

    TEST_P(GEMMF8TestGPU, GPU_BasicGEMMBF8_16x16x32_TN)
    {
        auto gemm = setup_GEMMF8_TN();
        basicGEMM<BF8, BF8, float>(m_context, gemm);
        check_GEMMF8_TN(m_context);
    }

    void check_GEMMF8F6F4_TN(rocRoller::ContextPtr m_context,
                             uint                  numBufferLoads,
                             uint                  numDSWrites,
                             uint                  numDSReads,
                             bool const            isF6Type = false)

    {
        if(m_context->targetArchitecture().HasCapability(GPUCapability::HasMFMA_fp8))
        {
            std::string generatedCode = m_context->instructions()->toString();

            EXPECT_EQ(countSubstring(generatedCode, "buffer_load"), numBufferLoads);
            EXPECT_EQ(countSubstring(generatedCode, "buffer_load_dwordx4 "), numBufferLoads);
            EXPECT_EQ(countSubstring(generatedCode, "buffer_load_dword "), 0);

            EXPECT_EQ(countSubstring(generatedCode, "ds_write_b"), numDSWrites);
            EXPECT_EQ(countSubstring(generatedCode, "ds_write_b128 "), numDSWrites);

            EXPECT_EQ(countSubstring(generatedCode, "ds_read"), numDSReads);
            if(!isF6Type)
            {
                EXPECT_EQ(countSubstring(generatedCode, "ds_read_b128 "), numDSReads);
            }
            else
            {
                EXPECT_EQ(countSubstring(generatedCode, "ds_read_b128 "), numDSReads / 2);
                EXPECT_EQ(countSubstring(generatedCode, "ds_read_b64 "), numDSReads / 2);
            }
        }
    }

    void check_mfma_f8f6f4(rocRoller::ContextPtr m_context,
                           std::string           f8f6f4_inst,
                           std::string           modifier)
    {
        if(m_context->targetArchitecture().HasCapability(GPUCapability::HasMFMA_fp8))
        {
            auto generatedCode = m_context->instructions()->toString();

            auto mfma_count     = countSubstring(generatedCode, "v_mfma_");
            auto f8f6f4_count   = countSubstring(generatedCode, f8f6f4_inst);
            auto modifier_count = countSubstring(generatedCode, modifier);

            // All mfma instructions should be f8f6f4
            EXPECT_EQ(mfma_count, f8f6f4_count);
            // All f8f6f4 instructions should use 0b100 (FP4) as input matrix format
            EXPECT_EQ(f8f6f4_count, modifier_count);
        }
    }

    TEST_P(GEMMF8F6F4TestGPU, GPU_BasicGEMMFP4_16x16x128_TN)
    {
        REQUIRE_ARCH_CAP(GPUCapability::HasMFMA_f8f6f4);
        auto gemm = setup_GEMMF8F6F4_TN(16, 16, 128);
        basicGEMM<FP4, FP4, float>(m_context, gemm);
        check_mfma_f8f6f4(m_context, "v_mfma_f32_16x16x128_f8f6f4", "cbsz:0b100 blgp:0b100");
        check_GEMMF8F6F4_TN(m_context, (16 * 16 + (16 * 128) / 8) / 64, 4, 10);
    }

    TEST_P(GEMMF8F6F4TestGPU, GPU_BasicScaledGEMMFP4_16x16x128_TN)
    {
        REQUIRE_ARCH_CAP(GPUCapability::HasMFMA_f8f6f4);
        auto gemm   = setup_GEMMF8F6F4_TN(16, 16, 128);
        gemm.scaleA = 128;
        gemm.scaleB = 125;
        basicGEMM<FP4, FP4, float>(m_context, gemm);
        check_mfma_f8f6f4(m_context, "v_mfma_scale_f32_16x16x128_f8f6f4", "cbsz:0b100 blgp:0b100");
        check_GEMMF8F6F4_TN(m_context, (16 * 16 + (16 * 128) / 8) / 64, 4, 10);
    }

    TEST_P(GEMMF8F6F4TestGPU, GPU_BasicGEMMFP4_32x32x64_TN)
    {
        REQUIRE_ARCH_CAP(GPUCapability::HasMFMA_f8f6f4);
        auto gemm = setup_GEMMF8F6F4_TN(32, 32, 64);
        basicGEMM<FP4, FP4, float>(m_context, gemm);
        check_mfma_f8f6f4(m_context, "v_mfma_f32_32x32x64_f8f6f4", "cbsz:0b100 blgp:0b100");
        check_GEMMF8F6F4_TN(m_context, (32 * 32 + (32 * 64) / 8) / 64, 4, 10);
    }

    TEST_P(GEMMF8F6F4TestGPU, GPU_BasicScaledGEMMFP4_32x32x64_TN)
    {
        REQUIRE_ARCH_CAP(GPUCapability::HasMFMA_f8f6f4);
        auto gemm   = setup_GEMMF8F6F4_TN(32, 32, 64);
        gemm.scaleA = 128;
        gemm.scaleB = 125;
        basicGEMM<FP4, FP4, float>(m_context, gemm);
        check_mfma_f8f6f4(m_context, "v_mfma_scale_f32_32x32x64_f8f6f4", "cbsz:0b100 blgp:0b100");
        check_GEMMF8F6F4_TN(m_context, (32 * 32 + (32 * 64) / 8) / 64, 4, 10);
    }

    TEST_P(GEMMF8F6F4TestGPU, GPU_BasicGEMMFP6_16x16x128_TN)
    {
        REQUIRE_ARCH_CAP(GPUCapability::HasMFMA_f8f6f4);
        auto gemm = setup_GEMMF8F6F4_TN(16, 16, 128);
        basicGEMM<FP6, FP6, float>(m_context, gemm);
        check_mfma_f8f6f4(m_context, "v_mfma_f32_16x16x128_f8f6f4", "cbsz:0b010 blgp:0b010");
        check_GEMMF8F6F4_TN(m_context, (16 * 16 + (16 * 128) * 6 / 8 / 4) / 64, 6, 20, true);
    }

    TEST_P(GEMMF8F6F4TestGPU, GPU_BasicScaledGEMMFP6_16x16x128_TN)
    {
        REQUIRE_ARCH_CAP(GPUCapability::HasMFMA_f8f6f4);
        auto gemm   = setup_GEMMF8F6F4_TN(16, 16, 128);
        gemm.scaleA = 128;
        gemm.scaleB = 125;
        basicGEMM<FP6, FP6, float>(m_context, gemm);
        check_mfma_f8f6f4(m_context, "v_mfma_scale_f32_16x16x128_f8f6f4", "cbsz:0b010 blgp:0b010");
        check_GEMMF8F6F4_TN(m_context, (16 * 16 + (16 * 128) * 6 / 8 / 4) / 64, 6, 20, true);
    }

    TEST_P(GEMMF8F6F4TestGPU, GPU_BasicGEMMFP6_32x32x64_TN)
    {
        REQUIRE_ARCH_CAP(GPUCapability::HasMFMA_f8f6f4);
        auto gemm = setup_GEMMF8F6F4_TN(32, 32, 64);
        basicGEMM<FP6, FP6, float>(m_context, gemm);
        check_mfma_f8f6f4(m_context, "v_mfma_f32_32x32x64_f8f6f4", "cbsz:0b010 blgp:0b010");
        check_GEMMF8F6F4_TN(m_context, (32 * 32 + (32 * 64) * 6 / 8 / 4) / 64, 6, 20, true);
    }

    TEST_P(GEMMF8F6F4TestGPU, GPU_BasicScaledGEMMFP6_32x32x64_TN)
    {
        REQUIRE_ARCH_CAP(GPUCapability::HasMFMA_f8f6f4);
        auto gemm   = setup_GEMMF8F6F4_TN(32, 32, 64);
        gemm.scaleA = 128;
        gemm.scaleB = 125;
        basicGEMM<FP6, FP6, float>(m_context, gemm);
        check_mfma_f8f6f4(m_context, "v_mfma_scale_f32_32x32x64_f8f6f4", "cbsz:0b010 blgp:0b010");
        check_GEMMF8F6F4_TN(m_context, (32 * 32 + (32 * 64) * 6 / 8 / 4) / 64, 6, 20, true);
    }

    TEST_P(GEMMF8F6F4TestGPU, GPU_BasicGEMMBF6_16x16x128_TN)
    {
        REQUIRE_ARCH_CAP(GPUCapability::HasMFMA_f8f6f4);
        auto gemm = setup_GEMMF8F6F4_TN(16, 16, 128);
        basicGEMM<BF6, BF6, float>(m_context, gemm);
        check_mfma_f8f6f4(m_context, "v_mfma_f32_16x16x128_f8f6f4", "cbsz:0b011 blgp:0b011");
        check_GEMMF8F6F4_TN(m_context, (16 * 16 + (16 * 128) * 6 / 8 / 4) / 64, 6, 20, true);
    }

    TEST_P(GEMMF8F6F4TestGPU, GPU_BasicScaledGEMMBF6_16x16x128_TN)
    {
        REQUIRE_ARCH_CAP(GPUCapability::HasMFMA_f8f6f4);
        auto gemm   = setup_GEMMF8F6F4_TN(16, 16, 128);
        gemm.scaleA = 128;
        gemm.scaleB = 125;
        basicGEMM<BF6, BF6, float>(m_context, gemm);
        check_mfma_f8f6f4(m_context, "v_mfma_scale_f32_16x16x128_f8f6f4", "cbsz:0b011 blgp:0b011");
        check_GEMMF8F6F4_TN(m_context, (16 * 16 + (16 * 128) * 6 / 8 / 4) / 64, 6, 20, true);
    }

    TEST_P(GEMMF8F6F4TestGPU, GPU_BasicGEMMBF6_32x32x64_TN)
    {
        REQUIRE_ARCH_CAP(GPUCapability::HasMFMA_f8f6f4);
        auto gemm = setup_GEMMF8F6F4_TN(32, 32, 64);
        basicGEMM<BF6, BF6, float>(m_context, gemm);
        check_mfma_f8f6f4(m_context, "v_mfma_f32_32x32x64_f8f6f4", "cbsz:0b011 blgp:0b011");
        check_GEMMF8F6F4_TN(m_context, (32 * 32 + (32 * 64) * 6 / 8 / 4) / 64, 6, 20, true);
    }

    TEST_P(GEMMF8F6F4TestGPU, GPU_BasicScaledGEMMBF6_32x32x64_TN)
    {
        REQUIRE_ARCH_CAP(GPUCapability::HasMFMA_f8f6f4);
        auto gemm   = setup_GEMMF8F6F4_TN(32, 32, 64);
        gemm.scaleA = 128;
        gemm.scaleB = 125;
        basicGEMM<BF6, BF6, float>(m_context, gemm);
        check_mfma_f8f6f4(m_context, "v_mfma_scale_f32_32x32x64_f8f6f4", "cbsz:0b011 blgp:0b011");
        check_GEMMF8F6F4_TN(m_context, (32 * 32 + (32 * 64) * 6 / 8 / 4) / 64, 6, 20, true);
    }

    TEST_P(GEMMF8F6F4TestGPU, GPU_BasicGEMMFP8_16x16x128_TN)
    {
        REQUIRE_ARCH_CAP(GPUCapability::HasMFMA_f8f6f4);
        auto gemm = setup_GEMMF8F6F4_TN(16, 16, 128);
        basicGEMM<FP8, FP8, float>(m_context, gemm);
        check_GEMMF8F6F4_TN(m_context, (16 * 16 + (16 * 128) / 4) / 64, 8, 20);
    }

    TEST_P(GEMMF8F6F4TestGPU, GPU_BasicScaledGEMMFP8_16x16x128_TN)
    {
        REQUIRE_ARCH_CAP(GPUCapability::HasMFMA_f8f6f4);
        auto gemm   = setup_GEMMF8F6F4_TN(16, 16, 128);
        gemm.scaleA = 128;
        gemm.scaleB = 125;
        basicGEMM<FP8, FP8, float>(m_context, gemm);
        check_GEMMF8F6F4_TN(m_context, (16 * 16 + (16 * 128) / 4) / 64, 8, 20);
    }

    TEST_P(GEMMF8F6F4TestGPU, GPU_BasicGEMMBF8_16x16x128_TN)
    {
        REQUIRE_ARCH_CAP(GPUCapability::HasMFMA_f8f6f4);
        auto gemm = setup_GEMMF8F6F4_TN(16, 16, 128);
        basicGEMM<BF8, BF8, float>(m_context, gemm);
        check_GEMMF8F6F4_TN(m_context, (16 * 16 + (16 * 128) / 4) / 64, 8, 20);
    }

    TEST_P(GEMMF8F6F4TestGPU, GPU_BasicScaledGEMMBF8_16x16x128_TN)
    {
        REQUIRE_ARCH_CAP(GPUCapability::HasMFMA_f8f6f4);
        auto gemm   = setup_GEMMF8F6F4_TN(16, 16, 128);
        gemm.scaleA = 128;
        gemm.scaleB = 125;
        basicGEMM<BF8, BF8, float>(m_context, gemm);
        check_GEMMF8F6F4_TN(m_context, (16 * 16 + (16 * 128) / 4) / 64, 8, 20);
    }

    TEST_P(GEMMF8F6F4TestGPU, GPU_BasicGEMMFP8_32x32x64_TN)
    {
        REQUIRE_ARCH_CAP(GPUCapability::HasMFMA_f8f6f4);
        auto gemm = setup_GEMMF8F6F4_TN(32, 32, 64);
        basicGEMM<FP8, FP8, float>(m_context, gemm);
        check_GEMMF8F6F4_TN(m_context, (32 * 32 + (32 * 64) / 4) / 64, 8, 20);
    }

    TEST_P(GEMMF8F6F4TestGPU, GPU_BasicScaledGEMMFP8_32x32x64_TN)
    {
        REQUIRE_ARCH_CAP(GPUCapability::HasMFMA_f8f6f4);
        auto gemm   = setup_GEMMF8F6F4_TN(32, 32, 64);
        gemm.scaleA = 128;
        gemm.scaleB = 125;
        basicGEMM<FP8, FP8, float>(m_context, gemm);
        check_GEMMF8F6F4_TN(m_context, (32 * 32 + (32 * 64) / 4) / 64, 8, 20);
    }

    TEST_P(GEMMF8F6F4TestGPU, GPU_BasicGEMMBF8_32x32x64_TN)
    {
        REQUIRE_ARCH_CAP(GPUCapability::HasMFMA_f8f6f4);
        auto gemm = setup_GEMMF8F6F4_TN(32, 32, 64);
        basicGEMM<BF8, BF8, float>(m_context, gemm);
        check_GEMMF8F6F4_TN(m_context, (32 * 32 + (32 * 64) / 4) / 64, 8, 20);
    }

    TEST_P(GEMMF8F6F4TestGPU, GPU_BasicScaledGEMMBF8_32x32x64_TN)
    {
        REQUIRE_ARCH_CAP(GPUCapability::HasMFMA_f8f6f4);
        auto gemm   = setup_GEMMF8F6F4_TN(32, 32, 64);
        gemm.scaleA = 128;
        gemm.scaleB = 125;
        basicGEMM<BF8, BF8, float>(m_context, gemm);
        check_GEMMF8F6F4_TN(m_context, (32 * 32 + (32 * 64) / 4) / 64, 8, 20);
    }

    TEST_P(GEMMJammedTestGPU, GPU_BasicGEMMFP16Jammed2X2)
    {
        GEMMProblem gemm;

        gemm.m = 256;
        gemm.n = 512;
        gemm.k = 64;

        gemm.macM = 128;
        gemm.macN = 256;
        gemm.macK = 16;

        gemm.waveK = 8;

        gemm.workgroupSizeX = 2 * gemm.wavefrontSize;
        gemm.workgroupSizeY = 4;

        gemm.loadLDSA  = false;
        gemm.storeLDSD = false;
        gemm.fuseLoops = false;

        basicGEMM<Half>(m_context, gemm);
    }

    TEST_P(GEMMJammedTestGPU, GPU_BasicGEMMFP16Jammed2X1)
    {
        GEMMProblem gemm;

        gemm.m = 256;
        gemm.n = 512;
        gemm.k = 64;

        gemm.macM = 128;
        gemm.macN = 128;
        gemm.macK = 16;

        gemm.waveK = 8;

        gemm.workgroupSizeX = 2 * gemm.wavefrontSize;
        gemm.workgroupSizeY = 4;

        gemm.betaInFma = false;

        gemm.transA = "T";
        gemm.transB = "N";

        basicGEMM<Half>(m_context, gemm);

        std::string generatedCode = m_context->instructions()->toString();

        EXPECT_EQ(countSubstring(generatedCode, "ds_write_b64"), 18);
        EXPECT_EQ(countSubstring(generatedCode, "ds_read_b128"), 8);
        EXPECT_EQ(countSubstring(generatedCode, "buffer_store_dwordx4"), 8);
    }

    TEST_P(GEMMJammedTestGPU, GPU_BasicGEMMFP16Jammed2X1UnrollK)
    {
        GEMMProblem gemm;

        gemm.m = 256;
        gemm.n = 512;
        gemm.k = 64;

        gemm.macM = 128;
        gemm.macN = 128;
        gemm.macK = 16;

        gemm.unrollK = 2;

        gemm.waveK = 8;

        gemm.workgroupSizeX = 2 * gemm.wavefrontSize;
        gemm.workgroupSizeY = 4;

        gemm.transA = "T";
        gemm.transB = "N";

        basicGEMM<Half>(m_context, gemm);

        std::string generatedCode = m_context->instructions()->toString();

        EXPECT_EQ(countSubstring(generatedCode, "ds_write_b64"), 20);
        EXPECT_EQ(countSubstring(generatedCode, "ds_read_b128"), 8);
        EXPECT_EQ(countSubstring(generatedCode, "buffer_store_dwordx4"), 8);
    }

    TEST_P(GEMMJammedTestGPU, GPU_BasicGEMMFP16Jammed1X2)
    {
        GEMMProblem gemm;

        gemm.m = 256;
        gemm.n = 512;
        gemm.k = 64;

        gemm.macM = 128;
        gemm.macN = 128;
        gemm.macK = 16;

        gemm.waveK = 8;

        gemm.workgroupSizeX = 4 * gemm.wavefrontSize;
        gemm.workgroupSizeY = 2;

        gemm.transA = "T";

        basicGEMM<Half>(m_context, gemm);

        std::string generatedCode = m_context->instructions()->toString();

        EXPECT_EQ(countSubstring(generatedCode, "ds_write_b64"), 18);
        EXPECT_EQ(countSubstring(generatedCode, "ds_read_b128"), 8);
        EXPECT_EQ(countSubstring(generatedCode, "buffer_store_dwordx4"), 8);
    }

    TEST_P(GEMMJammedTestGPU, GPU_BasicGEMMFP16Jammed1X2UnrollK)
    {
        GEMMProblem gemm;

        gemm.m = 256;
        gemm.n = 512;
        gemm.k = 64;

        gemm.macM = 128;
        gemm.macN = 128;
        gemm.macK = 16;

        gemm.unrollK = 4;

        gemm.waveK = 8;

        gemm.workgroupSizeX = 4 * gemm.wavefrontSize;
        gemm.workgroupSizeY = 2;

        gemm.transA = "T";

        basicGEMM<Half>(m_context, gemm);

        std::string generatedCode = m_context->instructions()->toString();

        EXPECT_EQ(countSubstring(generatedCode, "ds_write_b64"), 24);
        EXPECT_EQ(countSubstring(generatedCode, "ds_read_b128"), 8);
        EXPECT_EQ(countSubstring(generatedCode, "buffer_store_dwordx4"), 8);
    }

    TEST_P(GEMMJammedTestGPU, GPU_BasicGEMMFP16Jammed1x8)
    {
        GEMMProblem gemm;

        gemm.m = 256;
        gemm.n = 512;
        gemm.k = 64;

        gemm.macM = 128;
        gemm.macN = 256;
        gemm.macK = 16;

        gemm.waveK = 8;

        gemm.workgroupSizeX = 4 * gemm.wavefrontSize;
        gemm.workgroupSizeY = 1;

        gemm.storeLDSD = false;

        basicGEMM<Half>(m_context, gemm);
    }

    TEST_P(GEMMJammedTestGPU, GPU_BasicGEMMFP16Jammed1x8UnrollK)
    {
        GEMMProblem gemm;

        gemm.m = 256;
        gemm.n = 512;
        gemm.k = 64;

        gemm.macM = 128;
        gemm.macN = 256;
        gemm.macK = 16;

        gemm.unrollK = 2;

        gemm.waveK = 8;

        gemm.workgroupSizeX = 4 * gemm.wavefrontSize;
        gemm.workgroupSizeY = 1;

        gemm.storeLDSD = false;

        basicGEMM<Half>(m_context, gemm);
    }
    TEST_P(GEMMJammedTestGPU, GPU_BasicGEMMFP16Jammed2x4)
    {
        GEMMProblem gemm;

        gemm.m = 256;
        gemm.n = 512;
        gemm.k = 64;

        gemm.macM = 128;
        gemm.macN = 256;
        gemm.macK = 16;

        gemm.waveK = 8;

        gemm.workgroupSizeX = 2 * gemm.wavefrontSize;
        gemm.workgroupSizeY = 2;

        gemm.storeLDSD = false;

        basicGEMM<Half>(m_context, gemm);

        std::string generatedCode = m_context->instructions()->toString();

        EXPECT_EQ(countSubstring(generatedCode, "ds_write_b128"), 3);
        EXPECT_EQ(countSubstring(generatedCode, "v_pack_B32_F16"), 152);
    }

    TEST_P(GEMMJammedTestGPU, GPU_BasicGEMMFP16Jammed2x4UnrollK)
    {
        GEMMProblem gemm;

        gemm.m = 256;
        gemm.n = 512;
        gemm.k = 64;

        gemm.macM = 128;
        gemm.macN = 256;
        gemm.macK = 16;

        gemm.unrollK = 2;

        gemm.prefetchInFlight  = 2;
        gemm.prefetchLDSFactor = 2;
        gemm.prefetchMixMemOps = true;

        gemm.waveK = 8;

        gemm.workgroupSizeX = 2 * gemm.wavefrontSize;
        gemm.workgroupSizeY = 2;

        gemm.storeLDSD = false;

        basicGEMM<Half>(m_context, gemm);

        std::string generatedCode = m_context->instructions()->toString();

        EXPECT_EQ(countSubstring(generatedCode, "ds_write_b128"), 6);
    }

    TEST_P(GEMMJammedTestGPU, GPU_BasicGEMMFP16Jammed4x2)
    {
        GEMMProblem gemm;

        gemm.m = 256;
        gemm.n = 512;
        gemm.k = 64;

        gemm.macM = 128;
        gemm.macN = 256;
        gemm.macK = 16;

        gemm.waveK = 8;

        gemm.workgroupSizeX = 1 * gemm.wavefrontSize;
        gemm.workgroupSizeY = 4;

        gemm.storeLDSD = false;

        gemm.transB = "N";

        basicGEMM<Half>(m_context, gemm);

        std::string generatedCode = m_context->instructions()->toString();

        EXPECT_EQ(countSubstring(generatedCode, "ds_write_b128"), 3);
    }

    TEST_P(GEMMJammedTestGPU, GPU_BasicGEMMFP16Jammed4x2UnrollK)
    {
        GEMMProblem gemm;

        gemm.m = 256;
        gemm.n = 512;
        gemm.k = 64;

        gemm.macM = 128;
        gemm.macN = 256;
        gemm.macK = 16;

        gemm.unrollK = 4;

        gemm.waveK = 8;

        gemm.workgroupSizeX = 1 * gemm.wavefrontSize;
        gemm.workgroupSizeY = 4;

        gemm.storeLDSD = false;

        gemm.transB = "N";

        basicGEMM<Half>(m_context, gemm);

        std::string generatedCode = m_context->instructions()->toString();

        EXPECT_EQ(countSubstring(generatedCode, "ds_write_b128"), 12);
    }

    TEST_P(GEMMTestGPU, GPU_BasicGEMMLiteralStrides)
    {
        GEMMProblem gemm;
        gemm.packMultipleElementsInto1VGPR = true;
        gemm.transB                        = "N";

        gemm.literalStrides = true;
        basicGEMM<float>(m_context, gemm);
        std::string output_literalStrides = m_context->instructions()->toString();

        gemm.literalStrides = false;
        basicGEMM<float>(m_context, gemm);
        std::string output_noLiteralStrides = m_context->instructions()->toString();

        //Since we're setting the first dimension to a literal 1, there will be less occurrences of Load_Tiled_0_stride_0.
        EXPECT_LT(countSubstring(output_literalStrides, "Tensor_0_stride_0"),
                  countSubstring(output_noLiteralStrides, "Tensor_0_stride_0"));
        EXPECT_LT(countSubstring(output_literalStrides, "Tensor_2_stride_0"),
                  countSubstring(output_noLiteralStrides, "Tensor_2_stride_0"));
        EXPECT_LT(countSubstring(output_literalStrides, "Tensor_4_stride_0"),
                  countSubstring(output_noLiteralStrides, "Tensor_4_stride_0"));

        //Since we're not setting the second dimension to a literal, there will be the same occurrences of Load_Tiled_X_stride_1.
        EXPECT_EQ(countSubstring(output_literalStrides, "Tensor_0_stride_1"),
                  countSubstring(output_noLiteralStrides, "Tensor_0_stride_1"));
        EXPECT_EQ(countSubstring(output_literalStrides, "Tensor_2_stride_1"),
                  countSubstring(output_noLiteralStrides, "Tensor_2_stride_1"));
        EXPECT_EQ(countSubstring(output_literalStrides, "Tensor_4_stride_1"),
                  countSubstring(output_noLiteralStrides, "Tensor_4_stride_1"));
    }

    TEST_P(GEMMTestGPU, GPU_BasicGEMMFP16AllLDS)
    {
        GEMMProblem gemm;

        gemm.m = 256;
        gemm.n = 512;
        gemm.k = 64;

        gemm.macM = 128;
        gemm.macN = 256;
        gemm.macK = 16;

        gemm.waveK = 8;

        gemm.workgroupSizeX = 1 * gemm.wavefrontSize;
        gemm.workgroupSizeY = 4;

        gemm.loadLDSA  = true;
        gemm.loadLDSB  = true;
        gemm.storeLDSD = true;

        basicGEMM<Half>(m_context, gemm);
    }

    TEST_P(GEMMTestGPU, GPU_BasicGEMMStoreDWave)
    {
        GEMMProblem gemm;

        auto nonZeroDSReadOffsets = [](auto s) {
            std::regex ds_read_offset("ds_read_b128.*offset:(\\d+)");

            auto begin = std::sregex_iterator(s.begin(), s.end(), ds_read_offset);
            auto end   = std::sregex_iterator();

            std::set<int> rv;
            for(auto i = begin; i != end; ++i)
            {
                auto m = (*i)[1].str();
                rv.insert(std::stoi(m));
            }
            return rv;
        };

        gemm.m = 256;
        gemm.n = 512;
        gemm.k = 64;

        gemm.macM = 128;
        gemm.macN = 256;
        gemm.macK = 16;

        gemm.waveK = 8;

        gemm.workgroupSizeX = 1 * gemm.wavefrontSize;
        gemm.workgroupSizeY = 4;

        gemm.loadLDSA  = true;
        gemm.loadLDSB  = true;
        gemm.storeLDSD = true;

        gemm.splitStoreTileIntoWaveBlocks = true;
        basicGEMM<Half>(m_context, gemm);
        auto instructions0 = output();
        EXPECT_EQ(nonZeroDSReadOffsets(instructions0), std::set<int>{1024});

        gemm.splitStoreTileIntoWaveBlocks = false;
        basicGEMM<Half>(m_context, gemm);
        auto instructions1 = output();
        EXPECT_EQ(nonZeroDSReadOffsets(instructions1), std::set<int>{64});
    }

    TEST_P(GEMMTestGPU, GPU_BasicGEMMFP16AllLDSDebug)
    {
        GEMMProblem gemm;

        gemm.m = 256;
        gemm.n = 512;
        gemm.k = 64;

        gemm.macM = 128;
        gemm.macN = 256;
        gemm.macK = 16;

        gemm.waveK = 8;

        gemm.workgroupSizeX = 1 * gemm.wavefrontSize;
        gemm.workgroupSizeY = 4;

        gemm.loadLDSA  = true;
        gemm.loadLDSB  = true;
        gemm.storeLDSD = true;

        basicGEMM<Half>(m_context, gemm);
    }

    TEST_P(GEMMMixedF8F6F4TestGPU, GPU_BasicGEMMMixedF8F6F4)
    {
        auto [typeA, typeB, MFMAK]
            = std::get<std::tuple<rocRoller::DataType, rocRoller::DataType, int>>(GetParam());

        int wave_m = (MFMAK == 128) ? 16 : 32;
        int wave_n = (MFMAK == 128) ? 16 : 32;
        int wave_k = MFMAK;

        basicGEMMMixed(typeA, typeB, wave_m, wave_n, wave_k, 2.e-5);

        auto mfma = (MFMAK == 128) ? "v_mfma_f32_16x16x128_f8f6f4" : "v_mfma_f32_32x32x64_f8f6f4";

        std::string modifierA = "defaultModiferA";
        std::string modifierB = "defaultModiferB";

        if(typeA == rocRoller::DataType::FP8)
            modifierA = "cbsz:0b000";
        else if(typeA == rocRoller::DataType::BF8)
            modifierA = "cbsz:0b001";
        else if(typeA == rocRoller::DataType::FP6)
            modifierA = "cbsz:0b010";
        else if(typeA == rocRoller::DataType::BF6)
            modifierA = "cbsz:0b011";
        else if(typeA == rocRoller::DataType::FP4)
            modifierA = "cbsz:0b100";
        else
            Throw<FatalError>("Unhandled data type for mixed GEMM.", ShowValue(typeA));

        if(typeB == rocRoller::DataType::FP8)
            modifierB = "blgp:0b000";
        else if(typeB == rocRoller::DataType::BF8)
            modifierB = "blgp:0b001";
        else if(typeB == rocRoller::DataType::FP6)
            modifierB = "blgp:0b010";
        else if(typeB == rocRoller::DataType::BF6)
            modifierB = "blgp:0b011";
        else if(typeB == rocRoller::DataType::FP4)
            modifierB = "blgp:0b100";
        else
            Throw<FatalError>("Unhandled data type for mixed GEMM.", ShowValue(typeB));

        check_mfma_f8f6f4(m_context, mfma, modifierA + " " + modifierB);
    }

    TEST_P(GEMMMixedScaledTestGPU, GPU_ScaledGEMMMixed)
    {
        REQUIRE_ARCH_CAP(GPUCapability::HasMFMA_f8f6f4);

        auto [typeA, typeB, MFMAK, scaleA, scaleB]
            = std::get<std::tuple<rocRoller::DataType, rocRoller::DataType, int, int, int>>(
                GetParam());

        int wave_m = (MFMAK == 128) ? 16 : 32;
        int wave_n = (MFMAK == 128) ? 16 : 32;
        int wave_k = MFMAK;

        basicGEMMMixed(typeA, typeB, wave_m, wave_n, wave_k, 2.e-5, scaleA, scaleB);
    }

    INSTANTIATE_TEST_SUITE_P(GEMMTest, GEMMTestGPU, currentGPUISA());

    INSTANTIATE_TEST_SUITE_P(GEMMF8F6F4Test, GEMMF8F6F4TestGPU, currentGPUISA());

    INSTANTIATE_TEST_SUITE_P(GEMMF8Test, GEMMF8TestGPU, currentGPUISA());

    INSTANTIATE_TEST_SUITE_P(GEMMJammedTest, GEMMJammedTestGPU, currentGPUISA());

    INSTANTIATE_TEST_SUITE_P(
        GEMMMixedF8F6F4Test,
        GEMMMixedF8F6F4TestGPU,
        ::testing::Combine(currentGPUISA(),
                           ::testing::Combine(::testing::Values(rocRoller::DataType::FP8,
                                                                rocRoller::DataType::BF8,
                                                                rocRoller::DataType::FP6,
                                                                rocRoller::DataType::BF6,
                                                                rocRoller::DataType::FP4),
                                              ::testing::Values(rocRoller::DataType::FP8,
                                                                rocRoller::DataType::BF8,
                                                                rocRoller::DataType::FP6,
                                                                rocRoller::DataType::BF6,
                                                                rocRoller::DataType::FP4),
                                              ::testing::Values(64, 128))));

    INSTANTIATE_TEST_SUITE_P(
        GEMMMixedScaledTest,
        GEMMMixedScaledTestGPU,
        ::testing::Combine(currentGPUISA(),
                           ::testing::Combine(::testing::Values(rocRoller::DataType::FP8,
                                                                rocRoller::DataType::BF8,
                                                                rocRoller::DataType::FP6,
                                                                rocRoller::DataType::BF6,
                                                                rocRoller::DataType::FP4),
                                              ::testing::Values(rocRoller::DataType::FP8,
                                                                rocRoller::DataType::BF8,
                                                                rocRoller::DataType::FP6,
                                                                rocRoller::DataType::BF6,
                                                                rocRoller::DataType::FP4),
                                              ::testing::Values(64, 128),
                                              ::testing::Values(125, 128),
                                              ::testing::Values(125, 128))));
}<|MERGE_RESOLUTION|>--- conflicted
+++ resolved
@@ -16,12 +16,13 @@
 #include <rocRoller/Utilities/Logging.hpp>
 #include <rocRoller/Utilities/Timer.hpp>
 
-#include "GEMMF8F6F4.hpp"
 #include "GPUContextFixture.hpp"
 #include "SourceMatcher.hpp"
 #include "TensorDescriptor.hpp"
 #include "Utilities.hpp"
 #include <common/GEMMProblem.hpp>
+
+#include "GEMMF8F6F4.hpp"
 
 namespace GEMMDriverTest
 {
@@ -63,6 +64,10 @@
             }
 
             if constexpr(isF6F4<TA> || isF6F4<TB>)
+            {
+                REQUIRE_ARCH_CAP(GPUCapability::HasMFMA_f8f6f4);
+            }
+            if ((isF8<TA> || isF8<TB>) && (gemm.waveK >= 64))
             {
                 REQUIRE_ARCH_CAP(GPUCapability::HasMFMA_f8f6f4);
             }
@@ -315,21 +320,13 @@
 
             CommandArguments commandArgs = command->createArguments();
 
-<<<<<<< HEAD
-            commandArgs.setArgument(tagTensorA, ArgumentType::Value, (TA*)deviceA.get());
-            commandArgs.setArgument(tagTensorB, ArgumentType::Value, (TB*)deviceB.get());
-
-            commandArgs.setArgument(tagTensorC, ArgumentType::Value, deviceC.get());
-            commandArgs.setArgument(tagTensorD, ArgumentType::Value, deviceD.get());
-=======
-            TensorDescriptor descA(dataTypeAB, {size_t(M), size_t(K)}, gemm.transA);
-            TensorDescriptor descB(dataTypeAB, {size_t(K), size_t(N)}, gemm.transB);
+            TensorDescriptor descA(dataTypeA, {size_t(M), size_t(K)}, gemm.transA);
+            TensorDescriptor descB(dataTypeB, {size_t(K), size_t(N)}, gemm.transB);
             TensorDescriptor descC(dataTypeD, {size_t(M), size_t(N)}, "N");
             TensorDescriptor descD(dataTypeD, {size_t(M), size_t(N)}, "N");
->>>>>>> 18d307ea
-
-            setCommandTensorArg(commandArgs, tagTensorA, descA, deviceA.get());
-            setCommandTensorArg(commandArgs, tagTensorB, descB, deviceB.get());
+
+            setCommandTensorArg(commandArgs, tagTensorA, descA, (TA*)deviceA.get());
+            setCommandTensorArg(commandArgs, tagTensorB, descB, (TB*)deviceB.get());
             setCommandTensorArg(commandArgs, tagTensorC, descC, deviceC.get());
             setCommandTensorArg(commandArgs, tagTensorD, descD, deviceD.get());
 
