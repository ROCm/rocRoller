#include <hip/hip_ext.h>
#include <hip/hip_runtime.h>

#include <regex>

#include <rocRoller/AssemblyKernel.hpp>
#include <rocRoller/CodeGen/ArgumentLoader.hpp>
#include <rocRoller/CommandSolution.hpp>
#include <rocRoller/DataTypes/DataTypes.hpp>
#include <rocRoller/Expression.hpp>
#include <rocRoller/ExpressionTransformations.hpp>
#include <rocRoller/KernelGraph/KernelGraph.hpp>
#include <rocRoller/Operations/Command.hpp>
#include <rocRoller/Scheduling/Observers/FileWritingObserver.hpp>
#include <rocRoller/Utilities/Error.hpp>
#include <rocRoller/Utilities/Logging.hpp>
#include <rocRoller/Utilities/Timer.hpp>

#include "GEMMF8F6F4.hpp"
#include "GPUContextFixture.hpp"
#include "SourceMatcher.hpp"
#include "Utilities.hpp"

namespace GEMMDriverTest
{
    template <typename T>
    concept isF8 = std::is_same_v<T, FP8> || std::is_same_v<T, BF8>;

    template <typename T>
    concept isF6F4 = std::is_same_v<T, FP6> || std::is_same_v<T, BF6> || std::is_same_v<T, FP4>;

    template <typename... Ts>
    class BaseGEMMContextFixture
        : public BaseGPUContextFixture,
          public ::testing::WithParamInterface<std::tuple<std::string, Ts...>>
    {
<<<<<<< HEAD
    protected:
        virtual rocRoller::ContextPtr createContext() override
        {
            std::string device = std::get<0>(this->GetParam());

            return this->createContextForArch(device);
        }

    public:
        std::shared_ptr<CommandKernel> commandKernel;

        template <typename TA, typename TB = TA, typename TD = TA>
=======
        template <typename T, typename TD = T>
>>>>>>> 4e2bdc93
        void basicGEMM(ContextPtr&        m_context,
                       const GEMMProblem& gemm,
                       bool               debuggable  = false,
                       bool               setIdentity = false,
                       int                numIters    = 1,
                       bool               notSetC     = false)

        {
            REQUIRE_ARCH_CAP(GPUCapability::HasMFMA);
<<<<<<< HEAD
            if constexpr(isF8<TA> || isF8<TB>)
=======
            if constexpr(std::is_same_v<T, FP8> || std::is_same_v<T, BF8>)
>>>>>>> 4e2bdc93
            {
                REQUIRE_ARCH_CAP(GPUCapability::HasMFMA_fp8);
            }

<<<<<<< HEAD
            if constexpr(isF6F4<TA> || isF6F4<TB>)
            {
                REQUIRE_ARCH_CAP(GPUCapability::HasMFMA_f8f6f4);
            }

            auto dataTypeA = TypeInfo<TA>::Var.dataType;
            auto dataTypeB = TypeInfo<TB>::Var.dataType;
            auto dataTypeD = TypeInfo<TD>::Var.dataType;
=======
            auto dataTypeAB = TypeInfo<T>::Var.dataType;
            auto dataTypeD  = TypeInfo<TD>::Var.dataType;
>>>>>>> 4e2bdc93

            // D (MxN) = alpha * A (MxK) X B (KxN) + beta * C (MxN)
            int   M     = gemm.m;
            int   N     = gemm.n;
            int   K     = gemm.k;
            float alpha = gemm.alpha;
            float beta  = gemm.beta;

            AssertFatal(M % gemm.macM == 0, "MacroTile size mismatch (M)");
            AssertFatal(N % gemm.macN == 0, "MacroTile size mismatch (N)");

            if(gemm.unrollK > 0)
            {
                AssertFatal(K % (gemm.macK * gemm.unrollK) == 0,
                            "MacroTile size mismatch (K unroll)");
            }

<<<<<<< HEAD
            auto bpeA = DataTypeInfo::Get(dataTypeA).elementBytes;
            auto bpeB = DataTypeInfo::Get(dataTypeB).elementBytes;
            AssertFatal(gemm.macM * gemm.macK * bpeA > gemm.waveM * gemm.waveK,
                        "Not enough elements (A).");
            AssertFatal(gemm.macN * gemm.macK * bpeB > gemm.waveN * gemm.waveK,
=======
            auto bpe = DataTypeInfo::Get(dataTypeAB).elementBytes;
            AssertFatal(gemm.macM * gemm.macK * bpe > gemm.waveM * gemm.waveK,
                        "Not enough elements (A).");
            AssertFatal(gemm.macN * gemm.macK * bpe > gemm.waveN * gemm.waveK,
>>>>>>> 4e2bdc93
                        "Not enough elements (B).");

            AssertFatal(gemm.workgroupSizeX % gemm.wavefrontSize == 0,
                        "Workgroup Size X must be multiply of wave front size");

            uint wavetilePerWavefrontM
                = gemm.wavefrontSize * gemm.macM / gemm.waveM / gemm.workgroupSizeX;
            uint wavetilePerWavefrontN = gemm.macN / gemm.waveN / gemm.workgroupSizeY;

<<<<<<< HEAD
            AssertFatal(wavetilePerWavefrontM > 0, "WaveTile size mismatch (M).");
            AssertFatal(wavetilePerWavefrontN > 0, "WaveTile size mismatch (N).");
=======
            AssertFatal(wavetilePerWavefrontM > 0, "WaveTile size mismatch.");
            AssertFatal(wavetilePerWavefrontN > 0, "WaveTile size mismatch.");
>>>>>>> 4e2bdc93

            AssertFatal(gemm.macM % (gemm.waveM * wavetilePerWavefrontM) == 0,
                        "WaveTile size mismatch (M)");
            AssertFatal(gemm.macN % (gemm.waveN * wavetilePerWavefrontN) == 0,
                        "WaveTile size mismatch (N)");

            Log::debug("GEMMTest jamming: {}x{}", wavetilePerWavefrontM, wavetilePerWavefrontN);

            uint workgroupSizeX = gemm.workgroupSizeX * gemm.workgroupSizeY;
            uint workgroupSizeY = 1;

            uint numWorkgroupX;
            uint numWorkgroupY;

            if(gemm.loopOverTiles > 0)
            {
                // multiple output macro tiles per workgroup
                numWorkgroupX = M * N / gemm.macM / gemm.macN / 2;
                numWorkgroupY = 1;
            }
            else if(gemm.streamK)
            {
                numWorkgroupX = gemm.numCUs;
                numWorkgroupY = 1;
            }
            else
            {
                // one output macro tile per workgroup
                numWorkgroupX = M / gemm.macM;
                numWorkgroupY = N / gemm.macN;
            }

            auto NX = std::make_shared<Expression::Expression>(numWorkgroupX * workgroupSizeX);
            auto NY = std::make_shared<Expression::Expression>(numWorkgroupY * workgroupSizeY);
            auto NZ = std::make_shared<Expression::Expression>(1u);

            // Host data
<<<<<<< HEAD
            using UnsegmentedTypeA = typename UnsegmentedTypeOf<TA>::type;
            using UnsegmentedTypeB = typename UnsegmentedTypeOf<TB>::type;
            std::vector<UnsegmentedTypeA> hostA;
            std::vector<UnsegmentedTypeB> hostB;
            std::vector<TD>               hostC;
=======
            std::vector<T>  hostA;
            std::vector<T>  hostB;
            std::vector<TD> hostC;
>>>>>>> 4e2bdc93

            GenerateRandomInput(31415u, hostA, M * K, hostB, K * N, hostC, M * N);

            if(setIdentity)
            {
                SetIdentityMatrix(hostA, K, M);
                SetIdentityMatrix(hostB, N, K);

                std::fill(hostC.begin(), hostC.end(), static_cast<TD>(0.0));
            }

<<<<<<< HEAD
            auto                deviceA = make_shared_device(hostA);
            auto                deviceB = make_shared_device(hostB);
=======
            std::shared_ptr<T>  deviceA = make_shared_device(hostA);
            std::shared_ptr<T>  deviceB = make_shared_device(hostB);
>>>>>>> 4e2bdc93
            std::shared_ptr<TD> deviceC = (notSetC) ? nullptr : make_shared_device(hostC);
            std::shared_ptr<TD> deviceD = make_shared_device<TD>(M * N, TD{});

            auto command = std::make_shared<Command>();

            std::vector<size_t> oneStridesN
                = gemm.literalStrides ? std::vector<size_t>({(size_t)1}) : std::vector<size_t>({});

            std::vector<size_t> oneStridesT = gemm.literalStrides
                                                  ? std::vector<size_t>({(size_t)0, (size_t)1})
                                                  : std::vector<size_t>({});

            auto tagTensorA = command->addOperation(rocRoller::Operations::Tensor(
<<<<<<< HEAD
                2, dataTypeA, gemm.transA == "N" ? oneStridesN : oneStridesT)); // A
            auto tagLoadA = command->addOperation(rocRoller::Operations::T_Load_Tiled(tagTensorA));

            auto tagTensorB = command->addOperation(rocRoller::Operations::Tensor(
                2, dataTypeB, gemm.transB == "N" ? oneStridesN : oneStridesT)); // B
=======
                2, dataTypeAB, gemm.transA == "N" ? oneStridesN : oneStridesT)); // A
            auto tagLoadA = command->addOperation(rocRoller::Operations::T_Load_Tiled(tagTensorA));

            auto tagTensorB = command->addOperation(rocRoller::Operations::Tensor(
                2, dataTypeAB, gemm.transB == "N" ? oneStridesN : oneStridesT)); // B
>>>>>>> 4e2bdc93
            auto tagLoadB = command->addOperation(rocRoller::Operations::T_Load_Tiled(tagTensorB));

            auto tagTensorC = command->addOperation(
                rocRoller::Operations::Tensor(2, dataTypeD, oneStridesN)); // C
            auto tagLoadC = command->addOperation(rocRoller::Operations::T_Load_Tiled(tagTensorC));

            auto tagScalarAlpha
                = command->addOperation(rocRoller::Operations::Scalar(DataType::Float)); // alpha
            auto tagLoadAlpha
                = command->addOperation(rocRoller::Operations::T_Load_Scalar(tagScalarAlpha));

            auto tagScalarBeta
                = command->addOperation(rocRoller::Operations::Scalar(DataType::Float)); // beta
            auto tagLoadBeta
                = command->addOperation(rocRoller::Operations::T_Load_Scalar(tagScalarBeta));

            auto tagAB
                = command->addOperation(rocRoller::Operations::T_Mul(tagLoadA, tagLoadB)); // A * B

            rocRoller::Operations::T_Execute execute(command->getNextTag());
            auto                             tagBetaC
                = execute.addXOp(rocRoller::Operations::E_Mul(tagLoadBeta, tagLoadC)); // beta * C

            auto tagAlphaAB = execute.addXOp(
                rocRoller::Operations::E_Mul(tagLoadAlpha, tagAB)); // alpha * (A * B)

            rocRoller::Operations::OperationTag tagStoreD;
            if(gemm.betaInFma)
            {
                tagStoreD = execute.addXOp(rocRoller::Operations::E_Add(
                    tagBetaC, tagAlphaAB)); // beta * C + alpha * (A * B)
            }
            else
            {
                tagStoreD = execute.addXOp(rocRoller::Operations::E_Add(
                    tagAlphaAB, tagBetaC)); // alpha * (A * B) + beta * C
            }

            command->addOperation(std::make_shared<rocRoller::Operations::Operation>(execute));

            auto tagTensorD = command->addOperation(
                rocRoller::Operations::Tensor(2, dataTypeD, oneStridesN)); // D
            command->addOperation(rocRoller::Operations::T_Store_Tiled(tagStoreD, tagTensorD));

            auto tagScratch = command->allocateTag();
            command->allocateArgument(VariableType(DataType::UInt32, PointerType::PointerGlobal),
                                      tagScratch,
                                      ArgumentType::Value,
                                      DataDirection::ReadWrite,
                                      rocRoller::SCRATCH);
            auto kernelOptions                           = std::make_shared<KernelOptions>();
            kernelOptions->fuseLoops                     = gemm.fuseLoops;
            kernelOptions->allowAmbiguousMemoryNodes     = gemm.allowAmbiguousMemoryNodes;
            kernelOptions->unrollK                       = gemm.unrollK;
            kernelOptions->packMultipleElementsInto1VGPR = gemm.packMultipleElementsInto1VGPR;
            kernelOptions->prefetch                      = gemm.prefetch;
            kernelOptions->prefetchInFlight              = gemm.prefetchInFlight;
            kernelOptions->prefetchLDSFactor             = gemm.prefetchLDSFactor;
            kernelOptions->prefetchMixMemOps             = gemm.prefetchMixMemOps;
            kernelOptions->transposeMemoryAccess[LayoutType::MATRIX_A] = gemm.transA == "T";
            kernelOptions->transposeMemoryAccess[LayoutType::MATRIX_B] = gemm.transB == "T";
            kernelOptions->scaleA                                      = gemm.scaleA;
            kernelOptions->scaleB                                      = gemm.scaleB;

            if(gemm.loopOverTiles > 0)
            {
                kernelOptions->loopOverOutputTilesDimensions = {0, 1};
                kernelOptions->loopOverOutputTilesCoordSizes
                    = {static_cast<uint>(M / gemm.macM), static_cast<uint>(N / gemm.macN)};
                kernelOptions->loopOverOutputTilesIteratedTiles = 2;
            }

            if(gemm.streamK)
            {
                REQUIRE_ARCH_CAP(GPUCapability::ArchAccUnifiedRegs);

                AssertFatal(
                    numWorkgroupY == 1,
                    "Current scratch space implementation assumes that the kernel is launched "
                    "with numWorkgroupY == 1");

                kernelOptions->numScratchTiles
                    = std::min(gemm.numCUs, numWorkgroupX * numWorkgroupY);

                kernelOptions->loopOverOutputTilesDimensions = {0, 1};
                kernelOptions->streamK                       = true;
                kernelOptions->streamKTwoTile                = gemm.streamKTwoTile;
            }

            auto params = std::make_shared<CommandParameters>();
            params->setManualKernelDimension(2);
            // TODO: Calculate these values internally based on workgroup sizes.
            params->setWaveTilesPerWavefront(wavetilePerWavefrontM, wavetilePerWavefrontN);
            params->setSplitStoreTileIntoWaveBlocks(gemm.splitStoreTileIntoWaveBlocks);

            auto macTileA = KernelGraph::CoordinateGraph::MacroTile(
                {gemm.macM, gemm.macK},
                LayoutType::MATRIX_A,
                {gemm.waveM, gemm.waveN, gemm.waveK, gemm.waveB},
                gemm.loadLDSA ? MemoryType::LDS : MemoryType::WAVE);
            auto macTileB = KernelGraph::CoordinateGraph::MacroTile(
                {gemm.macK, gemm.macN},
                LayoutType::MATRIX_B,
                {gemm.waveM, gemm.waveN, gemm.waveK, gemm.waveB},
                gemm.loadLDSB ? MemoryType::LDS : MemoryType::WAVE);
            auto macTileC = KernelGraph::CoordinateGraph::MacroTile(
                {gemm.macM, gemm.macN},
                LayoutType::MATRIX_ACCUMULATOR,
                {gemm.waveM, gemm.waveN, gemm.waveK, gemm.waveB});
            auto macTileD = KernelGraph::CoordinateGraph::MacroTile(
                {gemm.macM, gemm.macN},
                LayoutType::MATRIX_ACCUMULATOR,
                {gemm.waveM, gemm.waveN, gemm.waveK, gemm.waveB},
                gemm.storeLDSD ? MemoryType::JAMMED_WAVE_LDS : MemoryType::WAVE);

            params->setDimensionInfo(tagLoadA, macTileA);
            params->setDimensionInfo(tagLoadB, macTileB);
            params->setDimensionInfo(tagLoadC, macTileC);
            // TODO Fix MemoryType promotion (JAMMED_WAVE_LDS)
            params->setDimensionInfo(tagStoreD, macTileD);

            params->setManualWorkgroupSize({workgroupSizeX, workgroupSizeY, 1});
            params->setManualWorkitemCount({NX, NY, NZ});

            rocRoller::Log::getLogger()->debug(
                "GEMM workgroup sizes {} {} {}", workgroupSizeX, workgroupSizeY, 1);
            rocRoller::Log::getLogger()->debug(
                "GEMM workitem counts {} {} {}", toString(NX), toString(NY), toString(NZ));

            auto postParams = std::make_shared<CommandParameters>();
            postParams->setManualWavefrontCount(
                {static_cast<uint>(gemm.macM / gemm.waveM / wavetilePerWavefrontM),
                 static_cast<uint>(gemm.macN / gemm.waveN / wavetilePerWavefrontN)});

            CommandKernel commandKernel(
                command, testKernelName(), params, postParams, kernelOptions);

            CommandArguments commandArgs = command->createArguments();

<<<<<<< HEAD
            commandArgs.setArgument(tagTensorA, ArgumentType::Value, (TA*)deviceA.get());
            commandArgs.setArgument(tagTensorB, ArgumentType::Value, (TB*)deviceB.get());

=======
            commandArgs.setArgument(tagTensorA, ArgumentType::Value, deviceA.get());
            commandArgs.setArgument(tagTensorB, ArgumentType::Value, deviceB.get());
>>>>>>> 4e2bdc93
            commandArgs.setArgument(tagTensorC, ArgumentType::Value, deviceC.get());
            commandArgs.setArgument(tagTensorD, ArgumentType::Value, deviceD.get());

            commandArgs.setArgument(tagTensorA, ArgumentType::Limit, (size_t)M * K);
            commandArgs.setArgument(tagTensorA, ArgumentType::Size, 0, (size_t)M);
            commandArgs.setArgument(tagTensorA, ArgumentType::Size, 1, (size_t)K);
            if(gemm.transA == "N")
            {
                commandArgs.setArgument(tagTensorA, ArgumentType::Stride, 0, (size_t)1);
                commandArgs.setArgument(tagTensorA, ArgumentType::Stride, 1, (size_t)M);
            }
            else
            {
                commandArgs.setArgument(tagTensorA, ArgumentType::Stride, 0, (size_t)K);
                commandArgs.setArgument(tagTensorA, ArgumentType::Stride, 1, (size_t)1);
            }

            commandArgs.setArgument(tagTensorB, ArgumentType::Limit, (size_t)K * N);
            commandArgs.setArgument(tagTensorB, ArgumentType::Size, 0, (size_t)K);
            commandArgs.setArgument(tagTensorB, ArgumentType::Size, 1, (size_t)N);
            if(gemm.transB == "N")
            {
                commandArgs.setArgument(tagTensorB, ArgumentType::Stride, 0, (size_t)1);
                commandArgs.setArgument(tagTensorB, ArgumentType::Stride, 1, (size_t)K);
            }
            else
            {
                commandArgs.setArgument(tagTensorB, ArgumentType::Stride, 0, (size_t)N);
                commandArgs.setArgument(tagTensorB, ArgumentType::Stride, 1, (size_t)1);
            }

            commandArgs.setArgument(tagTensorC, ArgumentType::Limit, (size_t)M * N);
            commandArgs.setArgument(tagTensorC, ArgumentType::Size, 0, (size_t)M);
            commandArgs.setArgument(tagTensorC, ArgumentType::Size, 1, (size_t)N);
            commandArgs.setArgument(tagTensorC, ArgumentType::Stride, 0, (size_t)1);
            commandArgs.setArgument(tagTensorC, ArgumentType::Stride, 1, (size_t)M);

            commandArgs.setArgument(tagScalarAlpha, ArgumentType::Value, alpha);

            commandArgs.setArgument(tagScalarBeta, ArgumentType::Value, beta);

            commandArgs.setArgument(tagTensorD, ArgumentType::Limit, (size_t)M * N);
            commandArgs.setArgument(tagTensorD, ArgumentType::Size, 0, (size_t)M);
            commandArgs.setArgument(tagTensorD, ArgumentType::Size, 1, (size_t)N);
            commandArgs.setArgument(tagTensorD, ArgumentType::Stride, 0, (size_t)1);
            commandArgs.setArgument(tagTensorD, ArgumentType::Stride, 1, (size_t)M);

            // Create scratch space
            auto scratchSpaceRequired = commandKernel.scratchSpaceRequired();
            auto deviceScratch        = make_shared_device<uint8_t>(scratchSpaceRequired, 0);
            commandArgs.setArgument(tagScratch, ArgumentType::Value, deviceScratch.get());
            if(gemm.streamK)
            {
                commandArgs.setArgument(command->getNextTag(), ArgumentType::Value, gemm.numCUs);
            }

            // GPU is doing: D = alpha * scaleA * scaleB * (A*B) + beta*C. So we need to
            // account for the scales on CPU side as well.
            // Multiply alpha by the scales. Scale is E8M0 and has a bias of 127
            alpha
                *= std::pow(2.0f, int(gemm.scaleA) - 127) * std::pow(2.0f, int(gemm.scaleB) - 127);

            // Host result
            std::vector<TD> h_result(M * N, TD{});
            rocRoller::CPUMM(h_result,
                             hostC,
                             hostA,
                             hostB,
                             M,
                             N,
                             K,
                             alpha,
                             beta,
                             gemm.transA == "T",
                             gemm.transB == "T");

            // Device result
            std::vector<TD> d_result(M * N);

            for(int iteration = 0; iteration < numIters; ++iteration)
            {
                ASSERT_THAT(hipMemset(deviceD.get(), 0, M * N * sizeof(TD)), HasHipSuccess(0));
                ASSERT_THAT(hipMemset(deviceScratch.get(), 0, scratchSpaceRequired),
                            HasHipSuccess(0));

                commandKernel.launchKernel(commandArgs.runtimeArguments());
                m_context = commandKernel.getContext();

                ASSERT_THAT(
                    hipMemcpy(
                        d_result.data(), deviceD.get(), M * N * sizeof(TD), hipMemcpyDeviceToHost),
                    HasHipSuccess(0));

<<<<<<< HEAD
                double rnorm = relativeNorm(d_result, h_result);
                Log::info("RNorm is {} (iteration {})", rnorm, iteration);
                if(debuggable && rnorm > acceptableError)
=======
                auto tol = gemmAcceptableError<T, T, TD>(
                    M, N, K, m_context->targetArchitecture().target());
                auto res = compare(d_result, h_result, tol);
                Log::info("RNorm is {} (acceptable {}, iteration {})",
                          res.relativeNormL2,
                          res.acceptableError.relativeL2Tolerance,
                          iteration);
                if(debuggable && !res.ok)
>>>>>>> 4e2bdc93
                {
                    for(size_t i = 0; i < M; i++)
                    {
                        for(size_t j = 0; j < N; j++)
                        {
                            auto a = d_result[i * N + j];
                            auto b = h_result[i * N + j];
                            if((a - b) * (a - b) / (b * b)
                               > res.acceptableError.relativeL2Tolerance)
                            {
                                std::cout << std::setw(8) << i << std::setw(8) << j << std::setw(16)
                                          << std::scientific << a << std::setw(16)
                                          << std::scientific << b << std::setw(16)
                                          << std::scientific << a - b << std::endl;
                            }
                        }
                    }
                }

                EXPECT_TRUE(res.ok) << res.message();
            }
        }

        template <typename TA>
        void basicGEMMMixed(rocRoller::DataType typeB,
                            int                 m,
                            int                 n,
                            int                 k,
                            double              err,
                            int                 scaleA = 127,
                            int                 scaleB = 127)
        {
            auto gemm   = setup_GEMMF8F6F4_TN(m, n, k);
            gemm.scaleA = scaleA;
            gemm.scaleB = scaleB;

            if(typeB == rocRoller::DataType::FP8)
            {
                basicGEMM<TA, FP8, float>(m_context, gemm, err);
            }
            else if(typeB == rocRoller::DataType::BF8)
            {
                basicGEMM<TA, BF8, float>(m_context, gemm, err);
            }
            else if(typeB == rocRoller::DataType::FP6)
            {
                basicGEMM<TA, FP6, float>(m_context, gemm, err);
            }
            else if(typeB == rocRoller::DataType::BF6)
            {
                basicGEMM<TA, BF6, float>(m_context, gemm, err);
            }
            else if(typeB == rocRoller::DataType::FP4)
            {
                basicGEMM<TA, FP4, float>(m_context, gemm, err);
            }
            else
                Throw<FatalError>("Invalid type.");
        }

        void basicGEMMMixed(rocRoller::DataType typeA,
                            rocRoller::DataType typeB,
                            int                 m,
                            int                 n,
                            int                 k,
                            double              err,
                            int                 scaleA = 127,
                            int                 scaleB = 127)
        {
            if(typeA == rocRoller::DataType::FP8)
                basicGEMMMixed<FP8>(typeB, m, n, k, err, scaleA, scaleB);
            else if(typeA == rocRoller::DataType::BF8)
                basicGEMMMixed<BF8>(typeB, m, n, k, err, scaleA, scaleB);
            else if(typeA == rocRoller::DataType::FP6)
                basicGEMMMixed<FP6>(typeB, m, n, k, err, scaleA, scaleB);
            else if(typeA == rocRoller::DataType::BF6)
                basicGEMMMixed<BF6>(typeB, m, n, k, err, scaleA, scaleB);
            else if(typeA == rocRoller::DataType::FP4)
                basicGEMMMixed<FP4>(typeB, m, n, k, err, scaleA, scaleB);
            else
                Throw<FatalError>("Invalid type.");
        }
    };

    class GEMMTestGPU : public BaseGEMMContextFixture<>
    {
    };

    class GEMMJammedTestGPU : public BaseGEMMContextFixture<>
    {
    };

    class GEMMF8F6F4TestGPU : public BaseGEMMContextFixture<>
    {
    };

    class GEMMF8TestGPU : public BaseGEMMContextFixture<>
    {
    };

    // Params are: A type, B type, K tile size
    class GEMMMixedF8F6F4TestGPU
        : public BaseGEMMContextFixture<std::tuple<rocRoller::DataType, rocRoller::DataType, int>>
    {
    };

    // Params are: A type, B type, K tile size
    class GEMMMixedScaledTestGPU
        : public BaseGEMMContextFixture<
              std::tuple<rocRoller::DataType, rocRoller::DataType, int, int, int>>
    {
    };

    class GEMMBasicScaledTestGPU : public BaseGEMMContextFixture<std::tuple<int, int>>
    {
    };

    // This test is to ensure each scheduler properly yields insts for a basic GEMM
    TEST_P(GEMMTestGPU, GPU_BasicGEMM_Schedulers)
    {
        GEMMProblem gemm;
        gemm.macK = 8;

        // TODO: Re-enable LDS once LDS deallocations are fixed
        gemm.loadLDSA = false;
        gemm.loadLDSB = false;

        auto settings = Settings::getInstance();

        settings->set(Settings::Scheduler, Scheduling::SchedulerProcedure::Sequential);
        basicGEMM<float>(m_context, gemm);
        std::string seq = m_context->instructions()->toString();

        settings->set(Settings::Scheduler, Scheduling::SchedulerProcedure::RoundRobin);
        basicGEMM<float>(m_context, gemm);
        std::string rr = m_context->instructions()->toString();

        settings->set(Settings::Scheduler, Scheduling::SchedulerProcedure::Cooperative);
        basicGEMM<float>(m_context, gemm);
        std::string coop_nop = m_context->instructions()->toString();

        settings->set(Settings::Scheduler, Scheduling::SchedulerProcedure::Priority);
        basicGEMM<float>(m_context, gemm);
        std::string priority_nop = m_context->instructions()->toString();

        EXPECT_NE(NormalizedSource(seq), NormalizedSource(rr));

        EXPECT_NE(NormalizedSource(coop_nop), NormalizedSource(rr));

        EXPECT_NE(NormalizedSource(priority_nop), NormalizedSource(rr));

        std::set<std::string> insts;
        std::vector<int>      seeds = {2, 4, 8, 314, 1729};
        settings->set(Settings::Scheduler, Scheduling::SchedulerProcedure::Random);
        for(auto seed : seeds)
        {
            settings->set(Settings::RandomSeed, seed);
            basicGEMM<float>(m_context, gemm);
            std::string rand     = m_context->instructions()->toString();
            bool        not_seen = insts.insert(rand).second;
            EXPECT_EQ(not_seen, true);
        }
        // Can not compare random insts to others because non-zero chance seed generates such insts
    }

    TEST_P(GEMMTestGPU, GPU_BasicGEMM)
    {
        GEMMProblem gemm;
        basicGEMM<float>(m_context, gemm);
    }

    TEST_P(GEMMTestGPU, GPU_BasicGEMMBetaIsZero)
    {
        GEMMProblem gemm;
        gemm.beta = 0;
        basicGEMM<float>(m_context, gemm);
    }

    TEST_F(GEMMTestGPU, GPU_BasicGEMMNotSetC)
    {
        GEMMProblem gemm;
        gemm.beta = 0;
        basicGEMM<float>(m_context, gemm, false, false, 1, true);
    }

    TEST_P(GEMMTestGPU, GPU_BasicGEMMNotSetC)
    {
        GEMMProblem gemm;
        gemm.beta = 0;
        basicGEMM<float>(m_context, gemm, 1.e-6, false, false, 1, true);
    }

    TEST_P(GEMMTestGPU, GPU_BasicGEMMBetaIsZeroStreamK)
    {
        if(m_context->targetArchitecture().target().getVersionString() == "gfx908")
        {
            GTEST_SKIP() << "Skipping GPU_BasicGEMMBeta0StreamK test";
        }

        GEMMProblem gemm;

        hipDeviceProp_t deviceProperties;
        ASSERT_THAT(hipGetDeviceProperties(&deviceProperties, 0), HasHipSuccess(0));
        gemm.numCUs = deviceProperties.multiProcessorCount;

        gemm.m = gemm.macM * 8;
        gemm.n = gemm.macN * gemm.numCUs / 2 + gemm.macN * 2;

        ASSERT_GE(gemm.m * gemm.n / gemm.macM / gemm.macN, gemm.numCUs);

        gemm.streamK = true;
        gemm.k       = gemm.macK * 8;

        // TODO: Does not work with unrolling K
        //gemm.unrollK          = 2;
        //gemm.prefetch         = true;
        //gemm.prefetchInFlight = 2;

        gemm.loadLDSA  = true;
        gemm.loadLDSB  = true;
        gemm.storeLDSD = true;

        gemm.beta = 0;

        for(auto twoTile : {true, false})
        {
            gemm.streamKTwoTile = twoTile;
            basicGEMM<float>(m_context, gemm);
        }
    }

    TEST_P(GEMMTestGPU, GPU_BasicGEMMStreamK)
    {
        if(m_context->targetArchitecture().target().getVersionString() == "gfx908")
        {
            GTEST_SKIP() << "Skipping GPU_BasicGEMMStreamK test";
        }

        GEMMProblem gemm;

        hipDeviceProp_t deviceProperties;
        ASSERT_THAT(hipGetDeviceProperties(&deviceProperties, 0), HasHipSuccess(0));
        gemm.numCUs = deviceProperties.multiProcessorCount;

        gemm.m = gemm.macM * 8;
        gemm.n = gemm.macN * gemm.numCUs / 2 + gemm.macN * 2;

        ASSERT_GE(gemm.m * gemm.n / gemm.macM / gemm.macN, gemm.numCUs);

        gemm.streamK = true;
        gemm.k       = gemm.macK * 8;

        // TODO: Does not work with unrolling K
        //gemm.unrollK          = 2;
        //gemm.prefetch         = true;
        //gemm.prefetchInFlight = 2;

        gemm.loadLDSA  = true;
        gemm.loadLDSB  = true;
        gemm.storeLDSD = true;

        for(auto twoTile : {true, false})
        {
            gemm.streamKTwoTile = twoTile;
            basicGEMM<float>(m_context, gemm);
        }
    }

    TEST_P(GEMMTestGPU, GPU_BasicGEMMFP16StreamK)
    {
        if(m_context->targetArchitecture().target().getVersionString() != "gfx90a")
        {
            GTEST_SKIP() << "Skipping GPU_BasicGEMMStreamK test";
        }

        GEMMProblem gemm;

        hipDeviceProp_t deviceProperties;
        ASSERT_THAT(hipGetDeviceProperties(&deviceProperties, 0), HasHipSuccess(0));
        gemm.numCUs = deviceProperties.multiProcessorCount;

        gemm.waveK = 8;
        gemm.macK  = 16;

        gemm.macM           = 128;
        gemm.macN           = 256;
        gemm.workgroupSizeX = 2 * gemm.wavefrontSize;
        gemm.workgroupSizeY = 2;

        gemm.m = gemm.macM * 8;
        gemm.n = gemm.macN * gemm.numCUs / 2 + gemm.macN * 2;

        ASSERT_GE(gemm.m * gemm.n / gemm.macM / gemm.macN, gemm.numCUs);

        gemm.streamK = true;
        gemm.k       = gemm.macK * 8;

        // TODO: Does not work with unrolling K
        //gemm.unrollK          = 2;
        //gemm.prefetch         = true;
        //gemm.prefetchInFlight = 2;

        for(auto twoTile : {true, false})
        {
            gemm.streamKTwoTile = twoTile;
            for(auto loadLDSA : {false, true})
            {
                gemm.loadLDSA = loadLDSA;
                for(auto loadLDSB : {false, true})
                {
                    gemm.loadLDSB = loadLDSB;
                    for(auto storeLDSD : {false, true})
                    {
                        gemm.storeLDSD = storeLDSD;
                        basicGEMM<Half>(m_context, gemm);
                    }
                }
            }
        }
    }

    TEST_P(GEMMTestGPU, GPU_BasicGEMMFP16StreamKSmall)
    {
        if(m_context->targetArchitecture().target().getVersionString() != "gfx90a")
        {
            GTEST_SKIP() << "Skipping GPU_BasicGEMMStreamK test";
        }

        GEMMProblem gemm;

        hipDeviceProp_t deviceProperties;
        ASSERT_THAT(hipGetDeviceProperties(&deviceProperties, 0), HasHipSuccess(0));
        gemm.numCUs = 3;

        gemm.waveK = 8;
        gemm.macK  = 16;

        gemm.macM           = 128;
        gemm.macN           = 128;
        gemm.workgroupSizeX = 2 * gemm.wavefrontSize;
        gemm.workgroupSizeY = 4;

        gemm.m = 4 * gemm.macM;
        gemm.n = 4 * gemm.macN;

        ASSERT_GE(gemm.m * gemm.n / gemm.macM / gemm.macN, gemm.numCUs);

        gemm.streamK = true;
        gemm.k       = gemm.macK * 8;

        for(auto twoTile : {true, false})
        {
            gemm.streamKTwoTile = twoTile;
            basicGEMM<Half>(m_context, gemm);
        }
    }

    TEST_P(GEMMTestGPU, DISABLED_GPU_BasicGEMMMultipleOutputTiles)
    {
        GEMMProblem gemm;
        gemm.storeLDSD     = false;
        gemm.loopOverTiles = true;
        basicGEMM<float>(m_context, gemm);
    }

    TEST_P(GEMMTestGPU, GPU_BasicGEMMNoLDSA)
    {
        GEMMProblem gemm;
        gemm.loadLDSA  = false;
        gemm.loadLDSB  = true;
        gemm.fuseLoops = false;
        basicGEMM<float>(m_context, gemm);
    }

    TEST_P(GEMMTestGPU, GPU_BasicGEMMNoLDSB)
    {
        GEMMProblem gemm;
        gemm.loadLDSA  = true;
        gemm.loadLDSB  = false;
        gemm.fuseLoops = false;
        basicGEMM<float>(m_context, gemm);
    }

    TEST_P(GEMMTestGPU, GPU_BasicGEMMNoLDSAB)
    {
        GEMMProblem gemm;
        gemm.loadLDSA  = false;
        gemm.loadLDSB  = false;
        gemm.fuseLoops = false;
        basicGEMM<float>(m_context, gemm);
    }

    TEST_P(GEMMTestGPU, GPU_BasicGEMMUnrollK)
    {
        GEMMProblem gemm;
        gemm.k         = 64 * 4 * 2;
        gemm.loadLDSA  = false;
        gemm.loadLDSB  = false;
        gemm.storeLDSD = false;
        gemm.fuseLoops = false;
        gemm.unrollK   = 4;
        gemm.macK      = 8;
        basicGEMM<float>(m_context, gemm);
    }

    TEST_P(GEMMTestGPU, GPU_BasicGEMMUnrollKLDS)
    {
        GEMMProblem gemm;
        gemm.k         = 64 * 4 * 2;
        gemm.loadLDSA  = true;
        gemm.loadLDSB  = true;
        gemm.storeLDSD = false;
        gemm.fuseLoops = false;
        gemm.unrollK   = 2;
        gemm.macK      = 4;
        basicGEMM<float>(m_context, gemm);
    }

    TEST_P(GEMMTestGPU, GPU_BasicGEMMUnrollKMoreLDS)
    {
        GEMMProblem gemm;
        gemm.k         = 64 * 4 * 2;
        gemm.loadLDSA  = true;
        gemm.loadLDSB  = true;
        gemm.storeLDSD = false;
        gemm.fuseLoops = false;
        gemm.unrollK   = 8;
        gemm.macK      = 8;
        basicGEMM<float>(m_context, gemm);
    }

    TEST_P(GEMMTestGPU, GPU_BasicGEMMUnrollKMoreLDSA)
    {
        GEMMProblem gemm;
        gemm.k         = 64 * 4 * 2;
        gemm.loadLDSA  = true;
        gemm.loadLDSB  = false;
        gemm.storeLDSD = false;
        gemm.fuseLoops = false;
        gemm.unrollK   = 8;
        gemm.macK      = 8;
        basicGEMM<float>(m_context, gemm);
    }

    TEST_P(GEMMTestGPU, GPU_BasicGEMMUnrollKMoreLDSB)
    {
        GEMMProblem gemm;
        gemm.k         = 64 * 4 * 2;
        gemm.loadLDSA  = false;
        gemm.loadLDSB  = true;
        gemm.storeLDSD = false;
        gemm.fuseLoops = false;
        gemm.unrollK   = 8;
        gemm.macK      = 8;
        basicGEMM<float>(m_context, gemm);
    }

    TEST_P(GEMMTestGPU, GPU_BasicGEMMUnrollKLDSPrefetch)
    {
        GEMMProblem gemm;
        gemm.loadLDSA  = true;
        gemm.loadLDSB  = true;
        gemm.storeLDSD = false;
        gemm.fuseLoops = true;
        gemm.unrollK   = 2;
        gemm.macK      = 4;
        gemm.prefetch  = true;

        for(auto inflight : {1, 2})
        {
            gemm.prefetchInFlight = inflight;
            for(auto ldsFactor : {0, 2})
            {
                gemm.prefetchLDSFactor = ldsFactor;
                for(auto mixMemOps : {false, true})
                {
                    gemm.prefetchMixMemOps = mixMemOps;
                    basicGEMM<float>(m_context, gemm);
                }
            }
        }
    }

    TEST_P(GEMMTestGPU, GPU_BasicGEMMFP16UnrollKLDSPrefetch)
    {
        GEMMProblem gemm;
        gemm.k         = 64 * 16 * 2;
        gemm.loadLDSA  = true;
        gemm.loadLDSB  = true;
        gemm.storeLDSD = false;
        gemm.fuseLoops = true;
        gemm.unrollK   = 2;
        gemm.macM      = 64;
        gemm.macN      = 64;
        gemm.macK      = 16;
        gemm.prefetch  = true;
        gemm.waveK     = 8;

        for(auto inflight : {1, 2})
        {
            gemm.prefetchInFlight = inflight;
            for(auto ldsFactor : {0, 2})
            {
                gemm.prefetchLDSFactor = ldsFactor;
                for(auto mixMemOps : {false, true})
                {
                    gemm.prefetchMixMemOps = mixMemOps;
                    basicGEMM<Half>(m_context, gemm);
                }
            }
        }
    }

    TEST_P(GEMMTestGPU, GPU_BasicGEMMUnrollKLDSMultiPrefetch)
    {
        GEMMProblem gemm;
        gemm.k         = 64 * 4 * 3;
        gemm.loadLDSA  = true;
        gemm.loadLDSB  = true;
        gemm.storeLDSD = false;
        gemm.fuseLoops = false;
        gemm.unrollK   = 3;
        gemm.macK      = 4;
        gemm.prefetch  = true;

        for(auto inflight : {1, 2, 3})
        {
            gemm.prefetchInFlight = inflight;
            for(auto ldsFactor : {0, 2})
            {
                gemm.prefetchLDSFactor = ldsFactor;
                for(auto mixMemOps : {false, true})
                {
                    gemm.prefetchMixMemOps = mixMemOps;
                    basicGEMM<float>(m_context, gemm);
                }
            }
        }
    }

<<<<<<< HEAD
    TEST_P(GEMMTestGPU, GPU_BasicGEMMFP16Prefetch3)
=======
    TEST_F(GEMMTestGPU, GPU_BasicGEMMFP16Prefetch3)
>>>>>>> 4e2bdc93
    {
        GEMMProblem gemm;
        gemm.m                 = 4096;
        gemm.n                 = 4096;
        gemm.k                 = 2048 * 3;
        gemm.loadLDSA          = true;
        gemm.loadLDSB          = true;
        gemm.storeLDSD         = false;
        gemm.fuseLoops         = false;
        gemm.unrollK           = 3;
        gemm.macM              = 128;
        gemm.macN              = 16;
        gemm.macK              = 64;
        gemm.waveM             = 16;
        gemm.waveN             = 16;
        gemm.waveK             = 16;
        gemm.workgroupSizeX    = 256;
        gemm.workgroupSizeY    = 1;
        gemm.prefetch          = true;
        gemm.prefetchInFlight  = 3;
        gemm.prefetchLDSFactor = 2;
        gemm.prefetchMixMemOps = true;
<<<<<<< HEAD
        basicGEMM<Half>(m_context, gemm, 5.e-5);
    }

    TEST_P(GEMMTestGPU, GPU_BasicGEMMFP16)
=======
        basicGEMM<Half>(m_context, gemm);
    }

    TEST_F(GEMMTestGPU, GPU_BasicGEMMFP16)
>>>>>>> 4e2bdc93
    {
        GEMMProblem gemm;
        gemm.waveK = 8;

        basicGEMM<Half>(m_context, gemm);
    }

    GEMMProblem setup_GEMMF8_NT()
    {
        GEMMProblem gemm;

        // 4x2 jamming
        uint wavesPerWGX = 16;
        uint wavesPerWGY = 2;

        gemm.waveM = 16;
        gemm.waveN = 16;
        gemm.waveK = 32;

        gemm.macM = wavesPerWGX * gemm.waveM;
        gemm.macN = wavesPerWGY * gemm.waveN;
        gemm.macK = 2 * gemm.waveK;

        gemm.loadLDSA = true;
        gemm.loadLDSB = true;

        gemm.workgroupSizeX = 256;
        gemm.workgroupSizeY = 1;

        gemm.m = 33 * gemm.macM;
        gemm.n = 17 * gemm.macN;
        gemm.k = 4 * gemm.macK;

        gemm.alpha = 2.1;
        gemm.beta  = 0.75;

        gemm.transA = "N";
        gemm.transB = "T";

        return gemm;
    }

    TEST_F(GEMMTestGPU, GPU_BasicGEMMFP8_NT)
    {
        auto gemm = setup_GEMMF8_NT();
        basicGEMM<FP8, float>(m_context, gemm);
    }

    TEST_F(GEMMTestGPU, GPU_BasicGEMMBF8_NT)
    {
        auto gemm = setup_GEMMF8_NT();
        basicGEMM<BF8, float>(m_context, gemm);
    }

    GEMMProblem setup_GEMMF8_TN()
    {
        GEMMProblem gemm;

        // 1x1 jamming
        uint wavesPerWGX = 4;
        uint wavesPerWGY = 1;

        gemm.waveM = 16;
        gemm.waveN = 16;
        gemm.waveK = 32;

        gemm.macM = wavesPerWGX * gemm.waveM;
        gemm.macN = wavesPerWGY * gemm.waveN;
        gemm.macK = 2 * gemm.waveK;

        gemm.loadLDSA  = true;
        gemm.loadLDSB  = true;
        gemm.storeLDSD = false;

        gemm.workgroupSizeX = 256;
        gemm.workgroupSizeY = 1;

        gemm.m = 33 * gemm.macM;
        gemm.n = 17 * gemm.macN;
        gemm.k = 4 * gemm.macK;

        gemm.alpha = 2.1;
        gemm.beta  = 0.75;

        gemm.transA = "T";
        gemm.transB = "N";

        return gemm;
    }

    void check_GEMMF8_TN(rocRoller::ContextPtr m_context)
    {
        if(m_context->targetArchitecture().HasCapability(GPUCapability::HasMFMA_fp8))
        {
            std::string generatedCode = m_context->instructions()->toString();

            EXPECT_EQ(countSubstring(generatedCode, "buffer_load"), 3);
            EXPECT_EQ(countSubstring(generatedCode, "buffer_load_dwordx4 "), 2);
            EXPECT_EQ(countSubstring(generatedCode, "buffer_load_dword "), 1);

            EXPECT_EQ(countSubstring(generatedCode, "ds_write_b"), 2);
            EXPECT_EQ(countSubstring(generatedCode, "ds_write_b128 "), 1);
            EXPECT_EQ(countSubstring(generatedCode, "ds_write_b32 "), 1);

            EXPECT_EQ(countSubstring(generatedCode, "ds_read"), 4);
            EXPECT_EQ(countSubstring(generatedCode, "ds_read_b64 "), 4);
        }
    }

    TEST_F(GEMMTestGPU, GPU_BasicGEMMFP8_TN)
    {
        auto gemm = setup_GEMMF8_TN();
        basicGEMM<FP8, float>(m_context, gemm);
        check_GEMMF8_TN(m_context);
    }

    TEST_F(GEMMTestGPU, GPU_BasicGEMMBF8_TN)
    {
        auto gemm = setup_GEMMF8_TN();
        basicGEMM<BF8, float>(m_context, gemm);
        check_GEMMF8_TN(m_context);
    }

    TEST_P(GEMMF8TestGPU, GPU_BasicGEMMFP8_16x16x32_NT)
    {
        auto gemm = setup_GEMMF8_NT();
        basicGEMM<FP8, FP8, float>(m_context, gemm, 2.e-5);
    }

    TEST_P(GEMMF8TestGPU, GPU_BasicGEMMBF8_16x16x32_NT)
    {
        auto gemm = setup_GEMMF8_NT();
        basicGEMM<BF8, BF8, float>(m_context, gemm, 2.e-5);
    }

    TEST_P(GEMMF8F6F4TestGPU, DISABLED_GPU_BasicGEMMFP8_16x16x128_NT)
    {
        REQUIRE_ARCH_CAP(GPUCapability::HasMFMA_f8f6f4);
        auto gemm = setup_GEMMF8F6F4_NT(16, 16, 128);
        basicGEMM<FP8, FP8, float>(m_context, gemm, 2.e-5);
    }

    TEST_P(GEMMBasicScaledTestGPU, DISABLED_GPU_BasicScaledGEMMFP8_16x16x128_NT)
    {
        REQUIRE_ARCH_CAP(GPUCapability::HasMFMA_f8f6f4);
        auto [scaleA, scaleB] = std::get<std::tuple<int, int>>(GetParam());
        auto gemm             = setup_GEMMF8F6F4_NT(16, 16, 128);
        gemm.scaleA           = scaleA;
        gemm.scaleB           = scaleB;
        basicGEMM<FP8, FP8, float>(m_context, gemm, 2.e-5);
    }

    TEST_P(GEMMF8F6F4TestGPU, DISABLED_GPU_BasicGEMMBF8_16x16x128_NT)
    {
        REQUIRE_ARCH_CAP(GPUCapability::HasMFMA_f8f6f4);
        auto gemm = setup_GEMMF8F6F4_NT(16, 16, 128);
        basicGEMM<BF8, BF8, float>(m_context, gemm, 2.e-5);
    }

    TEST_P(GEMMBasicScaledTestGPU, DISABLED_GPU_BasicScaledGEMMBF8_16x16x128_NT)
    {
        REQUIRE_ARCH_CAP(GPUCapability::HasMFMA_f8f6f4);

        auto [scaleA, scaleB] = std::get<std::tuple<int, int>>(GetParam());
        auto gemm             = setup_GEMMF8F6F4_NT(16, 16, 128);
        gemm.scaleA           = scaleA;
        gemm.scaleB           = scaleB;
        basicGEMM<BF8, BF8, float>(m_context, gemm, 2.e-5);
    }

    TEST_P(GEMMF8F6F4TestGPU, DISABLED_GPU_BasicGEMMFP8_32x32x64_NT)
    {
        REQUIRE_ARCH_CAP(GPUCapability::HasMFMA_f8f6f4);
        auto gemm = setup_GEMMF8F6F4_NT(32, 32, 64);
        basicGEMM<FP8, FP8, float>(m_context, gemm, 2.e-5);
    }

    TEST_P(GEMMBasicScaledTestGPU, DISABLED_GPU_BasicScaledGEMMFP8_32x32x64_NT)
    {
        REQUIRE_ARCH_CAP(GPUCapability::HasMFMA_f8f6f4);
        auto [scaleA, scaleB] = std::get<std::tuple<int, int>>(GetParam());
        auto gemm             = setup_GEMMF8F6F4_NT(32, 32, 64);
        gemm.scaleA           = scaleA;
        gemm.scaleB           = scaleB;
        basicGEMM<FP8, FP8, float>(m_context, gemm, 2.e-5);
    }

    TEST_P(GEMMF8F6F4TestGPU, DISABLED_GPU_BasicGEMMBF8_32x32x64_NT)
    {
        REQUIRE_ARCH_CAP(GPUCapability::HasMFMA_f8f6f4);
        auto gemm = setup_GEMMF8F6F4_NT(32, 32, 64);
        basicGEMM<BF8, BF8, float>(m_context, gemm, 2.e-5);
    }

    TEST_P(GEMMBasicScaledTestGPU, DISABLED_GPU_BasicScaledGEMMBF8_32x32x64_NT)
    {
        REQUIRE_ARCH_CAP(GPUCapability::HasMFMA_f8f6f4);
        auto [scaleA, scaleB] = std::get<std::tuple<int, int>>(GetParam());
        auto gemm             = setup_GEMMF8F6F4_NT(32, 32, 64);
        gemm.scaleA           = scaleA;
        gemm.scaleB           = scaleB;
        basicGEMM<BF8, BF8, float>(m_context, gemm, 2.e-5);
    }

    void check_GEMMF8_TN(rocRoller::ContextPtr m_context)
    {
        if(m_context->targetArchitecture().HasCapability(GPUCapability::HasMFMA_fp8))
        {
            std::string generatedCode = m_context->instructions()->toString();

            EXPECT_EQ(countSubstring(generatedCode, "buffer_load"), 3);
            EXPECT_EQ(countSubstring(generatedCode, "buffer_load_dwordx4 "), 2);
            EXPECT_EQ(countSubstring(generatedCode, "buffer_load_dword "), 1);

            EXPECT_EQ(countSubstring(generatedCode, "ds_write_b"), 2);
            EXPECT_EQ(countSubstring(generatedCode, "ds_write_b128 "), 1);
            EXPECT_EQ(countSubstring(generatedCode, "ds_write_b32 "), 1);

            EXPECT_EQ(countSubstring(generatedCode, "ds_read"), 4);
            EXPECT_EQ(countSubstring(generatedCode, "ds_read_b64 "), 4);
        }
    }

    TEST_P(GEMMF8TestGPU, GPU_BasicGEMMFP8_16x16x32_TN)
    {
        auto gemm = setup_GEMMF8_TN();
        basicGEMM<FP8, FP8, float>(m_context, gemm, 2.e-5);
        check_GEMMF8_TN(m_context);
    }

    TEST_P(GEMMF8TestGPU, GPU_BasicGEMMBF8_16x16x32_TN)
    {
        auto gemm = setup_GEMMF8_TN();
        basicGEMM<BF8, BF8, float>(m_context, gemm, 2.e-5);
        check_GEMMF8_TN(m_context);
    }

    void check_GEMMF8F6F4_TN(rocRoller::ContextPtr m_context,
                             uint                  numBufferLoads,
                             uint                  numDSWrites,
                             uint                  numDSReads,
                             bool const            isF6Type = false)

    {
        if(m_context->targetArchitecture().HasCapability(GPUCapability::HasMFMA_fp8))
        {
            std::string generatedCode = m_context->instructions()->toString();

            EXPECT_EQ(countSubstring(generatedCode, "buffer_load"), numBufferLoads);
            EXPECT_EQ(countSubstring(generatedCode, "buffer_load_dwordx4 "), numBufferLoads);
            EXPECT_EQ(countSubstring(generatedCode, "buffer_load_dword "), 0);

            EXPECT_EQ(countSubstring(generatedCode, "ds_write_b"), numDSWrites);
            EXPECT_EQ(countSubstring(generatedCode, "ds_write_b128 "), numDSWrites);

            EXPECT_EQ(countSubstring(generatedCode, "ds_read"), numDSReads);
            if(!isF6Type)
            {
                EXPECT_EQ(countSubstring(generatedCode, "ds_read_b128 "), numDSReads);
            }
            else
            {
                EXPECT_EQ(countSubstring(generatedCode, "ds_read_b128 "), numDSReads / 2);
                EXPECT_EQ(countSubstring(generatedCode, "ds_read_b64 "), numDSReads / 2);
            }
        }
    }

    void check_mfma_f8f6f4(rocRoller::ContextPtr m_context,
                           std::string           f8f6f4_inst,
                           std::string           modifier)
    {
        if(m_context->targetArchitecture().HasCapability(GPUCapability::HasMFMA_fp8))
        {
            auto generatedCode = m_context->instructions()->toString();

            auto mfma_count     = countSubstring(generatedCode, "v_mfma_");
            auto f8f6f4_count   = countSubstring(generatedCode, f8f6f4_inst);
            auto modifier_count = countSubstring(generatedCode, modifier);

            // All mfma instructions should be f8f6f4
            EXPECT_EQ(mfma_count, f8f6f4_count);
            // All f8f6f4 instructions should use 0b100 (FP4) as input matrix format
            EXPECT_EQ(f8f6f4_count, modifier_count);
        }
    }

    TEST_P(GEMMF8F6F4TestGPU, GPU_BasicGEMMFP4_16x16x128_TN)
    {
        REQUIRE_ARCH_CAP(GPUCapability::HasMFMA_f8f6f4);
        auto gemm = setup_GEMMF8F6F4_TN(16, 16, 128);
        basicGEMM<FP4, FP4, float>(m_context, gemm, 2.e-5);
        check_mfma_f8f6f4(m_context, "v_mfma_f32_16x16x128_f8f6f4", "cbsz:0b100 blgp:0b100");
        check_GEMMF8F6F4_TN(m_context, (16 * 16 + (16 * 128) / 8) / 64, 4, 10);
    }

    TEST_P(GEMMBasicScaledTestGPU, GPU_BasicScaledGEMMFP4_16x16x128_TN)
    {
        REQUIRE_ARCH_CAP(GPUCapability::HasMFMA_f8f6f4);
        auto [scaleA, scaleB] = std::get<std::tuple<int, int>>(GetParam());
        auto gemm             = setup_GEMMF8F6F4_TN(16, 16, 128);
        gemm.scaleA           = scaleA;
        gemm.scaleB           = scaleB;
        basicGEMM<FP4, FP4, float>(m_context, gemm, 2.e-5);
        check_mfma_f8f6f4(
            m_context, "v_mfma_scale_f32_16x16x128_f8f6f4", "cbsz:0b100 abid:1 blgp:0b100");
        check_GEMMF8F6F4_TN(m_context, (16 * 16 + (16 * 128) / 8) / 64, 4, 10);
    }

    TEST_P(GEMMF8F6F4TestGPU, GPU_BasicGEMMFP4_32x32x64_TN)
    {
        REQUIRE_ARCH_CAP(GPUCapability::HasMFMA_f8f6f4);
        auto gemm = setup_GEMMF8F6F4_TN(32, 32, 64);
        basicGEMM<FP4, FP4, float>(m_context, gemm, 2.e-5);
        check_mfma_f8f6f4(m_context, "v_mfma_f32_32x32x64_f8f6f4", "cbsz:0b100 blgp:0b100");
        check_GEMMF8F6F4_TN(m_context, (32 * 32 + (32 * 64) / 8) / 64, 4, 10);
    }

    TEST_P(GEMMBasicScaledTestGPU, GPU_BasicScaledGEMMFP4_32x32x64_TN)
    {
        REQUIRE_ARCH_CAP(GPUCapability::HasMFMA_f8f6f4);
        auto [scaleA, scaleB] = std::get<std::tuple<int, int>>(GetParam());
        auto gemm             = setup_GEMMF8F6F4_TN(32, 32, 64);
        gemm.scaleA           = scaleA;
        gemm.scaleB           = scaleB;
        basicGEMM<FP4, FP4, float>(m_context, gemm, 2.e-5);
        check_mfma_f8f6f4(
            m_context, "v_mfma_scale_f32_32x32x64_f8f6f4", "cbsz:0b100 abid:1 blgp:0b100");
        check_GEMMF8F6F4_TN(m_context, (32 * 32 + (32 * 64) / 8) / 64, 4, 10);
    }

    TEST_P(GEMMF8F6F4TestGPU, GPU_BasicGEMMFP6_16x16x128_TN)
    {
        REQUIRE_ARCH_CAP(GPUCapability::HasMFMA_f8f6f4);
        auto gemm = setup_GEMMF8F6F4_TN(16, 16, 128);
        basicGEMM<FP6, FP6, float>(m_context, gemm, 2.e-5);
        check_mfma_f8f6f4(m_context, "v_mfma_f32_16x16x128_f8f6f4", "cbsz:0b010 blgp:0b010");
        check_GEMMF8F6F4_TN(m_context, (16 * 16 + (16 * 128) * 6 / 8 / 4) / 64, 6, 20, true);
    }

    TEST_P(GEMMBasicScaledTestGPU, GPU_BasicScaledGEMMFP6_16x16x128_TN)
    {
        REQUIRE_ARCH_CAP(GPUCapability::HasMFMA_f8f6f4);
        auto [scaleA, scaleB] = std::get<std::tuple<int, int>>(GetParam());
        auto gemm             = setup_GEMMF8F6F4_TN(16, 16, 128);
        gemm.scaleA           = scaleA;
        gemm.scaleB           = scaleB;
        basicGEMM<FP6, FP6, float>(m_context, gemm, 2.e-5);
        check_mfma_f8f6f4(
            m_context, "v_mfma_scale_f32_16x16x128_f8f6f4", "cbsz:0b010 abid:1 blgp:0b010");
        check_GEMMF8F6F4_TN(m_context, (16 * 16 + (16 * 128) * 6 / 8 / 4) / 64, 6, 20, true);
    }

    TEST_P(GEMMF8F6F4TestGPU, GPU_BasicGEMMFP6_32x32x64_TN)
    {
        REQUIRE_ARCH_CAP(GPUCapability::HasMFMA_f8f6f4);
        auto gemm = setup_GEMMF8F6F4_TN(32, 32, 64);
        basicGEMM<FP6, FP6, float>(m_context, gemm, 2.e-5);
        check_mfma_f8f6f4(m_context, "v_mfma_f32_32x32x64_f8f6f4", "cbsz:0b010 blgp:0b010");
        check_GEMMF8F6F4_TN(m_context, (32 * 32 + (32 * 64) * 6 / 8 / 4) / 64, 6, 20, true);
    }

    TEST_P(GEMMBasicScaledTestGPU, GPU_BasicScaledGEMMFP6_32x32x64_TN)
    {
        REQUIRE_ARCH_CAP(GPUCapability::HasMFMA_f8f6f4);
        auto [scaleA, scaleB] = std::get<std::tuple<int, int>>(GetParam());
        auto gemm             = setup_GEMMF8F6F4_TN(32, 32, 64);
        gemm.scaleA           = scaleA;
        gemm.scaleB           = scaleB;
        basicGEMM<FP6, FP6, float>(m_context, gemm, 2.e-5);
        check_mfma_f8f6f4(
            m_context, "v_mfma_scale_f32_32x32x64_f8f6f4", "cbsz:0b010 abid:1 blgp:0b010");
        check_GEMMF8F6F4_TN(m_context, (32 * 32 + (32 * 64) * 6 / 8 / 4) / 64, 6, 20, true);
    }

    TEST_P(GEMMF8F6F4TestGPU, GPU_BasicGEMMBF6_16x16x128_TN)
    {
        REQUIRE_ARCH_CAP(GPUCapability::HasMFMA_f8f6f4);
        auto gemm = setup_GEMMF8F6F4_TN(16, 16, 128);
        basicGEMM<BF6, BF6, float>(m_context, gemm, 2.e-5);
        check_mfma_f8f6f4(m_context, "v_mfma_f32_16x16x128_f8f6f4", "cbsz:0b011 blgp:0b011");
        check_GEMMF8F6F4_TN(m_context, (16 * 16 + (16 * 128) * 6 / 8 / 4) / 64, 6, 20, true);
    }

    TEST_P(GEMMBasicScaledTestGPU, GPU_BasicScaledGEMMBF6_16x16x128_TN)
    {
        REQUIRE_ARCH_CAP(GPUCapability::HasMFMA_f8f6f4);
        auto [scaleA, scaleB] = std::get<std::tuple<int, int>>(GetParam());
        auto gemm             = setup_GEMMF8F6F4_TN(16, 16, 128);
        gemm.scaleA           = scaleA;
        gemm.scaleB           = scaleB;
        basicGEMM<BF6, BF6, float>(m_context, gemm, 2.e-5);
        check_mfma_f8f6f4(
            m_context, "v_mfma_scale_f32_16x16x128_f8f6f4", "cbsz:0b011 abid:1 blgp:0b011");
        check_GEMMF8F6F4_TN(m_context, (16 * 16 + (16 * 128) * 6 / 8 / 4) / 64, 6, 20, true);
    }

    TEST_P(GEMMF8F6F4TestGPU, GPU_BasicGEMMBF6_32x32x64_TN)
    {
        REQUIRE_ARCH_CAP(GPUCapability::HasMFMA_f8f6f4);
        auto gemm = setup_GEMMF8F6F4_TN(32, 32, 64);
        basicGEMM<BF6, BF6, float>(m_context, gemm, 2.e-5);
        check_mfma_f8f6f4(m_context, "v_mfma_f32_32x32x64_f8f6f4", "cbsz:0b011 blgp:0b011");
        check_GEMMF8F6F4_TN(m_context, (32 * 32 + (32 * 64) * 6 / 8 / 4) / 64, 6, 20, true);
    }

    TEST_P(GEMMBasicScaledTestGPU, GPU_BasicScaledGEMMBF6_32x32x64_TN)
    {
        REQUIRE_ARCH_CAP(GPUCapability::HasMFMA_f8f6f4);
        auto [scaleA, scaleB] = std::get<std::tuple<int, int>>(GetParam());
        auto gemm             = setup_GEMMF8F6F4_TN(32, 32, 64);
        gemm.scaleA           = scaleA;
        gemm.scaleB           = scaleB;
        basicGEMM<BF6, BF6, float>(m_context, gemm, 2.e-5);
        check_mfma_f8f6f4(
            m_context, "v_mfma_scale_f32_32x32x64_f8f6f4", "cbsz:0b011 abid:1 blgp:0b011");
        check_GEMMF8F6F4_TN(m_context, (32 * 32 + (32 * 64) * 6 / 8 / 4) / 64, 6, 20, true);
    }

    TEST_P(GEMMF8F6F4TestGPU, GPU_BasicGEMMFP8_16x16x128_TN)
    {
        REQUIRE_ARCH_CAP(GPUCapability::HasMFMA_f8f6f4);
        auto gemm = setup_GEMMF8F6F4_TN(16, 16, 128);
        basicGEMM<FP8, FP8, float>(m_context, gemm, 2.e-5);
        check_GEMMF8F6F4_TN(m_context, (16 * 16 + (16 * 128) / 4) / 64, 8, 20);
    }

    TEST_P(GEMMBasicScaledTestGPU, GPU_BasicScaledGEMMFP8_16x16x128_TN)
    {
        REQUIRE_ARCH_CAP(GPUCapability::HasMFMA_f8f6f4);
        auto [scaleA, scaleB] = std::get<std::tuple<int, int>>(GetParam());
        auto gemm             = setup_GEMMF8F6F4_TN(16, 16, 128);
        gemm.scaleA           = scaleA;
        gemm.scaleB           = scaleB;
        basicGEMM<FP8, FP8, float>(m_context, gemm, 2.e-5);
        check_GEMMF8F6F4_TN(m_context, (16 * 16 + (16 * 128) / 4) / 64, 8, 20);
    }

    TEST_P(GEMMF8F6F4TestGPU, GPU_BasicGEMMBF8_16x16x128_TN)
    {
        REQUIRE_ARCH_CAP(GPUCapability::HasMFMA_f8f6f4);
        auto gemm = setup_GEMMF8F6F4_TN(16, 16, 128);
        basicGEMM<BF8, BF8, float>(m_context, gemm, 2.e-5);
        check_GEMMF8F6F4_TN(m_context, (16 * 16 + (16 * 128) / 4) / 64, 8, 20);
    }

    TEST_P(GEMMBasicScaledTestGPU, GPU_BasicScaledGEMMBF8_16x16x128_TN)
    {
        REQUIRE_ARCH_CAP(GPUCapability::HasMFMA_f8f6f4);
        auto [scaleA, scaleB] = std::get<std::tuple<int, int>>(GetParam());
        auto gemm             = setup_GEMMF8F6F4_TN(16, 16, 128);
        gemm.scaleA           = scaleA;
        gemm.scaleB           = scaleB;
        basicGEMM<BF8, BF8, float>(m_context, gemm, 2.e-5);
        check_GEMMF8F6F4_TN(m_context, (16 * 16 + (16 * 128) / 4) / 64, 8, 20);
    }

    TEST_P(GEMMF8F6F4TestGPU, GPU_BasicGEMMFP8_32x32x64_TN)
    {
        REQUIRE_ARCH_CAP(GPUCapability::HasMFMA_f8f6f4);
        auto gemm = setup_GEMMF8F6F4_TN(32, 32, 64);
        basicGEMM<FP8, FP8, float>(m_context, gemm, 2.e-5);
        check_GEMMF8F6F4_TN(m_context, (32 * 32 + (32 * 64) / 4) / 64, 8, 20);
    }

    TEST_P(GEMMBasicScaledTestGPU, GPU_BasicScaledGEMMFP8_32x32x64_TN)
    {
        REQUIRE_ARCH_CAP(GPUCapability::HasMFMA_f8f6f4);
        auto [scaleA, scaleB] = std::get<std::tuple<int, int>>(GetParam());
        auto gemm             = setup_GEMMF8F6F4_TN(32, 32, 64);
        gemm.scaleA           = scaleA;
        gemm.scaleB           = scaleB;
        basicGEMM<FP8, FP8, float>(m_context, gemm, 2.e-5);
        check_GEMMF8F6F4_TN(m_context, (32 * 32 + (32 * 64) / 4) / 64, 8, 20);
    }

    TEST_P(GEMMF8F6F4TestGPU, GPU_BasicGEMMBF8_32x32x64_TN)
    {
        REQUIRE_ARCH_CAP(GPUCapability::HasMFMA_f8f6f4);
        auto gemm = setup_GEMMF8F6F4_TN(32, 32, 64);
        basicGEMM<BF8, BF8, float>(m_context, gemm, 2.e-5);
        check_GEMMF8F6F4_TN(m_context, (32 * 32 + (32 * 64) / 4) / 64, 8, 20);
    }

    TEST_P(GEMMBasicScaledTestGPU, GPU_BasicScaledGEMMBF8_32x32x64_TN)
    {
        REQUIRE_ARCH_CAP(GPUCapability::HasMFMA_f8f6f4);
        auto [scaleA, scaleB] = std::get<std::tuple<int, int>>(GetParam());
        auto gemm             = setup_GEMMF8F6F4_TN(32, 32, 64);
        gemm.scaleA           = scaleA;
        gemm.scaleB           = scaleB;
        basicGEMM<BF8, BF8, float>(m_context, gemm, 2.e-5);
        check_GEMMF8F6F4_TN(m_context, (32 * 32 + (32 * 64) / 4) / 64, 8, 20);
    }

    TEST_P(GEMMJammedTestGPU, GPU_BasicGEMMFP16Jammed2X2)
    {
        GEMMProblem gemm;

        gemm.m = 256;
        gemm.n = 512;
        gemm.k = 64;

        gemm.macM = 128;
        gemm.macN = 256;
        gemm.macK = 16;

        gemm.waveK = 8;

        gemm.workgroupSizeX = 2 * gemm.wavefrontSize;
        gemm.workgroupSizeY = 4;

        gemm.loadLDSA  = false;
        gemm.storeLDSD = false;
        gemm.fuseLoops = false;

        basicGEMM<Half>(m_context, gemm);
    }

    TEST_P(GEMMJammedTestGPU, GPU_BasicGEMMFP16Jammed2X1)
    {
        GEMMProblem gemm;

        gemm.m = 256;
        gemm.n = 512;
        gemm.k = 64;

        gemm.macM = 128;
        gemm.macN = 128;
        gemm.macK = 16;

        gemm.waveK = 8;

        gemm.workgroupSizeX = 2 * gemm.wavefrontSize;
        gemm.workgroupSizeY = 4;

        gemm.betaInFma = false;

        gemm.transA = "T";
        gemm.transB = "N";

        basicGEMM<Half>(m_context, gemm);

        std::string generatedCode = m_context->instructions()->toString();

        EXPECT_EQ(countSubstring(generatedCode, "ds_write_b64"), 18);
        EXPECT_EQ(countSubstring(generatedCode, "ds_read_b128"), 8);
        EXPECT_EQ(countSubstring(generatedCode, "buffer_store_dwordx4"), 8);
    }

    TEST_P(GEMMJammedTestGPU, GPU_BasicGEMMFP16Jammed2X1UnrollK)
    {
        GEMMProblem gemm;

        gemm.m = 256;
        gemm.n = 512;
        gemm.k = 64;

        gemm.macM = 128;
        gemm.macN = 128;
        gemm.macK = 16;

        gemm.unrollK = 2;

        gemm.waveK = 8;

        gemm.workgroupSizeX = 2 * gemm.wavefrontSize;
        gemm.workgroupSizeY = 4;

        gemm.transA = "T";
        gemm.transB = "N";

        basicGEMM<Half>(m_context, gemm);

        std::string generatedCode = m_context->instructions()->toString();

        EXPECT_EQ(countSubstring(generatedCode, "ds_write_b64"), 20);
        EXPECT_EQ(countSubstring(generatedCode, "ds_read_b128"), 8);
        EXPECT_EQ(countSubstring(generatedCode, "buffer_store_dwordx4"), 8);
    }

    TEST_P(GEMMJammedTestGPU, GPU_BasicGEMMFP16Jammed1X2)
    {
        GEMMProblem gemm;

        gemm.m = 256;
        gemm.n = 512;
        gemm.k = 64;

        gemm.macM = 128;
        gemm.macN = 128;
        gemm.macK = 16;

        gemm.waveK = 8;

        gemm.workgroupSizeX = 4 * gemm.wavefrontSize;
        gemm.workgroupSizeY = 2;

        gemm.transA = "T";

        basicGEMM<Half>(m_context, gemm);

        std::string generatedCode = m_context->instructions()->toString();

        EXPECT_EQ(countSubstring(generatedCode, "ds_write_b64"), 18);
        EXPECT_EQ(countSubstring(generatedCode, "ds_read_b128"), 8);
        EXPECT_EQ(countSubstring(generatedCode, "buffer_store_dwordx4"), 8);
    }

    TEST_P(GEMMJammedTestGPU, GPU_BasicGEMMFP16Jammed1X2UnrollK)
    {
        GEMMProblem gemm;

        gemm.m = 256;
        gemm.n = 512;
        gemm.k = 64;

        gemm.macM = 128;
        gemm.macN = 128;
        gemm.macK = 16;

        gemm.unrollK = 4;

        gemm.waveK = 8;

        gemm.workgroupSizeX = 4 * gemm.wavefrontSize;
        gemm.workgroupSizeY = 2;

        gemm.transA = "T";

        basicGEMM<Half>(m_context, gemm);

        std::string generatedCode = m_context->instructions()->toString();

        EXPECT_EQ(countSubstring(generatedCode, "ds_write_b64"), 24);
        EXPECT_EQ(countSubstring(generatedCode, "ds_read_b128"), 8);
        EXPECT_EQ(countSubstring(generatedCode, "buffer_store_dwordx4"), 8);
    }

    TEST_P(GEMMJammedTestGPU, GPU_BasicGEMMFP16Jammed1x8)
    {
        GEMMProblem gemm;

        gemm.m = 256;
        gemm.n = 512;
        gemm.k = 64;

        gemm.macM = 128;
        gemm.macN = 256;
        gemm.macK = 16;

        gemm.waveK = 8;

        gemm.workgroupSizeX = 4 * gemm.wavefrontSize;
        gemm.workgroupSizeY = 1;

        gemm.storeLDSD = false;

        basicGEMM<Half>(m_context, gemm);
    }

    TEST_P(GEMMJammedTestGPU, GPU_BasicGEMMFP16Jammed1x8UnrollK)
    {
        GEMMProblem gemm;

        gemm.m = 256;
        gemm.n = 512;
        gemm.k = 64;

        gemm.macM = 128;
        gemm.macN = 256;
        gemm.macK = 16;

        gemm.unrollK = 2;

        gemm.waveK = 8;

        gemm.workgroupSizeX = 4 * gemm.wavefrontSize;
        gemm.workgroupSizeY = 1;

        gemm.storeLDSD = false;

        basicGEMM<Half>(m_context, gemm);
    }
    TEST_P(GEMMJammedTestGPU, GPU_BasicGEMMFP16Jammed2x4)
    {
        GEMMProblem gemm;

        gemm.m = 256;
        gemm.n = 512;
        gemm.k = 64;

        gemm.macM = 128;
        gemm.macN = 256;
        gemm.macK = 16;

        gemm.waveK = 8;

        gemm.workgroupSizeX = 2 * gemm.wavefrontSize;
        gemm.workgroupSizeY = 2;

        gemm.storeLDSD = false;

        basicGEMM<Half>(m_context, gemm);

        std::string generatedCode = m_context->instructions()->toString();

        EXPECT_EQ(countSubstring(generatedCode, "ds_write_b128"), 3);
        EXPECT_EQ(countSubstring(generatedCode, "v_pack_B32_F16"), 152);
    }

    TEST_P(GEMMJammedTestGPU, GPU_BasicGEMMFP16Jammed2x4UnrollK)
    {
        GEMMProblem gemm;

        gemm.m = 256;
        gemm.n = 512;
        gemm.k = 64;

        gemm.macM = 128;
        gemm.macN = 256;
        gemm.macK = 16;

        gemm.unrollK = 2;

        gemm.prefetchInFlight  = 2;
        gemm.prefetchLDSFactor = 2;
        gemm.prefetchMixMemOps = true;

        gemm.waveK = 8;

        gemm.workgroupSizeX = 2 * gemm.wavefrontSize;
        gemm.workgroupSizeY = 2;

        gemm.storeLDSD = false;

        basicGEMM<Half>(m_context, gemm);

        std::string generatedCode = m_context->instructions()->toString();

        EXPECT_EQ(countSubstring(generatedCode, "ds_write_b128"), 6);
    }

    TEST_P(GEMMJammedTestGPU, GPU_BasicGEMMFP16Jammed4x2)
    {
        GEMMProblem gemm;

        gemm.m = 256;
        gemm.n = 512;
        gemm.k = 64;

        gemm.macM = 128;
        gemm.macN = 256;
        gemm.macK = 16;

        gemm.waveK = 8;

        gemm.workgroupSizeX = 1 * gemm.wavefrontSize;
        gemm.workgroupSizeY = 4;

        gemm.storeLDSD = false;

        gemm.transB = "N";

        basicGEMM<Half>(m_context, gemm);

        std::string generatedCode = m_context->instructions()->toString();

        EXPECT_EQ(countSubstring(generatedCode, "ds_write_b128"), 3);
    }

    TEST_P(GEMMJammedTestGPU, GPU_BasicGEMMFP16Jammed4x2UnrollK)
    {
        GEMMProblem gemm;

        gemm.m = 256;
        gemm.n = 512;
        gemm.k = 64;

        gemm.macM = 128;
        gemm.macN = 256;
        gemm.macK = 16;

        gemm.unrollK = 4;

        gemm.waveK = 8;

        gemm.workgroupSizeX = 1 * gemm.wavefrontSize;
        gemm.workgroupSizeY = 4;

        gemm.storeLDSD = false;

        gemm.transB = "N";

        basicGEMM<Half>(m_context, gemm);

        std::string generatedCode = m_context->instructions()->toString();

        EXPECT_EQ(countSubstring(generatedCode, "ds_write_b128"), 12);
    }

    TEST_P(GEMMTestGPU, GPU_BasicGEMMLiteralStrides)
    {
        GEMMProblem gemm;
        gemm.packMultipleElementsInto1VGPR = true;
        gemm.transB                        = "N";

        gemm.literalStrides = true;
        basicGEMM<float>(m_context, gemm);
        std::string output_literalStrides = m_context->instructions()->toString();

        gemm.literalStrides = false;
        basicGEMM<float>(m_context, gemm);
        std::string output_noLiteralStrides = m_context->instructions()->toString();

        //Since we're setting the first dimension to a literal 1, there will be less occurrences of Load_Tiled_0_stride_0.
        EXPECT_LT(countSubstring(output_literalStrides, "Tensor_0_stride_0"),
                  countSubstring(output_noLiteralStrides, "Tensor_0_stride_0"));
        EXPECT_LT(countSubstring(output_literalStrides, "Tensor_2_stride_0"),
                  countSubstring(output_noLiteralStrides, "Tensor_2_stride_0"));
        EXPECT_LT(countSubstring(output_literalStrides, "Tensor_4_stride_0"),
                  countSubstring(output_noLiteralStrides, "Tensor_4_stride_0"));

        //Since we're not setting the second dimension to a literal, there will be the same occurrences of Load_Tiled_X_stride_1.
        EXPECT_EQ(countSubstring(output_literalStrides, "Tensor_0_stride_1"),
                  countSubstring(output_noLiteralStrides, "Tensor_0_stride_1"));
        EXPECT_EQ(countSubstring(output_literalStrides, "Tensor_2_stride_1"),
                  countSubstring(output_noLiteralStrides, "Tensor_2_stride_1"));
        EXPECT_EQ(countSubstring(output_literalStrides, "Tensor_4_stride_1"),
                  countSubstring(output_noLiteralStrides, "Tensor_4_stride_1"));
    }

    TEST_P(GEMMTestGPU, GPU_BasicGEMMFP16AllLDS)
    {
        GEMMProblem gemm;

        gemm.m = 256;
        gemm.n = 512;
        gemm.k = 64;

        gemm.macM = 128;
        gemm.macN = 256;
        gemm.macK = 16;

        gemm.waveK = 8;

        gemm.workgroupSizeX = 1 * gemm.wavefrontSize;
        gemm.workgroupSizeY = 4;

        gemm.loadLDSA  = true;
        gemm.loadLDSB  = true;
        gemm.storeLDSD = true;

        basicGEMM<Half>(m_context, gemm);
    }

    TEST_P(GEMMTestGPU, GPU_BasicGEMMStoreDWave)
    {
        GEMMProblem gemm;

        auto nonZeroDSReadOffsets = [](auto s) {
            std::regex ds_read_offset("ds_read_b128.*offset:(\\d+)");

            auto begin = std::sregex_iterator(s.begin(), s.end(), ds_read_offset);
            auto end   = std::sregex_iterator();

            std::set<int> rv;
            for(auto i = begin; i != end; ++i)
            {
                auto m = (*i)[1].str();
                rv.insert(std::stoi(m));
            }
            return rv;
        };

        gemm.m = 256;
        gemm.n = 512;
        gemm.k = 64;

        gemm.macM = 128;
        gemm.macN = 256;
        gemm.macK = 16;

        gemm.waveK = 8;

        gemm.workgroupSizeX = 1 * gemm.wavefrontSize;
        gemm.workgroupSizeY = 4;

        gemm.loadLDSA  = true;
        gemm.loadLDSB  = true;
        gemm.storeLDSD = true;

        gemm.splitStoreTileIntoWaveBlocks = true;
        basicGEMM<Half>(m_context, gemm);
        auto instructions0 = output();
        EXPECT_EQ(nonZeroDSReadOffsets(instructions0), std::set<int>{1024});

        gemm.splitStoreTileIntoWaveBlocks = false;
        basicGEMM<Half>(m_context, gemm);
        auto instructions1 = output();
        EXPECT_EQ(nonZeroDSReadOffsets(instructions1), std::set<int>{64});
    }

    TEST_P(GEMMTestGPU, GPU_BasicGEMMFP16AllLDSDebug)
    {
        GEMMProblem gemm;

        gemm.m = 256;
        gemm.n = 512;
        gemm.k = 64;

        gemm.macM = 128;
        gemm.macN = 256;
        gemm.macK = 16;

        gemm.waveK = 8;

        gemm.workgroupSizeX = 1 * gemm.wavefrontSize;
        gemm.workgroupSizeY = 4;

        gemm.loadLDSA  = true;
        gemm.loadLDSB  = true;
        gemm.storeLDSD = true;

        basicGEMM<Half>(m_context, gemm, true);
    }

    TEST_P(GEMMMixedF8F6F4TestGPU, GPU_BasicGEMMMixedF8F6F4)
    {
        auto [typeA, typeB, MFMAK]
            = std::get<std::tuple<rocRoller::DataType, rocRoller::DataType, int>>(GetParam());

        int wave_m = (MFMAK == 128) ? 16 : 32;
        int wave_n = (MFMAK == 128) ? 16 : 32;
        int wave_k = MFMAK;

        basicGEMMMixed(typeA, typeB, wave_m, wave_n, wave_k, 2.e-5);

        auto mfma = (MFMAK == 128) ? "v_mfma_f32_16x16x128_f8f6f4" : "v_mfma_f32_32x32x64_f8f6f4";

        std::string modifierA = "defaultModiferA";
        std::string modifierB = "defaultModiferB";

        if(typeA == rocRoller::DataType::FP8)
            modifierA = "cbsz:0b000";
        else if(typeA == rocRoller::DataType::BF8)
            modifierA = "cbsz:0b001";
        else if(typeA == rocRoller::DataType::FP6)
            modifierA = "cbsz:0b010";
        else if(typeA == rocRoller::DataType::BF6)
            modifierA = "cbsz:0b011";
        else if(typeA == rocRoller::DataType::FP4)
            modifierA = "cbsz:0b100";
        else
            Throw<FatalError>("Unhandled data type for mixed GEMM.", ShowValue(typeA));

        if(typeB == rocRoller::DataType::FP8)
            modifierB = "blgp:0b000";
        else if(typeB == rocRoller::DataType::BF8)
            modifierB = "blgp:0b001";
        else if(typeB == rocRoller::DataType::FP6)
            modifierB = "blgp:0b010";
        else if(typeB == rocRoller::DataType::BF6)
            modifierB = "blgp:0b011";
        else if(typeB == rocRoller::DataType::FP4)
            modifierB = "blgp:0b100";
        else
            Throw<FatalError>("Unhandled data type for mixed GEMM.", ShowValue(typeB));

        check_mfma_f8f6f4(m_context, mfma, modifierA + " " + modifierB);
    }

    TEST_P(GEMMMixedScaledTestGPU, GPU_ScaledGEMMMixed)
    {
        REQUIRE_ARCH_CAP(GPUCapability::HasMFMA_f8f6f4);

        auto [typeA, typeB, MFMAK, scaleA, scaleB]
            = std::get<std::tuple<rocRoller::DataType, rocRoller::DataType, int, int, int>>(
                GetParam());

        int wave_m = (MFMAK == 128) ? 16 : 32;
        int wave_n = (MFMAK == 128) ? 16 : 32;
        int wave_k = MFMAK;

        basicGEMMMixed(typeA, typeB, wave_m, wave_n, wave_k, 2.e-5, scaleA, scaleB);
    }

    INSTANTIATE_TEST_SUITE_P(GEMMTest, GEMMTestGPU, currentGPUISA());

    INSTANTIATE_TEST_SUITE_P(GEMMF8F6F4Test, GEMMF8F6F4TestGPU, currentGPUISA());

    INSTANTIATE_TEST_SUITE_P(GEMMF8Test, GEMMF8TestGPU, currentGPUISA());

    INSTANTIATE_TEST_SUITE_P(GEMMJammedTest, GEMMJammedTestGPU, currentGPUISA());

    INSTANTIATE_TEST_SUITE_P(
        GEMMMixedF8F6F4Test,
        GEMMMixedF8F6F4TestGPU,
        ::testing::Combine(currentGPUISA(),
                           ::testing::Combine(::testing::Values(rocRoller::DataType::FP8,
                                                                rocRoller::DataType::BF8,
                                                                rocRoller::DataType::FP6,
                                                                rocRoller::DataType::BF6,
                                                                rocRoller::DataType::FP4),
                                              ::testing::Values(rocRoller::DataType::FP8,
                                                                rocRoller::DataType::BF8,
                                                                rocRoller::DataType::FP6,
                                                                rocRoller::DataType::BF6,
                                                                rocRoller::DataType::FP4),
                                              ::testing::Values(64, 128))));

    INSTANTIATE_TEST_SUITE_P(
        GEMMMixedScaledTest,
        GEMMMixedScaledTestGPU,
        ::testing::Combine(currentGPUISA(),
                           ::testing::Combine(::testing::Values(rocRoller::DataType::FP8,
                                                                rocRoller::DataType::BF8,
                                                                rocRoller::DataType::FP6,
                                                                rocRoller::DataType::BF6,
                                                                rocRoller::DataType::FP4),
                                              ::testing::Values(rocRoller::DataType::FP8,
                                                                rocRoller::DataType::BF8,
                                                                rocRoller::DataType::FP6,
                                                                rocRoller::DataType::BF6,
                                                                rocRoller::DataType::FP4),
                                              ::testing::Values(64, 128),
                                              ::testing::Values(125, 128),
                                              ::testing::Values(125, 128))));

    INSTANTIATE_TEST_SUITE_P(
        GEMMBasicScaledTest,
        GEMMBasicScaledTestGPU,
        ::testing::Combine(currentGPUISA(),
                           ::testing::Combine(::testing::Values(101, 125, 128),
                                              ::testing::Values(101, 125, 128))));
}<|MERGE_RESOLUTION|>--- conflicted
+++ resolved
@@ -34,7 +34,6 @@
         : public BaseGPUContextFixture,
           public ::testing::WithParamInterface<std::tuple<std::string, Ts...>>
     {
-<<<<<<< HEAD
     protected:
         virtual rocRoller::ContextPtr createContext() override
         {
@@ -47,9 +46,6 @@
         std::shared_ptr<CommandKernel> commandKernel;
 
         template <typename TA, typename TB = TA, typename TD = TA>
-=======
-        template <typename T, typename TD = T>
->>>>>>> 4e2bdc93
         void basicGEMM(ContextPtr&        m_context,
                        const GEMMProblem& gemm,
                        bool               debuggable  = false,
@@ -59,16 +55,11 @@
 
         {
             REQUIRE_ARCH_CAP(GPUCapability::HasMFMA);
-<<<<<<< HEAD
             if constexpr(isF8<TA> || isF8<TB>)
-=======
-            if constexpr(std::is_same_v<T, FP8> || std::is_same_v<T, BF8>)
->>>>>>> 4e2bdc93
             {
                 REQUIRE_ARCH_CAP(GPUCapability::HasMFMA_fp8);
             }
 
-<<<<<<< HEAD
             if constexpr(isF6F4<TA> || isF6F4<TB>)
             {
                 REQUIRE_ARCH_CAP(GPUCapability::HasMFMA_f8f6f4);
@@ -77,10 +68,6 @@
             auto dataTypeA = TypeInfo<TA>::Var.dataType;
             auto dataTypeB = TypeInfo<TB>::Var.dataType;
             auto dataTypeD = TypeInfo<TD>::Var.dataType;
-=======
-            auto dataTypeAB = TypeInfo<T>::Var.dataType;
-            auto dataTypeD  = TypeInfo<TD>::Var.dataType;
->>>>>>> 4e2bdc93
 
             // D (MxN) = alpha * A (MxK) X B (KxN) + beta * C (MxN)
             int   M     = gemm.m;
@@ -98,18 +85,11 @@
                             "MacroTile size mismatch (K unroll)");
             }
 
-<<<<<<< HEAD
             auto bpeA = DataTypeInfo::Get(dataTypeA).elementBytes;
             auto bpeB = DataTypeInfo::Get(dataTypeB).elementBytes;
             AssertFatal(gemm.macM * gemm.macK * bpeA > gemm.waveM * gemm.waveK,
                         "Not enough elements (A).");
             AssertFatal(gemm.macN * gemm.macK * bpeB > gemm.waveN * gemm.waveK,
-=======
-            auto bpe = DataTypeInfo::Get(dataTypeAB).elementBytes;
-            AssertFatal(gemm.macM * gemm.macK * bpe > gemm.waveM * gemm.waveK,
-                        "Not enough elements (A).");
-            AssertFatal(gemm.macN * gemm.macK * bpe > gemm.waveN * gemm.waveK,
->>>>>>> 4e2bdc93
                         "Not enough elements (B).");
 
             AssertFatal(gemm.workgroupSizeX % gemm.wavefrontSize == 0,
@@ -119,13 +99,8 @@
                 = gemm.wavefrontSize * gemm.macM / gemm.waveM / gemm.workgroupSizeX;
             uint wavetilePerWavefrontN = gemm.macN / gemm.waveN / gemm.workgroupSizeY;
 
-<<<<<<< HEAD
             AssertFatal(wavetilePerWavefrontM > 0, "WaveTile size mismatch (M).");
             AssertFatal(wavetilePerWavefrontN > 0, "WaveTile size mismatch (N).");
-=======
-            AssertFatal(wavetilePerWavefrontM > 0, "WaveTile size mismatch.");
-            AssertFatal(wavetilePerWavefrontN > 0, "WaveTile size mismatch.");
->>>>>>> 4e2bdc93
 
             AssertFatal(gemm.macM % (gemm.waveM * wavetilePerWavefrontM) == 0,
                         "WaveTile size mismatch (M)");
@@ -163,17 +138,11 @@
             auto NZ = std::make_shared<Expression::Expression>(1u);
 
             // Host data
-<<<<<<< HEAD
             using UnsegmentedTypeA = typename UnsegmentedTypeOf<TA>::type;
             using UnsegmentedTypeB = typename UnsegmentedTypeOf<TB>::type;
             std::vector<UnsegmentedTypeA> hostA;
             std::vector<UnsegmentedTypeB> hostB;
             std::vector<TD>               hostC;
-=======
-            std::vector<T>  hostA;
-            std::vector<T>  hostB;
-            std::vector<TD> hostC;
->>>>>>> 4e2bdc93
 
             GenerateRandomInput(31415u, hostA, M * K, hostB, K * N, hostC, M * N);
 
@@ -185,13 +154,8 @@
                 std::fill(hostC.begin(), hostC.end(), static_cast<TD>(0.0));
             }
 
-<<<<<<< HEAD
             auto                deviceA = make_shared_device(hostA);
             auto                deviceB = make_shared_device(hostB);
-=======
-            std::shared_ptr<T>  deviceA = make_shared_device(hostA);
-            std::shared_ptr<T>  deviceB = make_shared_device(hostB);
->>>>>>> 4e2bdc93
             std::shared_ptr<TD> deviceC = (notSetC) ? nullptr : make_shared_device(hostC);
             std::shared_ptr<TD> deviceD = make_shared_device<TD>(M * N, TD{});
 
@@ -205,19 +169,11 @@
                                                   : std::vector<size_t>({});
 
             auto tagTensorA = command->addOperation(rocRoller::Operations::Tensor(
-<<<<<<< HEAD
                 2, dataTypeA, gemm.transA == "N" ? oneStridesN : oneStridesT)); // A
             auto tagLoadA = command->addOperation(rocRoller::Operations::T_Load_Tiled(tagTensorA));
 
             auto tagTensorB = command->addOperation(rocRoller::Operations::Tensor(
                 2, dataTypeB, gemm.transB == "N" ? oneStridesN : oneStridesT)); // B
-=======
-                2, dataTypeAB, gemm.transA == "N" ? oneStridesN : oneStridesT)); // A
-            auto tagLoadA = command->addOperation(rocRoller::Operations::T_Load_Tiled(tagTensorA));
-
-            auto tagTensorB = command->addOperation(rocRoller::Operations::Tensor(
-                2, dataTypeAB, gemm.transB == "N" ? oneStridesN : oneStridesT)); // B
->>>>>>> 4e2bdc93
             auto tagLoadB = command->addOperation(rocRoller::Operations::T_Load_Tiled(tagTensorB));
 
             auto tagTensorC = command->addOperation(
@@ -357,14 +313,9 @@
 
             CommandArguments commandArgs = command->createArguments();
 
-<<<<<<< HEAD
             commandArgs.setArgument(tagTensorA, ArgumentType::Value, (TA*)deviceA.get());
             commandArgs.setArgument(tagTensorB, ArgumentType::Value, (TB*)deviceB.get());
 
-=======
-            commandArgs.setArgument(tagTensorA, ArgumentType::Value, deviceA.get());
-            commandArgs.setArgument(tagTensorB, ArgumentType::Value, deviceB.get());
->>>>>>> 4e2bdc93
             commandArgs.setArgument(tagTensorC, ArgumentType::Value, deviceC.get());
             commandArgs.setArgument(tagTensorD, ArgumentType::Value, deviceD.get());
 
@@ -458,12 +409,7 @@
                         d_result.data(), deviceD.get(), M * N * sizeof(TD), hipMemcpyDeviceToHost),
                     HasHipSuccess(0));
 
-<<<<<<< HEAD
-                double rnorm = relativeNorm(d_result, h_result);
-                Log::info("RNorm is {} (iteration {})", rnorm, iteration);
-                if(debuggable && rnorm > acceptableError)
-=======
-                auto tol = gemmAcceptableError<T, T, TD>(
+                auto tol = gemmAcceptableError<TA, TB, TD>(
                     M, N, K, m_context->targetArchitecture().target());
                 auto res = compare(d_result, h_result, tol);
                 Log::info("RNorm is {} (acceptable {}, iteration {})",
@@ -471,7 +417,6 @@
                           res.acceptableError.relativeL2Tolerance,
                           iteration);
                 if(debuggable && !res.ok)
->>>>>>> 4e2bdc93
                 {
                     for(size_t i = 0; i < M; i++)
                     {
@@ -585,10 +530,6 @@
     {
     };
 
-    class GEMMBasicScaledTestGPU : public BaseGEMMContextFixture<std::tuple<int, int>>
-    {
-    };
-
     // This test is to ensure each scheduler properly yields insts for a basic GEMM
     TEST_P(GEMMTestGPU, GPU_BasicGEMM_Schedulers)
     {
@@ -650,18 +591,11 @@
         basicGEMM<float>(m_context, gemm);
     }
 
-    TEST_F(GEMMTestGPU, GPU_BasicGEMMNotSetC)
+    TEST_P(GEMMTestGPU, GPU_BasicGEMMNotSetC)
     {
         GEMMProblem gemm;
         gemm.beta = 0;
         basicGEMM<float>(m_context, gemm, false, false, 1, true);
-    }
-
-    TEST_P(GEMMTestGPU, GPU_BasicGEMMNotSetC)
-    {
-        GEMMProblem gemm;
-        gemm.beta = 0;
-        basicGEMM<float>(m_context, gemm, 1.e-6, false, false, 1, true);
     }
 
     TEST_P(GEMMTestGPU, GPU_BasicGEMMBetaIsZeroStreamK)
@@ -1012,11 +946,7 @@
         }
     }
 
-<<<<<<< HEAD
     TEST_P(GEMMTestGPU, GPU_BasicGEMMFP16Prefetch3)
-=======
-    TEST_F(GEMMTestGPU, GPU_BasicGEMMFP16Prefetch3)
->>>>>>> 4e2bdc93
     {
         GEMMProblem gemm;
         gemm.m                 = 4096;
@@ -1039,105 +969,91 @@
         gemm.prefetchInFlight  = 3;
         gemm.prefetchLDSFactor = 2;
         gemm.prefetchMixMemOps = true;
-<<<<<<< HEAD
-        basicGEMM<Half>(m_context, gemm, 5.e-5);
+        basicGEMM<Half>(m_context, gemm);
     }
 
     TEST_P(GEMMTestGPU, GPU_BasicGEMMFP16)
-=======
+    {
+        GEMMProblem gemm;
+        gemm.waveK = 8;
+
         basicGEMM<Half>(m_context, gemm);
     }
 
-    TEST_F(GEMMTestGPU, GPU_BasicGEMMFP16)
->>>>>>> 4e2bdc93
-    {
-        GEMMProblem gemm;
-        gemm.waveK = 8;
-
-        basicGEMM<Half>(m_context, gemm);
-    }
-
-    GEMMProblem setup_GEMMF8_NT()
-    {
-        GEMMProblem gemm;
-
-        // 4x2 jamming
-        uint wavesPerWGX = 16;
-        uint wavesPerWGY = 2;
-
-        gemm.waveM = 16;
-        gemm.waveN = 16;
-        gemm.waveK = 32;
-
-        gemm.macM = wavesPerWGX * gemm.waveM;
-        gemm.macN = wavesPerWGY * gemm.waveN;
-        gemm.macK = 2 * gemm.waveK;
-
-        gemm.loadLDSA = true;
-        gemm.loadLDSB = true;
-
-        gemm.workgroupSizeX = 256;
-        gemm.workgroupSizeY = 1;
-
-        gemm.m = 33 * gemm.macM;
-        gemm.n = 17 * gemm.macN;
-        gemm.k = 4 * gemm.macK;
-
-        gemm.alpha = 2.1;
-        gemm.beta  = 0.75;
-
-        gemm.transA = "N";
-        gemm.transB = "T";
-
-        return gemm;
-    }
-
-    TEST_F(GEMMTestGPU, GPU_BasicGEMMFP8_NT)
+    TEST_P(GEMMF8TestGPU, GPU_BasicGEMMFP8_16x16x32_NT)
     {
         auto gemm = setup_GEMMF8_NT();
-        basicGEMM<FP8, float>(m_context, gemm);
-    }
-
-    TEST_F(GEMMTestGPU, GPU_BasicGEMMBF8_NT)
+        basicGEMM<FP8, FP8, float>(m_context, gemm);
+    }
+
+    TEST_P(GEMMF8TestGPU, GPU_BasicGEMMBF8_16x16x32_NT)
     {
         auto gemm = setup_GEMMF8_NT();
-        basicGEMM<BF8, float>(m_context, gemm);
-    }
-
-    GEMMProblem setup_GEMMF8_TN()
-    {
-        GEMMProblem gemm;
-
-        // 1x1 jamming
-        uint wavesPerWGX = 4;
-        uint wavesPerWGY = 1;
-
-        gemm.waveM = 16;
-        gemm.waveN = 16;
-        gemm.waveK = 32;
-
-        gemm.macM = wavesPerWGX * gemm.waveM;
-        gemm.macN = wavesPerWGY * gemm.waveN;
-        gemm.macK = 2 * gemm.waveK;
-
-        gemm.loadLDSA  = true;
-        gemm.loadLDSB  = true;
-        gemm.storeLDSD = false;
-
-        gemm.workgroupSizeX = 256;
-        gemm.workgroupSizeY = 1;
-
-        gemm.m = 33 * gemm.macM;
-        gemm.n = 17 * gemm.macN;
-        gemm.k = 4 * gemm.macK;
-
-        gemm.alpha = 2.1;
-        gemm.beta  = 0.75;
-
-        gemm.transA = "T";
-        gemm.transB = "N";
-
-        return gemm;
+        basicGEMM<BF8, BF8, float>(m_context, gemm);
+    }
+
+    TEST_P(GEMMF8F6F4TestGPU, DISABLED_GPU_BasicGEMMFP8_16x16x128_NT)
+    {
+        REQUIRE_ARCH_CAP(GPUCapability::HasMFMA_f8f6f4);
+        auto gemm = setup_GEMMF8F6F4_NT(16, 16, 128);
+        basicGEMM<FP8, FP8, float>(m_context, gemm);
+    }
+
+    TEST_P(GEMMF8F6F4TestGPU, DISABLED_GPU_BasicScaledGEMMFP8_16x16x128_NT)
+    {
+        REQUIRE_ARCH_CAP(GPUCapability::HasMFMA_f8f6f4);
+        auto gemm   = setup_GEMMF8F6F4_NT(16, 16, 128);
+        gemm.scaleA = 128;
+        gemm.scaleB = 125;
+        basicGEMM<FP8, FP8, float>(m_context, gemm);
+    }
+
+    TEST_P(GEMMF8F6F4TestGPU, DISABLED_GPU_BasicGEMMBF8_16x16x128_NT)
+    {
+        REQUIRE_ARCH_CAP(GPUCapability::HasMFMA_f8f6f4);
+        auto gemm = setup_GEMMF8F6F4_NT(16, 16, 128);
+        basicGEMM<BF8, BF8, float>(m_context, gemm);
+    }
+
+    TEST_P(GEMMF8F6F4TestGPU, DISABLED_GPU_BasicScaledGEMMBF8_16x16x128_NT)
+    {
+        REQUIRE_ARCH_CAP(GPUCapability::HasMFMA_f8f6f4);
+        auto gemm   = setup_GEMMF8F6F4_NT(16, 16, 128);
+        gemm.scaleA = 128;
+        gemm.scaleB = 125;
+        basicGEMM<BF8, BF8, float>(m_context, gemm);
+    }
+
+    TEST_P(GEMMF8F6F4TestGPU, DISABLED_GPU_BasicGEMMFP8_32x32x64_NT)
+    {
+        REQUIRE_ARCH_CAP(GPUCapability::HasMFMA_f8f6f4);
+        auto gemm = setup_GEMMF8F6F4_NT(32, 32, 64);
+        basicGEMM<FP8, FP8, float>(m_context, gemm);
+    }
+
+    TEST_P(GEMMF8F6F4TestGPU, DISABLED_GPU_BasicScaledGEMMFP8_32x32x64_NT)
+    {
+        REQUIRE_ARCH_CAP(GPUCapability::HasMFMA_f8f6f4);
+        auto gemm   = setup_GEMMF8F6F4_NT(32, 32, 64);
+        gemm.scaleA = 128;
+        gemm.scaleB = 125;
+        basicGEMM<FP8, FP8, float>(m_context, gemm);
+    }
+
+    TEST_P(GEMMF8F6F4TestGPU, DISABLED_GPU_BasicGEMMBF8_32x32x64_NT)
+    {
+        REQUIRE_ARCH_CAP(GPUCapability::HasMFMA_f8f6f4);
+        auto gemm = setup_GEMMF8F6F4_NT(32, 32, 64);
+        basicGEMM<BF8, BF8, float>(m_context, gemm);
+    }
+
+    TEST_P(GEMMF8F6F4TestGPU, DISABLED_GPU_BasicScaledGEMMBF8_32x32x64_NT)
+    {
+        REQUIRE_ARCH_CAP(GPUCapability::HasMFMA_f8f6f4);
+        auto gemm   = setup_GEMMF8F6F4_NT(32, 32, 64);
+        gemm.scaleA = 128;
+        gemm.scaleB = 125;
+        basicGEMM<BF8, BF8, float>(m_context, gemm);
     }
 
     void check_GEMMF8_TN(rocRoller::ContextPtr m_context)
@@ -1159,131 +1075,17 @@
         }
     }
 
-    TEST_F(GEMMTestGPU, GPU_BasicGEMMFP8_TN)
+    TEST_P(GEMMF8TestGPU, GPU_BasicGEMMFP8_16x16x32_TN)
     {
         auto gemm = setup_GEMMF8_TN();
-        basicGEMM<FP8, float>(m_context, gemm);
+        basicGEMM<FP8, FP8, float>(m_context, gemm);
         check_GEMMF8_TN(m_context);
     }
 
-    TEST_F(GEMMTestGPU, GPU_BasicGEMMBF8_TN)
+    TEST_P(GEMMF8TestGPU, GPU_BasicGEMMBF8_16x16x32_TN)
     {
         auto gemm = setup_GEMMF8_TN();
-        basicGEMM<BF8, float>(m_context, gemm);
-        check_GEMMF8_TN(m_context);
-    }
-
-    TEST_P(GEMMF8TestGPU, GPU_BasicGEMMFP8_16x16x32_NT)
-    {
-        auto gemm = setup_GEMMF8_NT();
-        basicGEMM<FP8, FP8, float>(m_context, gemm, 2.e-5);
-    }
-
-    TEST_P(GEMMF8TestGPU, GPU_BasicGEMMBF8_16x16x32_NT)
-    {
-        auto gemm = setup_GEMMF8_NT();
-        basicGEMM<BF8, BF8, float>(m_context, gemm, 2.e-5);
-    }
-
-    TEST_P(GEMMF8F6F4TestGPU, DISABLED_GPU_BasicGEMMFP8_16x16x128_NT)
-    {
-        REQUIRE_ARCH_CAP(GPUCapability::HasMFMA_f8f6f4);
-        auto gemm = setup_GEMMF8F6F4_NT(16, 16, 128);
-        basicGEMM<FP8, FP8, float>(m_context, gemm, 2.e-5);
-    }
-
-    TEST_P(GEMMBasicScaledTestGPU, DISABLED_GPU_BasicScaledGEMMFP8_16x16x128_NT)
-    {
-        REQUIRE_ARCH_CAP(GPUCapability::HasMFMA_f8f6f4);
-        auto [scaleA, scaleB] = std::get<std::tuple<int, int>>(GetParam());
-        auto gemm             = setup_GEMMF8F6F4_NT(16, 16, 128);
-        gemm.scaleA           = scaleA;
-        gemm.scaleB           = scaleB;
-        basicGEMM<FP8, FP8, float>(m_context, gemm, 2.e-5);
-    }
-
-    TEST_P(GEMMF8F6F4TestGPU, DISABLED_GPU_BasicGEMMBF8_16x16x128_NT)
-    {
-        REQUIRE_ARCH_CAP(GPUCapability::HasMFMA_f8f6f4);
-        auto gemm = setup_GEMMF8F6F4_NT(16, 16, 128);
-        basicGEMM<BF8, BF8, float>(m_context, gemm, 2.e-5);
-    }
-
-    TEST_P(GEMMBasicScaledTestGPU, DISABLED_GPU_BasicScaledGEMMBF8_16x16x128_NT)
-    {
-        REQUIRE_ARCH_CAP(GPUCapability::HasMFMA_f8f6f4);
-
-        auto [scaleA, scaleB] = std::get<std::tuple<int, int>>(GetParam());
-        auto gemm             = setup_GEMMF8F6F4_NT(16, 16, 128);
-        gemm.scaleA           = scaleA;
-        gemm.scaleB           = scaleB;
-        basicGEMM<BF8, BF8, float>(m_context, gemm, 2.e-5);
-    }
-
-    TEST_P(GEMMF8F6F4TestGPU, DISABLED_GPU_BasicGEMMFP8_32x32x64_NT)
-    {
-        REQUIRE_ARCH_CAP(GPUCapability::HasMFMA_f8f6f4);
-        auto gemm = setup_GEMMF8F6F4_NT(32, 32, 64);
-        basicGEMM<FP8, FP8, float>(m_context, gemm, 2.e-5);
-    }
-
-    TEST_P(GEMMBasicScaledTestGPU, DISABLED_GPU_BasicScaledGEMMFP8_32x32x64_NT)
-    {
-        REQUIRE_ARCH_CAP(GPUCapability::HasMFMA_f8f6f4);
-        auto [scaleA, scaleB] = std::get<std::tuple<int, int>>(GetParam());
-        auto gemm             = setup_GEMMF8F6F4_NT(32, 32, 64);
-        gemm.scaleA           = scaleA;
-        gemm.scaleB           = scaleB;
-        basicGEMM<FP8, FP8, float>(m_context, gemm, 2.e-5);
-    }
-
-    TEST_P(GEMMF8F6F4TestGPU, DISABLED_GPU_BasicGEMMBF8_32x32x64_NT)
-    {
-        REQUIRE_ARCH_CAP(GPUCapability::HasMFMA_f8f6f4);
-        auto gemm = setup_GEMMF8F6F4_NT(32, 32, 64);
-        basicGEMM<BF8, BF8, float>(m_context, gemm, 2.e-5);
-    }
-
-    TEST_P(GEMMBasicScaledTestGPU, DISABLED_GPU_BasicScaledGEMMBF8_32x32x64_NT)
-    {
-        REQUIRE_ARCH_CAP(GPUCapability::HasMFMA_f8f6f4);
-        auto [scaleA, scaleB] = std::get<std::tuple<int, int>>(GetParam());
-        auto gemm             = setup_GEMMF8F6F4_NT(32, 32, 64);
-        gemm.scaleA           = scaleA;
-        gemm.scaleB           = scaleB;
-        basicGEMM<BF8, BF8, float>(m_context, gemm, 2.e-5);
-    }
-
-    void check_GEMMF8_TN(rocRoller::ContextPtr m_context)
-    {
-        if(m_context->targetArchitecture().HasCapability(GPUCapability::HasMFMA_fp8))
-        {
-            std::string generatedCode = m_context->instructions()->toString();
-
-            EXPECT_EQ(countSubstring(generatedCode, "buffer_load"), 3);
-            EXPECT_EQ(countSubstring(generatedCode, "buffer_load_dwordx4 "), 2);
-            EXPECT_EQ(countSubstring(generatedCode, "buffer_load_dword "), 1);
-
-            EXPECT_EQ(countSubstring(generatedCode, "ds_write_b"), 2);
-            EXPECT_EQ(countSubstring(generatedCode, "ds_write_b128 "), 1);
-            EXPECT_EQ(countSubstring(generatedCode, "ds_write_b32 "), 1);
-
-            EXPECT_EQ(countSubstring(generatedCode, "ds_read"), 4);
-            EXPECT_EQ(countSubstring(generatedCode, "ds_read_b64 "), 4);
-        }
-    }
-
-    TEST_P(GEMMF8TestGPU, GPU_BasicGEMMFP8_16x16x32_TN)
-    {
-        auto gemm = setup_GEMMF8_TN();
-        basicGEMM<FP8, FP8, float>(m_context, gemm, 2.e-5);
-        check_GEMMF8_TN(m_context);
-    }
-
-    TEST_P(GEMMF8TestGPU, GPU_BasicGEMMBF8_16x16x32_TN)
-    {
-        auto gemm = setup_GEMMF8_TN();
-        basicGEMM<BF8, BF8, float>(m_context, gemm, 2.e-5);
+        basicGEMM<BF8, BF8, float>(m_context, gemm);
         check_GEMMF8_TN(m_context);
     }
 
@@ -1341,19 +1143,18 @@
     {
         REQUIRE_ARCH_CAP(GPUCapability::HasMFMA_f8f6f4);
         auto gemm = setup_GEMMF8F6F4_TN(16, 16, 128);
-        basicGEMM<FP4, FP4, float>(m_context, gemm, 2.e-5);
+        basicGEMM<FP4, FP4, float>(m_context, gemm);
         check_mfma_f8f6f4(m_context, "v_mfma_f32_16x16x128_f8f6f4", "cbsz:0b100 blgp:0b100");
         check_GEMMF8F6F4_TN(m_context, (16 * 16 + (16 * 128) / 8) / 64, 4, 10);
     }
 
-    TEST_P(GEMMBasicScaledTestGPU, GPU_BasicScaledGEMMFP4_16x16x128_TN)
-    {
-        REQUIRE_ARCH_CAP(GPUCapability::HasMFMA_f8f6f4);
-        auto [scaleA, scaleB] = std::get<std::tuple<int, int>>(GetParam());
-        auto gemm             = setup_GEMMF8F6F4_TN(16, 16, 128);
-        gemm.scaleA           = scaleA;
-        gemm.scaleB           = scaleB;
-        basicGEMM<FP4, FP4, float>(m_context, gemm, 2.e-5);
+    TEST_P(GEMMF8F6F4TestGPU, GPU_BasicScaledGEMMFP4_16x16x128_TN)
+    {
+        REQUIRE_ARCH_CAP(GPUCapability::HasMFMA_f8f6f4);
+        auto gemm   = setup_GEMMF8F6F4_TN(16, 16, 128);
+        gemm.scaleA = 128;
+        gemm.scaleB = 125;
+        basicGEMM<FP4, FP4, float>(m_context, gemm);
         check_mfma_f8f6f4(
             m_context, "v_mfma_scale_f32_16x16x128_f8f6f4", "cbsz:0b100 abid:1 blgp:0b100");
         check_GEMMF8F6F4_TN(m_context, (16 * 16 + (16 * 128) / 8) / 64, 4, 10);
@@ -1363,19 +1164,18 @@
     {
         REQUIRE_ARCH_CAP(GPUCapability::HasMFMA_f8f6f4);
         auto gemm = setup_GEMMF8F6F4_TN(32, 32, 64);
-        basicGEMM<FP4, FP4, float>(m_context, gemm, 2.e-5);
+        basicGEMM<FP4, FP4, float>(m_context, gemm);
         check_mfma_f8f6f4(m_context, "v_mfma_f32_32x32x64_f8f6f4", "cbsz:0b100 blgp:0b100");
         check_GEMMF8F6F4_TN(m_context, (32 * 32 + (32 * 64) / 8) / 64, 4, 10);
     }
 
-    TEST_P(GEMMBasicScaledTestGPU, GPU_BasicScaledGEMMFP4_32x32x64_TN)
-    {
-        REQUIRE_ARCH_CAP(GPUCapability::HasMFMA_f8f6f4);
-        auto [scaleA, scaleB] = std::get<std::tuple<int, int>>(GetParam());
-        auto gemm             = setup_GEMMF8F6F4_TN(32, 32, 64);
-        gemm.scaleA           = scaleA;
-        gemm.scaleB           = scaleB;
-        basicGEMM<FP4, FP4, float>(m_context, gemm, 2.e-5);
+    TEST_P(GEMMF8F6F4TestGPU, GPU_BasicScaledGEMMFP4_32x32x64_TN)
+    {
+        REQUIRE_ARCH_CAP(GPUCapability::HasMFMA_f8f6f4);
+        auto gemm   = setup_GEMMF8F6F4_TN(32, 32, 64);
+        gemm.scaleA = 128;
+        gemm.scaleB = 125;
+        basicGEMM<FP4, FP4, float>(m_context, gemm);
         check_mfma_f8f6f4(
             m_context, "v_mfma_scale_f32_32x32x64_f8f6f4", "cbsz:0b100 abid:1 blgp:0b100");
         check_GEMMF8F6F4_TN(m_context, (32 * 32 + (32 * 64) / 8) / 64, 4, 10);
@@ -1385,19 +1185,18 @@
     {
         REQUIRE_ARCH_CAP(GPUCapability::HasMFMA_f8f6f4);
         auto gemm = setup_GEMMF8F6F4_TN(16, 16, 128);
-        basicGEMM<FP6, FP6, float>(m_context, gemm, 2.e-5);
+        basicGEMM<FP6, FP6, float>(m_context, gemm);
         check_mfma_f8f6f4(m_context, "v_mfma_f32_16x16x128_f8f6f4", "cbsz:0b010 blgp:0b010");
         check_GEMMF8F6F4_TN(m_context, (16 * 16 + (16 * 128) * 6 / 8 / 4) / 64, 6, 20, true);
     }
 
-    TEST_P(GEMMBasicScaledTestGPU, GPU_BasicScaledGEMMFP6_16x16x128_TN)
-    {
-        REQUIRE_ARCH_CAP(GPUCapability::HasMFMA_f8f6f4);
-        auto [scaleA, scaleB] = std::get<std::tuple<int, int>>(GetParam());
-        auto gemm             = setup_GEMMF8F6F4_TN(16, 16, 128);
-        gemm.scaleA           = scaleA;
-        gemm.scaleB           = scaleB;
-        basicGEMM<FP6, FP6, float>(m_context, gemm, 2.e-5);
+    TEST_P(GEMMF8F6F4TestGPU, GPU_BasicScaledGEMMFP6_16x16x128_TN)
+    {
+        REQUIRE_ARCH_CAP(GPUCapability::HasMFMA_f8f6f4);
+        auto gemm   = setup_GEMMF8F6F4_TN(16, 16, 128);
+        gemm.scaleA = 128;
+        gemm.scaleB = 125;
+        basicGEMM<FP6, FP6, float>(m_context, gemm);
         check_mfma_f8f6f4(
             m_context, "v_mfma_scale_f32_16x16x128_f8f6f4", "cbsz:0b010 abid:1 blgp:0b010");
         check_GEMMF8F6F4_TN(m_context, (16 * 16 + (16 * 128) * 6 / 8 / 4) / 64, 6, 20, true);
@@ -1407,19 +1206,18 @@
     {
         REQUIRE_ARCH_CAP(GPUCapability::HasMFMA_f8f6f4);
         auto gemm = setup_GEMMF8F6F4_TN(32, 32, 64);
-        basicGEMM<FP6, FP6, float>(m_context, gemm, 2.e-5);
+        basicGEMM<FP6, FP6, float>(m_context, gemm);
         check_mfma_f8f6f4(m_context, "v_mfma_f32_32x32x64_f8f6f4", "cbsz:0b010 blgp:0b010");
         check_GEMMF8F6F4_TN(m_context, (32 * 32 + (32 * 64) * 6 / 8 / 4) / 64, 6, 20, true);
     }
 
-    TEST_P(GEMMBasicScaledTestGPU, GPU_BasicScaledGEMMFP6_32x32x64_TN)
-    {
-        REQUIRE_ARCH_CAP(GPUCapability::HasMFMA_f8f6f4);
-        auto [scaleA, scaleB] = std::get<std::tuple<int, int>>(GetParam());
-        auto gemm             = setup_GEMMF8F6F4_TN(32, 32, 64);
-        gemm.scaleA           = scaleA;
-        gemm.scaleB           = scaleB;
-        basicGEMM<FP6, FP6, float>(m_context, gemm, 2.e-5);
+    TEST_P(GEMMF8F6F4TestGPU, GPU_BasicScaledGEMMFP6_32x32x64_TN)
+    {
+        REQUIRE_ARCH_CAP(GPUCapability::HasMFMA_f8f6f4);
+        auto gemm   = setup_GEMMF8F6F4_TN(32, 32, 64);
+        gemm.scaleA = 128;
+        gemm.scaleB = 125;
+        basicGEMM<FP6, FP6, float>(m_context, gemm);
         check_mfma_f8f6f4(
             m_context, "v_mfma_scale_f32_32x32x64_f8f6f4", "cbsz:0b010 abid:1 blgp:0b010");
         check_GEMMF8F6F4_TN(m_context, (32 * 32 + (32 * 64) * 6 / 8 / 4) / 64, 6, 20, true);
@@ -1429,19 +1227,18 @@
     {
         REQUIRE_ARCH_CAP(GPUCapability::HasMFMA_f8f6f4);
         auto gemm = setup_GEMMF8F6F4_TN(16, 16, 128);
-        basicGEMM<BF6, BF6, float>(m_context, gemm, 2.e-5);
+        basicGEMM<BF6, BF6, float>(m_context, gemm);
         check_mfma_f8f6f4(m_context, "v_mfma_f32_16x16x128_f8f6f4", "cbsz:0b011 blgp:0b011");
         check_GEMMF8F6F4_TN(m_context, (16 * 16 + (16 * 128) * 6 / 8 / 4) / 64, 6, 20, true);
     }
 
-    TEST_P(GEMMBasicScaledTestGPU, GPU_BasicScaledGEMMBF6_16x16x128_TN)
-    {
-        REQUIRE_ARCH_CAP(GPUCapability::HasMFMA_f8f6f4);
-        auto [scaleA, scaleB] = std::get<std::tuple<int, int>>(GetParam());
-        auto gemm             = setup_GEMMF8F6F4_TN(16, 16, 128);
-        gemm.scaleA           = scaleA;
-        gemm.scaleB           = scaleB;
-        basicGEMM<BF6, BF6, float>(m_context, gemm, 2.e-5);
+    TEST_P(GEMMF8F6F4TestGPU, GPU_BasicScaledGEMMBF6_16x16x128_TN)
+    {
+        REQUIRE_ARCH_CAP(GPUCapability::HasMFMA_f8f6f4);
+        auto gemm   = setup_GEMMF8F6F4_TN(16, 16, 128);
+        gemm.scaleA = 128;
+        gemm.scaleB = 125;
+        basicGEMM<BF6, BF6, float>(m_context, gemm);
         check_mfma_f8f6f4(
             m_context, "v_mfma_scale_f32_16x16x128_f8f6f4", "cbsz:0b011 abid:1 blgp:0b011");
         check_GEMMF8F6F4_TN(m_context, (16 * 16 + (16 * 128) * 6 / 8 / 4) / 64, 6, 20, true);
@@ -1451,19 +1248,18 @@
     {
         REQUIRE_ARCH_CAP(GPUCapability::HasMFMA_f8f6f4);
         auto gemm = setup_GEMMF8F6F4_TN(32, 32, 64);
-        basicGEMM<BF6, BF6, float>(m_context, gemm, 2.e-5);
+        basicGEMM<BF6, BF6, float>(m_context, gemm);
         check_mfma_f8f6f4(m_context, "v_mfma_f32_32x32x64_f8f6f4", "cbsz:0b011 blgp:0b011");
         check_GEMMF8F6F4_TN(m_context, (32 * 32 + (32 * 64) * 6 / 8 / 4) / 64, 6, 20, true);
     }
 
-    TEST_P(GEMMBasicScaledTestGPU, GPU_BasicScaledGEMMBF6_32x32x64_TN)
-    {
-        REQUIRE_ARCH_CAP(GPUCapability::HasMFMA_f8f6f4);
-        auto [scaleA, scaleB] = std::get<std::tuple<int, int>>(GetParam());
-        auto gemm             = setup_GEMMF8F6F4_TN(32, 32, 64);
-        gemm.scaleA           = scaleA;
-        gemm.scaleB           = scaleB;
-        basicGEMM<BF6, BF6, float>(m_context, gemm, 2.e-5);
+    TEST_P(GEMMF8F6F4TestGPU, GPU_BasicScaledGEMMBF6_32x32x64_TN)
+    {
+        REQUIRE_ARCH_CAP(GPUCapability::HasMFMA_f8f6f4);
+        auto gemm   = setup_GEMMF8F6F4_TN(32, 32, 64);
+        gemm.scaleA = 128;
+        gemm.scaleB = 125;
+        basicGEMM<BF6, BF6, float>(m_context, gemm);
         check_mfma_f8f6f4(
             m_context, "v_mfma_scale_f32_32x32x64_f8f6f4", "cbsz:0b011 abid:1 blgp:0b011");
         check_GEMMF8F6F4_TN(m_context, (32 * 32 + (32 * 64) * 6 / 8 / 4) / 64, 6, 20, true);
@@ -1473,18 +1269,17 @@
     {
         REQUIRE_ARCH_CAP(GPUCapability::HasMFMA_f8f6f4);
         auto gemm = setup_GEMMF8F6F4_TN(16, 16, 128);
-        basicGEMM<FP8, FP8, float>(m_context, gemm, 2.e-5);
+        basicGEMM<FP8, FP8, float>(m_context, gemm);
         check_GEMMF8F6F4_TN(m_context, (16 * 16 + (16 * 128) / 4) / 64, 8, 20);
     }
 
-    TEST_P(GEMMBasicScaledTestGPU, GPU_BasicScaledGEMMFP8_16x16x128_TN)
-    {
-        REQUIRE_ARCH_CAP(GPUCapability::HasMFMA_f8f6f4);
-        auto [scaleA, scaleB] = std::get<std::tuple<int, int>>(GetParam());
-        auto gemm             = setup_GEMMF8F6F4_TN(16, 16, 128);
-        gemm.scaleA           = scaleA;
-        gemm.scaleB           = scaleB;
-        basicGEMM<FP8, FP8, float>(m_context, gemm, 2.e-5);
+    TEST_P(GEMMF8F6F4TestGPU, GPU_BasicScaledGEMMFP8_16x16x128_TN)
+    {
+        REQUIRE_ARCH_CAP(GPUCapability::HasMFMA_f8f6f4);
+        auto gemm   = setup_GEMMF8F6F4_TN(16, 16, 128);
+        gemm.scaleA = 128;
+        gemm.scaleB = 125;
+        basicGEMM<FP8, FP8, float>(m_context, gemm);
         check_GEMMF8F6F4_TN(m_context, (16 * 16 + (16 * 128) / 4) / 64, 8, 20);
     }
 
@@ -1492,18 +1287,17 @@
     {
         REQUIRE_ARCH_CAP(GPUCapability::HasMFMA_f8f6f4);
         auto gemm = setup_GEMMF8F6F4_TN(16, 16, 128);
-        basicGEMM<BF8, BF8, float>(m_context, gemm, 2.e-5);
+        basicGEMM<BF8, BF8, float>(m_context, gemm);
         check_GEMMF8F6F4_TN(m_context, (16 * 16 + (16 * 128) / 4) / 64, 8, 20);
     }
 
-    TEST_P(GEMMBasicScaledTestGPU, GPU_BasicScaledGEMMBF8_16x16x128_TN)
-    {
-        REQUIRE_ARCH_CAP(GPUCapability::HasMFMA_f8f6f4);
-        auto [scaleA, scaleB] = std::get<std::tuple<int, int>>(GetParam());
-        auto gemm             = setup_GEMMF8F6F4_TN(16, 16, 128);
-        gemm.scaleA           = scaleA;
-        gemm.scaleB           = scaleB;
-        basicGEMM<BF8, BF8, float>(m_context, gemm, 2.e-5);
+    TEST_P(GEMMF8F6F4TestGPU, GPU_BasicScaledGEMMBF8_16x16x128_TN)
+    {
+        REQUIRE_ARCH_CAP(GPUCapability::HasMFMA_f8f6f4);
+        auto gemm   = setup_GEMMF8F6F4_TN(16, 16, 128);
+        gemm.scaleA = 128;
+        gemm.scaleB = 125;
+        basicGEMM<BF8, BF8, float>(m_context, gemm);
         check_GEMMF8F6F4_TN(m_context, (16 * 16 + (16 * 128) / 4) / 64, 8, 20);
     }
 
@@ -1511,18 +1305,17 @@
     {
         REQUIRE_ARCH_CAP(GPUCapability::HasMFMA_f8f6f4);
         auto gemm = setup_GEMMF8F6F4_TN(32, 32, 64);
-        basicGEMM<FP8, FP8, float>(m_context, gemm, 2.e-5);
+        basicGEMM<FP8, FP8, float>(m_context, gemm);
         check_GEMMF8F6F4_TN(m_context, (32 * 32 + (32 * 64) / 4) / 64, 8, 20);
     }
 
-    TEST_P(GEMMBasicScaledTestGPU, GPU_BasicScaledGEMMFP8_32x32x64_TN)
-    {
-        REQUIRE_ARCH_CAP(GPUCapability::HasMFMA_f8f6f4);
-        auto [scaleA, scaleB] = std::get<std::tuple<int, int>>(GetParam());
-        auto gemm             = setup_GEMMF8F6F4_TN(32, 32, 64);
-        gemm.scaleA           = scaleA;
-        gemm.scaleB           = scaleB;
-        basicGEMM<FP8, FP8, float>(m_context, gemm, 2.e-5);
+    TEST_P(GEMMF8F6F4TestGPU, GPU_BasicScaledGEMMFP8_32x32x64_TN)
+    {
+        REQUIRE_ARCH_CAP(GPUCapability::HasMFMA_f8f6f4);
+        auto gemm   = setup_GEMMF8F6F4_TN(32, 32, 64);
+        gemm.scaleA = 128;
+        gemm.scaleB = 125;
+        basicGEMM<FP8, FP8, float>(m_context, gemm);
         check_GEMMF8F6F4_TN(m_context, (32 * 32 + (32 * 64) / 4) / 64, 8, 20);
     }
 
@@ -1530,18 +1323,17 @@
     {
         REQUIRE_ARCH_CAP(GPUCapability::HasMFMA_f8f6f4);
         auto gemm = setup_GEMMF8F6F4_TN(32, 32, 64);
-        basicGEMM<BF8, BF8, float>(m_context, gemm, 2.e-5);
+        basicGEMM<BF8, BF8, float>(m_context, gemm);
         check_GEMMF8F6F4_TN(m_context, (32 * 32 + (32 * 64) / 4) / 64, 8, 20);
     }
 
-    TEST_P(GEMMBasicScaledTestGPU, GPU_BasicScaledGEMMBF8_32x32x64_TN)
-    {
-        REQUIRE_ARCH_CAP(GPUCapability::HasMFMA_f8f6f4);
-        auto [scaleA, scaleB] = std::get<std::tuple<int, int>>(GetParam());
-        auto gemm             = setup_GEMMF8F6F4_TN(32, 32, 64);
-        gemm.scaleA           = scaleA;
-        gemm.scaleB           = scaleB;
-        basicGEMM<BF8, BF8, float>(m_context, gemm, 2.e-5);
+    TEST_P(GEMMF8F6F4TestGPU, GPU_BasicScaledGEMMBF8_32x32x64_TN)
+    {
+        REQUIRE_ARCH_CAP(GPUCapability::HasMFMA_f8f6f4);
+        auto gemm   = setup_GEMMF8F6F4_TN(32, 32, 64);
+        gemm.scaleA = 128;
+        gemm.scaleB = 125;
+        basicGEMM<BF8, BF8, float>(m_context, gemm);
         check_GEMMF8F6F4_TN(m_context, (32 * 32 + (32 * 64) / 4) / 64, 8, 20);
     }
 
@@ -1974,7 +1766,7 @@
         gemm.loadLDSB  = true;
         gemm.storeLDSD = true;
 
-        basicGEMM<Half>(m_context, gemm, true);
+        basicGEMM<Half>(m_context, gemm);
     }
 
     TEST_P(GEMMMixedF8F6F4TestGPU, GPU_BasicGEMMMixedF8F6F4)
@@ -2078,11 +1870,4 @@
                                               ::testing::Values(64, 128),
                                               ::testing::Values(125, 128),
                                               ::testing::Values(125, 128))));
-
-    INSTANTIATE_TEST_SUITE_P(
-        GEMMBasicScaledTest,
-        GEMMBasicScaledTestGPU,
-        ::testing::Combine(currentGPUISA(),
-                           ::testing::Combine(::testing::Values(101, 125, 128),
-                                              ::testing::Values(101, 125, 128))));
 }