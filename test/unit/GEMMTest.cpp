--- conflicted
+++ resolved
@@ -2984,9 +2984,6 @@
                         gemm.workgroupSizeX * gemm.workgroupSizeY);
     }
 
-<<<<<<< HEAD
-    TEST_P(GEMMJammedTestGPU, GPU_BasicGEMMFP16Jammed2x2)
-=======
     TEST_P(GEMMF8F6F4TestGPU, GPU_ScaledBasicGEMMF8F6F4_Direct2LDS_Prefetch2)
     {
         REQUIRE_ARCH_CAP(GPUCapability::HasMFMA_scale_f8f6f4);
@@ -3103,8 +3100,7 @@
         EXPECT_EQ(countSubstring(generatedCode, "ds_write"), 0);
     }
 
-    TEST_P(GEMMJammedTestGPU, GPU_BasicGEMMFP16Jammed2X2)
->>>>>>> b8c0694a
+    TEST_P(GEMMJammedTestGPU, GPU_BasicGEMMFP16Jammed2x2)
     {
         REQUIRE_ARCH_CAP(GPUCapability::HasMFMA);
         GEMMProblem gemm;
@@ -3426,7 +3422,7 @@
         gemm.m = 256;
         gemm.n = 512;
         gemm.k = 80;
-        
+
         gemm.macM = 128;
         gemm.macN = 256;
         gemm.macK = 16;
