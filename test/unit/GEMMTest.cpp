#ifdef ROCROLLER_USE_HIP
#include <hip/hip_ext.h>
#include <hip/hip_runtime.h>
#endif /* ROCROLLER_USE_HIP */

#include <regex>

#include <rocRoller/AssemblyKernel.hpp>
#include <rocRoller/CodeGen/ArgumentLoader.hpp>
#include <rocRoller/CommandSolution.hpp>
#include <rocRoller/DataTypes/DataTypes.hpp>
#include <rocRoller/Expression.hpp>
#include <rocRoller/ExpressionTransformations.hpp>
#include <rocRoller/KernelGraph/KernelGraph.hpp>
#include <rocRoller/Operations/Command.hpp>
#include <rocRoller/Scheduling/Observers/FileWritingObserver.hpp>
#include <rocRoller/Utilities/Error.hpp>
#include <rocRoller/Utilities/Logging.hpp>
#include <rocRoller/Utilities/Timer.hpp>

#include "GPUContextFixture.hpp"
#include "SourceMatcher.hpp"
#include "TensorDescriptor.hpp"
#include "Utilities.hpp"
#include <common/GEMMProblem.hpp>

#include "GEMMF8F6F4.hpp"

namespace GEMMDriverTest
{
    template <typename T>
    concept isF8 = std::is_same_v<T, FP8> || std::is_same_v<T, BF8>;

    template <typename T>
    concept isF6F4 = std::is_same_v<T, FP6> || std::is_same_v<T, BF6> || std::is_same_v<T, FP4>;

    template <typename... Ts>
    class BaseGEMMContextFixture
        : public BaseGPUContextFixture,
          public ::testing::WithParamInterface<std::tuple<std::string, Ts...>>
    {
<<<<<<< HEAD
    protected:
        virtual rocRoller::ContextPtr createContext() override
        {
            std::string device = std::get<0>(this->GetParam());

            return this->createContextForArch(device);
        }

    public:
        template <typename TA, typename TB = TA, typename TD = TA>
=======
        template <typename T, typename TC = T, typename TD = TC>
>>>>>>> 69d0f867
        void basicGEMM(const GEMMProblem& gemm,
                       bool               debuggable  = false,
                       bool               setIdentity = false,
                       int                numIters    = 1,
                       bool               notSetC     = false)

        {
            REQUIRE_ARCH_CAP(GPUCapability::HasMFMA);
            if constexpr(isF8<TA> || isF8<TB>)
            {
                REQUIRE_ARCH_CAP(GPUCapability::HasMFMA_fp8);
            }

<<<<<<< HEAD
            if constexpr(isF6F4<TA> || isF6F4<TB>)
            {
                REQUIRE_ARCH_CAP(GPUCapability::HasMFMA_f8f6f4);
            }
            if((isF8<TA> || isF8<TB>)&&(gemm.waveK >= 64))
            {
                REQUIRE_ARCH_CAP(GPUCapability::HasMFMA_f8f6f4);
            }

            auto dataTypeA = TypeInfo<TA>::Var.dataType;
            auto dataTypeB = TypeInfo<TB>::Var.dataType;
            auto dataTypeD = TypeInfo<TD>::Var.dataType;
=======
            auto dataTypeAB = TypeInfo<T>::Var.dataType;
            auto dataTypeC  = TypeInfo<TC>::Var.dataType;
            auto dataTypeD  = TypeInfo<TD>::Var.dataType;
>>>>>>> 69d0f867

            // D (MxN) = alpha * A (MxK) X B (KxN) + beta * C (MxN)
            int   M     = gemm.m;
            int   N     = gemm.n;
            int   K     = gemm.k;
            float alpha = gemm.alpha;
            float beta  = gemm.beta;

            AssertFatal(M % gemm.macM == 0, "MacroTile size mismatch (M)");
            AssertFatal(N % gemm.macN == 0, "MacroTile size mismatch (N)");

            if(gemm.unrollK > 0)
            {
                AssertFatal(K % (gemm.macK * gemm.unrollK) == 0,
                            "MacroTile size mismatch (K unroll)");
            }

            auto bpeA = DataTypeInfo::Get(dataTypeA).elementBytes;
            auto bpeB = DataTypeInfo::Get(dataTypeB).elementBytes;
            AssertFatal(gemm.macM * gemm.macK * bpeA > gemm.waveM * gemm.waveK,
                        "Not enough elements (A).");
            AssertFatal(gemm.macN * gemm.macK * bpeB > gemm.waveN * gemm.waveK,
                        "Not enough elements (B).");

            AssertFatal(gemm.workgroupSizeX % gemm.wavefrontSize == 0,
                        "Workgroup Size X must be multiply of wave front size");

            uint wavetilePerWavefrontM
                = gemm.wavefrontSize * gemm.macM / gemm.waveM / gemm.workgroupSizeX;
            uint wavetilePerWavefrontN = gemm.macN / gemm.waveN / gemm.workgroupSizeY;

            AssertFatal(wavetilePerWavefrontM > 0, "WaveTile size mismatch (M).");
            AssertFatal(wavetilePerWavefrontN > 0, "WaveTile size mismatch (N).");

            AssertFatal(gemm.macM % (gemm.waveM * wavetilePerWavefrontM) == 0,
                        "WaveTile size mismatch (M)");
            AssertFatal(gemm.macN % (gemm.waveN * wavetilePerWavefrontN) == 0,
                        "WaveTile size mismatch (N)");

            Log::debug("GEMMTest jamming: {}x{}", wavetilePerWavefrontM, wavetilePerWavefrontN);

            uint workgroupSizeX = gemm.workgroupSizeX * gemm.workgroupSizeY;
            uint workgroupSizeY = 1;

            uint numWorkgroupX;
            uint numWorkgroupY;

            if(gemm.loopOverTiles > 0)
            {
                // multiple output macro tiles per workgroup
                numWorkgroupX = M * N / gemm.macM / gemm.macN / 2;
                numWorkgroupY = 1;
            }
            else if(gemm.streamK)
            {
                numWorkgroupX = gemm.numCUs;
                numWorkgroupY = 1;
            }
            else
            {
                // one output macro tile per workgroup
                numWorkgroupX = M / gemm.macM;
                numWorkgroupY = N / gemm.macN;
            }

            auto NX = std::make_shared<Expression::Expression>(numWorkgroupX * workgroupSizeX);
            auto NY = std::make_shared<Expression::Expression>(numWorkgroupY * workgroupSizeY);
            auto NZ = std::make_shared<Expression::Expression>(1u);

            // Host data
<<<<<<< HEAD
            using UnsegmentedTypeA = typename UnsegmentedTypeOf<TA>::type;
            using UnsegmentedTypeB = typename UnsegmentedTypeOf<TB>::type;
            std::vector<UnsegmentedTypeA> hostA;
            std::vector<UnsegmentedTypeB> hostB;
            std::vector<TD>               hostC;
=======
            std::vector<T>  hostA;
            std::vector<T>  hostB;
            std::vector<TC> hostC;
>>>>>>> 69d0f867

            GenerateRandomInput(31415u, hostA, M * K, hostB, K * N, hostC, M * N);

            if(setIdentity)
            {
                SetIdentityMatrix(hostA, K, M);
                SetIdentityMatrix(hostB, N, K);

                std::fill(hostC.begin(), hostC.end(), static_cast<TD>(0.0));
            }

<<<<<<< HEAD
            auto                deviceA = make_shared_device(hostA);
            auto                deviceB = make_shared_device(hostB);
            std::shared_ptr<TD> deviceC = (notSetC) ? nullptr : make_shared_device(hostC);
=======
            std::shared_ptr<T>  deviceA = make_shared_device(hostA);
            std::shared_ptr<T>  deviceB = make_shared_device(hostB);
            std::shared_ptr<TC> deviceC = (notSetC) ? nullptr : make_shared_device(hostC);
>>>>>>> 69d0f867
            std::shared_ptr<TD> deviceD = make_shared_device<TD>(M * N, TD{});

            auto command = std::make_shared<Command>();

            std::vector<size_t> oneStridesN
                = gemm.literalStrides ? std::vector<size_t>({(size_t)1}) : std::vector<size_t>({});

            std::vector<size_t> oneStridesT = gemm.literalStrides
                                                  ? std::vector<size_t>({(size_t)0, (size_t)1})
                                                  : std::vector<size_t>({});

            auto tagTensorA = command->addOperation(rocRoller::Operations::Tensor(
                2, dataTypeA, gemm.transA == "N" ? oneStridesN : oneStridesT)); // A
            auto tagLoadA = command->addOperation(rocRoller::Operations::T_Load_Tiled(tagTensorA));

            auto tagTensorB = command->addOperation(rocRoller::Operations::Tensor(
                2, dataTypeB, gemm.transB == "N" ? oneStridesN : oneStridesT)); // B
            auto tagLoadB = command->addOperation(rocRoller::Operations::T_Load_Tiled(tagTensorB));

            auto tagTensorC = command->addOperation(
                rocRoller::Operations::Tensor(2, dataTypeC, oneStridesN)); // C
            auto tagLoadC = command->addOperation(rocRoller::Operations::T_Load_Tiled(tagTensorC));

            auto tagScalarAlpha
                = command->addOperation(rocRoller::Operations::Scalar(DataType::Float)); // alpha
            auto tagLoadAlpha
                = command->addOperation(rocRoller::Operations::T_Load_Scalar(tagScalarAlpha));

            auto tagScalarBeta
                = command->addOperation(rocRoller::Operations::Scalar(DataType::Float)); // beta
            auto tagLoadBeta
                = command->addOperation(rocRoller::Operations::T_Load_Scalar(tagScalarBeta));

            auto tagAB
                = command->addOperation(rocRoller::Operations::T_Mul(tagLoadA, tagLoadB)); // A * B

            rocRoller::Operations::T_Execute execute(command->getNextTag());
            auto                             tagBetaC
                = execute.addXOp(rocRoller::Operations::E_Mul(tagLoadBeta, tagLoadC)); // beta * C

            auto tagAlphaAB = execute.addXOp(
                rocRoller::Operations::E_Mul(tagLoadAlpha, tagAB)); // alpha * (A * B)

            rocRoller::Operations::OperationTag tagStoreD;
            if(gemm.betaInFma)
            {
                tagStoreD = execute.addXOp(rocRoller::Operations::E_Add(
                    tagBetaC, tagAlphaAB)); // beta * C + alpha * (A * B)
            }
            else
            {
                tagStoreD = execute.addXOp(rocRoller::Operations::E_Add(
                    tagAlphaAB, tagBetaC)); // alpha * (A * B) + beta * C
            }

            command->addOperation(std::make_shared<rocRoller::Operations::Operation>(execute));

            auto tagTensorD = command->addOperation(
                rocRoller::Operations::Tensor(2, dataTypeD, oneStridesN)); // D
            if constexpr(std::is_same_v<TC, TD>)
            {
                command->addOperation(rocRoller::Operations::T_Store_Tiled(tagStoreD, tagTensorD));
            }
            else
            {
                // If Matrix C and D are of different types, an explicit type conversion is required
                auto cvtOp  = rocRoller::Operations::T_Execute(command->getNextTag());
                auto tagCvt = cvtOp.addXOp(rocRoller::Operations::E_Cvt(tagStoreD, dataTypeD));
                command->addOperation(std::move(cvtOp)); // Convert( alpha * (A * B) + beta * C )
                command->addOperation(rocRoller::Operations::T_Store_Tiled(tagCvt, tagTensorD));
            }

            auto tagScratch = command->allocateTag();
            command->allocateArgument(VariableType(DataType::UInt32, PointerType::PointerGlobal),
                                      tagScratch,
                                      ArgumentType::Value,
                                      DataDirection::ReadWrite,
                                      rocRoller::SCRATCH);

            auto params = std::make_shared<CommandParameters>();
            params->setManualKernelDimension(2);
            // TODO: Calculate these values internally based on workgroup sizes.
            params->setWaveTilesPerWavefront(wavetilePerWavefrontM, wavetilePerWavefrontN);
            params->setSplitStoreTileIntoWaveBlocks(gemm.splitStoreTileIntoWaveBlocks);

            params->fuseLoops                     = gemm.fuseLoops;
            params->allowAmbiguousMemoryNodes     = gemm.allowAmbiguousMemoryNodes;
            params->unrollK                       = gemm.unrollK;
            params->packMultipleElementsInto1VGPR = gemm.packMultipleElementsInto1VGPR;
            params->prefetch                      = gemm.prefetch;
            params->prefetchInFlight              = gemm.prefetchInFlight;
            params->prefetchLDSFactor             = gemm.prefetchLDSFactor;
            params->prefetchMixMemOps             = gemm.prefetchMixMemOps;
            params->transposeMemoryAccess[LayoutType::MATRIX_A] = gemm.transA == "T";
            params->transposeMemoryAccess[LayoutType::MATRIX_B] = gemm.transB == "T";

            if(gemm.loopOverTiles > 0)
            {
                params->loopOverOutputTilesDimensions = {0, 1};
                params->loopOverOutputTilesCoordSizes
                    = {static_cast<uint>(M / gemm.macM), static_cast<uint>(N / gemm.macN)};
                params->loopOverOutputTilesIteratedTiles = 2;
            }

            if(gemm.streamK)
            {
                REQUIRE_ARCH_CAP(GPUCapability::ArchAccUnifiedRegs);

                AssertFatal(
                    numWorkgroupY == 1,
                    "Current scratch space implementation assumes that the kernel is launched "
                    "with numWorkgroupY == 1");

                params->numScratchTiles = std::min(gemm.numCUs, numWorkgroupX * numWorkgroupY);

                params->loopOverOutputTilesDimensions = {0, 1};
                params->streamK                       = true;
                params->streamKTwoTile                = gemm.streamKTwoTile;
            }

            auto macTileA = KernelGraph::CoordinateGraph::MacroTile(
                {gemm.macM, gemm.macK},
                LayoutType::MATRIX_A,
                {gemm.waveM, gemm.waveN, gemm.waveK, gemm.waveB},
                gemm.loadLDSA ? MemoryType::LDS : MemoryType::WAVE);
            auto macTileB = KernelGraph::CoordinateGraph::MacroTile(
                {gemm.macK, gemm.macN},
                LayoutType::MATRIX_B,
                {gemm.waveM, gemm.waveN, gemm.waveK, gemm.waveB},
                gemm.loadLDSB ? MemoryType::LDS : MemoryType::WAVE);
            auto macTileC = KernelGraph::CoordinateGraph::MacroTile(
                {gemm.macM, gemm.macN},
                LayoutType::MATRIX_ACCUMULATOR,
                {gemm.waveM, gemm.waveN, gemm.waveK, gemm.waveB});
            auto macTileD = KernelGraph::CoordinateGraph::MacroTile(
                {gemm.macM, gemm.macN},
                LayoutType::MATRIX_ACCUMULATOR,
                {gemm.waveM, gemm.waveN, gemm.waveK, gemm.waveB},
                gemm.storeLDSD ? MemoryType::JAMMED_WAVE_LDS : MemoryType::WAVE);

            params->setDimensionInfo(tagLoadA, macTileA);
            params->setDimensionInfo(tagLoadB, macTileB);
            params->setDimensionInfo(tagLoadC, macTileC);
            // TODO Fix MemoryType promotion (JAMMED_WAVE_LDS)
            params->setDimensionInfo(tagStoreD, macTileD);

            params->setManualWorkgroupSize({workgroupSizeX, workgroupSizeY, 1});
            rocRoller::Log::getLogger()->debug(
                "GEMM workgroup sizes {} {} {}", workgroupSizeX, workgroupSizeY, 1);
            rocRoller::Log::getLogger()->debug(
                "GEMM workitem counts {} {} {}", toString(NX), toString(NY), toString(NZ));

            params->setManualWavefrontCount(
                {static_cast<uint>(gemm.macM / gemm.waveM / wavetilePerWavefrontM),
                 static_cast<uint>(gemm.macN / gemm.waveN / wavetilePerWavefrontN)});

            CommandKernel commandKernel(command, testKernelName());

            // TODO Some test have loops, we need to reset the context.
            m_context = createContext();

            commandKernel.setContext(m_context);
            commandKernel.setCommandParameters(params);
            commandKernel.generateKernel();

            auto launch = std::make_shared<CommandLaunchParameters>();
            launch->setManualWorkitemCount({NX, NY, NZ});
            commandKernel.setLaunchParameters(launch);

            CommandArguments commandArgs = command->createArguments();

            TensorDescriptor descA(dataTypeA, {size_t(M), size_t(K)}, gemm.transA);
            TensorDescriptor descB(dataTypeB, {size_t(K), size_t(N)}, gemm.transB);
            TensorDescriptor descC(dataTypeD, {size_t(M), size_t(N)}, "N");
            TensorDescriptor descD(dataTypeD, {size_t(M), size_t(N)}, "N");

            setCommandTensorArg(commandArgs, tagTensorA, descA, (TA*)deviceA.get());
            setCommandTensorArg(commandArgs, tagTensorB, descB, (TB*)deviceB.get());
            setCommandTensorArg(commandArgs, tagTensorC, descC, deviceC.get());
            setCommandTensorArg(commandArgs, tagTensorD, descD, deviceD.get());

            commandArgs.setArgument(tagScalarAlpha, ArgumentType::Value, alpha);
            commandArgs.setArgument(tagScalarBeta, ArgumentType::Value, beta);

            // Create scratch space
            auto scratchSpaceRequired = commandKernel.scratchSpaceRequired();
            auto deviceScratch        = make_shared_device<uint8_t>(scratchSpaceRequired, 0);
            commandArgs.setArgument(tagScratch, ArgumentType::Value, deviceScratch.get());

            if(gemm.streamK)
            {
                commandArgs.setArgument(command->getNextTag(), ArgumentType::Value, gemm.numCUs);
            }

            // GPU is doing: D = alpha * scaleA * scaleB * (A*B) + beta*C. So we need to
            // account for the scales on CPU side as well.
            // Multiply alpha by the scales. Scale is E8M0 and has a bias of 127
            alpha
                *= std::pow(2.0f, int(gemm.scaleA) - 127) * std::pow(2.0f, int(gemm.scaleB) - 127);

            // Host result
            std::vector<TD> h_result(M * N, TD{});
            if constexpr(std::is_same_v<TC, TD>)
            {
                rocRoller::CPUMM(h_result,
                                 hostC,
                                 hostA,
                                 hostB,
                                 M,
                                 N,
                                 K,
                                 alpha,
                                 beta,
                                 gemm.transA == "T",
                                 gemm.transB == "T");
            }
            else
            {
                std::vector<TC> h_C(M * N, TC{});
                rocRoller::CPUMM(h_C,
                                 hostC,
                                 hostA,
                                 hostB,
                                 M,
                                 N,
                                 K,
                                 alpha,
                                 beta,
                                 gemm.transA == "T",
                                 gemm.transB == "T");
                for(size_t i = 0; i < h_C.size(); i++)
                    h_result[i] = TD(h_C[i]);
            }

            // Device result
            std::vector<TD> d_result(M * N);

            for(int iteration = 0; iteration < numIters; ++iteration)
            {
                ASSERT_THAT(hipMemset(deviceD.get(), 0, M * N * sizeof(TD)), HasHipSuccess(0));
                ASSERT_THAT(hipMemset(deviceScratch.get(), 0, scratchSpaceRequired),
                            HasHipSuccess(0));

                commandKernel.launchKernel(commandArgs.runtimeArguments());

                ASSERT_THAT(
                    hipMemcpy(
                        d_result.data(), deviceD.get(), M * N * sizeof(TD), hipMemcpyDeviceToHost),
                    HasHipSuccess(0));

                auto tol = gemmAcceptableError<TA, TB, TD>(
                    M, N, K, m_context->targetArchitecture().target());
                auto res = compare(d_result, h_result, tol);
                Log::info("RNorm is {} (acceptable {}, iteration {})",
                          res.relativeNormL2,
                          res.acceptableError.relativeL2Tolerance,
                          iteration);
                if(debuggable && !res.ok)
                {
                    for(size_t i = 0; i < M; i++)
                    {
                        for(size_t j = 0; j < N; j++)
                        {
                            auto a = d_result[i * N + j];
                            auto b = h_result[i * N + j];
                            if((a - b) * (a - b) / (b * b)
                               > res.acceptableError.relativeL2Tolerance)
                            {
                                std::cout << std::setw(8) << i << std::setw(8) << j << std::setw(16)
                                          << std::scientific << a << std::setw(16)
                                          << std::scientific << b << std::setw(16)
                                          << std::scientific << a - b << std::endl;
                            }
                        }
                    }
                }

                EXPECT_TRUE(res.ok) << res.message();
            }
        }

        template <typename TA>
        void basicGEMMMixed(rocRoller::DataType typeB,
                            int                 m,
                            int                 n,
                            int                 k,
                            double              err,
                            int                 scaleA = 127,
                            int                 scaleB = 127)
        {
            auto gemm   = setup_GEMMF8F6F4_TN(m, n, k);
            gemm.scaleA = scaleA;
            gemm.scaleB = scaleB;

            if(typeB == rocRoller::DataType::FP8)
            {
                basicGEMM<TA, FP8, float>(gemm, err);
            }
            else if(typeB == rocRoller::DataType::BF8)
            {
                basicGEMM<TA, BF8, float>(gemm, err);
            }
            else if(typeB == rocRoller::DataType::FP6)
            {
                basicGEMM<TA, FP6, float>(gemm, err);
            }
            else if(typeB == rocRoller::DataType::BF6)
            {
                basicGEMM<TA, BF6, float>(gemm, err);
            }
            else if(typeB == rocRoller::DataType::FP4)
            {
                basicGEMM<TA, FP4, float>(gemm, err);
            }
            else
                Throw<FatalError>("Invalid type.");
        }

        void basicGEMMMixed(rocRoller::DataType typeA,
                            rocRoller::DataType typeB,
                            int                 m,
                            int                 n,
                            int                 k,
                            double              err,
                            int                 scaleA = 127,
                            int                 scaleB = 127)
        {
            if(typeA == rocRoller::DataType::FP8)
                basicGEMMMixed<FP8>(typeB, m, n, k, err, scaleA, scaleB);
            else if(typeA == rocRoller::DataType::BF8)
                basicGEMMMixed<BF8>(typeB, m, n, k, err, scaleA, scaleB);
            else if(typeA == rocRoller::DataType::FP6)
                basicGEMMMixed<FP6>(typeB, m, n, k, err, scaleA, scaleB);
            else if(typeA == rocRoller::DataType::BF6)
                basicGEMMMixed<BF6>(typeB, m, n, k, err, scaleA, scaleB);
            else if(typeA == rocRoller::DataType::FP4)
                basicGEMMMixed<FP4>(typeB, m, n, k, err, scaleA, scaleB);
            else
                Throw<FatalError>("Invalid type.");
        }
    };

    class GEMMTestGPU : public BaseGEMMContextFixture<>
    {
    };

    class GEMMJammedTestGPU : public BaseGEMMContextFixture<>
    {
    };

    class GEMMF8F6F4TestGPU : public BaseGEMMContextFixture<>
    {
    };

    class GEMMF8TestGPU : public BaseGEMMContextFixture<>
    {
    };

    // Params are: A type, B type, K tile size
    class GEMMMixedF8F6F4TestGPU
        : public BaseGEMMContextFixture<std::tuple<rocRoller::DataType, rocRoller::DataType, int>>
    {
    };

    // Params are: A type, B type, K tile size
    class GEMMMixedScaledTestGPU
        : public BaseGEMMContextFixture<
              std::tuple<rocRoller::DataType, rocRoller::DataType, int, int, int>>
    {
    };

    // This test is to ensure each scheduler properly yields insts for a basic GEMM
    TEST_P(GEMMTestGPU, GPU_BasicGEMM_Schedulers)
    {
        GEMMProblem gemm;
        gemm.macK = 8;

        // TODO: Re-enable LDS once LDS deallocations are fixed
        gemm.loadLDSA = false;
        gemm.loadLDSB = false;

        auto settings = Settings::getInstance();

        settings->set(Settings::Scheduler, Scheduling::SchedulerProcedure::Sequential);
        basicGEMM<float>(gemm);
        std::string seq = m_context->instructions()->toString();

        settings->set(Settings::Scheduler, Scheduling::SchedulerProcedure::RoundRobin);
        basicGEMM<float>(gemm);
        std::string rr = m_context->instructions()->toString();

        settings->set(Settings::Scheduler, Scheduling::SchedulerProcedure::Cooperative);
        basicGEMM<float>(gemm);
        std::string coop_nop = m_context->instructions()->toString();

        settings->set(Settings::Scheduler, Scheduling::SchedulerProcedure::Priority);
        basicGEMM<float>(gemm);
        std::string priority_nop = m_context->instructions()->toString();

        EXPECT_NE(NormalizedSource(seq), NormalizedSource(rr));

        EXPECT_NE(NormalizedSource(coop_nop), NormalizedSource(rr));

        EXPECT_NE(NormalizedSource(priority_nop), NormalizedSource(rr));

        std::set<std::string> insts;
        std::vector<int>      seeds = {2, 4, 8, 314, 1729};
        settings->set(Settings::Scheduler, Scheduling::SchedulerProcedure::Random);
        for(auto seed : seeds)
        {
            settings->set(Settings::RandomSeed, seed);
            basicGEMM<float>(gemm);
            std::string rand     = m_context->instructions()->toString();
            bool        not_seen = insts.insert(rand).second;
            EXPECT_EQ(not_seen, true);
        }
        // Can not compare random insts to others because non-zero chance seed generates such insts
    }

    TEST_P(GEMMTestGPU, GPU_BasicGEMM)
    {
        GEMMProblem gemm;
        basicGEMM<float>(gemm);
    }

    TEST_P(GEMMTestGPU, GPU_BasicGEMMBetaIsZero)
    {
        GEMMProblem gemm;
        gemm.beta = 0;
        basicGEMM<float>(gemm);
    }

    TEST_P(GEMMTestGPU, GPU_BasicGEMMNotSetC)
    {
        GEMMProblem gemm;
        gemm.beta = 0;
        basicGEMM<float>(gemm, false, false, 1, true);
    }

    TEST_P(GEMMTestGPU, GPU_BasicGEMMBetaIsZeroStreamK)
    {
        if(m_context->targetArchitecture().target().is908GPU())
        {
            GTEST_SKIP() << "Skipping GPU_BasicGEMMBeta0StreamK test";
        }

        GEMMProblem gemm;

        hipDeviceProp_t deviceProperties;
        ASSERT_THAT(hipGetDeviceProperties(&deviceProperties, 0), HasHipSuccess(0));
        gemm.numCUs = deviceProperties.multiProcessorCount;

        gemm.m = gemm.macM * 8;
        gemm.n = gemm.macN * gemm.numCUs / 2 + gemm.macN * 2;

        ASSERT_GE(gemm.m * gemm.n / gemm.macM / gemm.macN, gemm.numCUs);

        gemm.streamK = true;
        gemm.k       = gemm.macK * 8;

        // TODO: Does not work with unrolling K
        //gemm.unrollK          = 2;
        //gemm.prefetch         = true;
        //gemm.prefetchInFlight = 2;

        gemm.loadLDSA  = true;
        gemm.loadLDSB  = true;
        gemm.storeLDSD = true;

        gemm.beta = 0;

        for(auto twoTile : {true, false})
        {
            gemm.streamKTwoTile = twoTile;
            basicGEMM<float>(gemm);
        }
    }

    TEST_P(GEMMTestGPU, GPU_BasicGEMMStreamK)
    {
        if(m_context->targetArchitecture().target().is908GPU())
        {
            GTEST_SKIP() << "Skipping GPU_BasicGEMMStreamK test";
        }

        GEMMProblem gemm;

        hipDeviceProp_t deviceProperties;
        ASSERT_THAT(hipGetDeviceProperties(&deviceProperties, 0), HasHipSuccess(0));
        gemm.numCUs = deviceProperties.multiProcessorCount;

        gemm.m = gemm.macM * 8;
        gemm.n = gemm.macN * gemm.numCUs / 2 + gemm.macN * 2;

        ASSERT_GE(gemm.m * gemm.n / gemm.macM / gemm.macN, gemm.numCUs);

        gemm.streamK = true;
        gemm.k       = gemm.macK * 8;

        // TODO: Does not work with unrolling K
        //gemm.unrollK          = 2;
        //gemm.prefetch         = true;
        //gemm.prefetchInFlight = 2;

        gemm.loadLDSA  = true;
        gemm.loadLDSB  = true;
        gemm.storeLDSD = true;

        for(auto twoTile : {true, false})
        {
            gemm.streamKTwoTile = twoTile;
            basicGEMM<float>(gemm);
        }
    }

    TEST_P(GEMMTestGPU, GPU_BasicGEMMFP16StreamK)
    {
        if(!m_context->targetArchitecture().target().is90aGPU())
        {
            GTEST_SKIP() << "Skipping GPU_BasicGEMMStreamK test";
        }

        GEMMProblem gemm;

        hipDeviceProp_t deviceProperties;
        ASSERT_THAT(hipGetDeviceProperties(&deviceProperties, 0), HasHipSuccess(0));
        gemm.numCUs = deviceProperties.multiProcessorCount;

        gemm.waveK = 8;
        gemm.macK  = 16;

        gemm.macM           = 128;
        gemm.macN           = 256;
        gemm.workgroupSizeX = 2 * gemm.wavefrontSize;
        gemm.workgroupSizeY = 2;

        gemm.m = gemm.macM * 8;
        gemm.n = gemm.macN * gemm.numCUs / 2 + gemm.macN * 2;

        ASSERT_GE(gemm.m * gemm.n / gemm.macM / gemm.macN, gemm.numCUs);

        gemm.streamK = true;
        gemm.k       = gemm.macK * 8;

        // TODO: Does not work with unrolling K
        //gemm.unrollK          = 2;
        //gemm.prefetch         = true;
        //gemm.prefetchInFlight = 2;

        for(auto twoTile : {true, false})
        {
            gemm.streamKTwoTile = twoTile;
            for(auto loadLDSA : {false, true})
            {
                gemm.loadLDSA = loadLDSA;
                for(auto loadLDSB : {false, true})
                {
                    gemm.loadLDSB = loadLDSB;
                    for(auto storeLDSD : {false, true})
                    {
                        gemm.storeLDSD = storeLDSD;
                        basicGEMM<Half>(gemm);
                    }
                }
            }
        }
    }

    TEST_P(GEMMTestGPU, GPU_BasicGEMMFP16StreamKSmall)
    {
        if(!m_context->targetArchitecture().target().is90aGPU())
        {
            GTEST_SKIP() << "Skipping GPU_BasicGEMMStreamK test";
        }

        GEMMProblem gemm;

        hipDeviceProp_t deviceProperties;
        ASSERT_THAT(hipGetDeviceProperties(&deviceProperties, 0), HasHipSuccess(0));
        gemm.numCUs = 3;

        gemm.waveK = 8;
        gemm.macK  = 16;

        gemm.macM           = 128;
        gemm.macN           = 128;
        gemm.workgroupSizeX = 2 * gemm.wavefrontSize;
        gemm.workgroupSizeY = 4;

        gemm.m = 4 * gemm.macM;
        gemm.n = 4 * gemm.macN;

        ASSERT_GE(gemm.m * gemm.n / gemm.macM / gemm.macN, gemm.numCUs);

        gemm.streamK = true;
        gemm.k       = gemm.macK * 8;

        for(auto twoTile : {true, false})
        {
            gemm.streamKTwoTile = twoTile;
            basicGEMM<Half>(gemm);
        }
    }

    TEST_P(GEMMTestGPU, DISABLED_GPU_BasicGEMMMultipleOutputTiles)
    {
        GEMMProblem gemm;
        gemm.storeLDSD     = false;
        gemm.loopOverTiles = true;
        basicGEMM<float>(gemm);
    }

    TEST_P(GEMMTestGPU, GPU_BasicGEMMNoLDSA)
    {
        GEMMProblem gemm;
        gemm.loadLDSA  = false;
        gemm.loadLDSB  = true;
        gemm.fuseLoops = false;
        basicGEMM<float>(gemm);
    }

    TEST_P(GEMMTestGPU, GPU_BasicGEMMNoLDSB)
    {
        GEMMProblem gemm;
        gemm.loadLDSA  = true;
        gemm.loadLDSB  = false;
        gemm.fuseLoops = false;
        basicGEMM<float>(gemm);
    }

    TEST_P(GEMMTestGPU, GPU_BasicGEMMNoLDSAB)
    {
        GEMMProblem gemm;
        gemm.loadLDSA  = false;
        gemm.loadLDSB  = false;
        gemm.fuseLoops = false;
        basicGEMM<float>(gemm);
    }

    TEST_P(GEMMTestGPU, GPU_BasicGEMMUnrollK)
    {
        GEMMProblem gemm;
        gemm.k         = 64 * 4 * 2;
        gemm.loadLDSA  = false;
        gemm.loadLDSB  = false;
        gemm.storeLDSD = false;
        gemm.fuseLoops = false;
        gemm.unrollK   = 4;
        gemm.macK      = 8;
        basicGEMM<float>(gemm);
    }

    TEST_P(GEMMTestGPU, GPU_BasicGEMMUnrollKLDS)
    {
        GEMMProblem gemm;
        gemm.k         = 64 * 4 * 2;
        gemm.loadLDSA  = true;
        gemm.loadLDSB  = true;
        gemm.storeLDSD = false;
        gemm.fuseLoops = false;
        gemm.unrollK   = 2;
        gemm.macK      = 4;
        basicGEMM<float>(gemm);
    }

    TEST_P(GEMMTestGPU, GPU_BasicGEMMUnrollKMoreLDS)
    {
        GEMMProblem gemm;
        gemm.k         = 64 * 4 * 2;
        gemm.loadLDSA  = true;
        gemm.loadLDSB  = true;
        gemm.storeLDSD = false;
        gemm.fuseLoops = false;
        gemm.unrollK   = 8;
        gemm.macK      = 8;
        basicGEMM<float>(gemm);
    }

    TEST_P(GEMMTestGPU, GPU_BasicGEMMUnrollKMoreLDSA)
    {
        GEMMProblem gemm;
        gemm.k         = 64 * 4 * 2;
        gemm.loadLDSA  = true;
        gemm.loadLDSB  = false;
        gemm.storeLDSD = false;
        gemm.fuseLoops = false;
        gemm.unrollK   = 8;
        gemm.macK      = 8;
        basicGEMM<float>(gemm);
    }

    TEST_P(GEMMTestGPU, GPU_BasicGEMMUnrollKMoreLDSB)
    {
        GEMMProblem gemm;
        gemm.k         = 64 * 4 * 2;
        gemm.loadLDSA  = false;
        gemm.loadLDSB  = true;
        gemm.storeLDSD = false;
        gemm.fuseLoops = false;
        gemm.unrollK   = 8;
        gemm.macK      = 8;
        basicGEMM<float>(gemm);
    }

    TEST_P(GEMMTestGPU, GPU_BasicGEMMUnrollKLDSPrefetch)
    {
        GEMMProblem gemm;
        gemm.loadLDSA  = true;
        gemm.loadLDSB  = true;
        gemm.storeLDSD = false;
        gemm.fuseLoops = true;
        gemm.unrollK   = 2;
        gemm.macK      = 4;
        gemm.prefetch  = true;

        for(auto inflight : {1, 2})
        {
            gemm.prefetchInFlight = inflight;
            for(auto ldsFactor : {0, 2})
            {
                gemm.prefetchLDSFactor = ldsFactor;
                for(auto mixMemOps : {false, true})
                {
                    gemm.prefetchMixMemOps = mixMemOps;
                    basicGEMM<float>(gemm);
                }
            }
        }
    }

    TEST_P(GEMMTestGPU, GPU_BasicGEMMFP16UnrollKLDSPrefetch)
    {
        GEMMProblem gemm;
        gemm.k         = 64 * 16 * 2;
        gemm.loadLDSA  = true;
        gemm.loadLDSB  = true;
        gemm.storeLDSD = false;
        gemm.fuseLoops = true;
        gemm.unrollK   = 2;
        gemm.macM      = 64;
        gemm.macN      = 64;
        gemm.macK      = 16;
        gemm.prefetch  = true;
        gemm.waveK     = 8;

        for(auto inflight : {1, 2})
        {
            gemm.prefetchInFlight = inflight;
            for(auto ldsFactor : {0, 2})
            {
                gemm.prefetchLDSFactor = ldsFactor;
                for(auto mixMemOps : {false, true})
                {
                    gemm.prefetchMixMemOps = mixMemOps;
                    basicGEMM<Half>(gemm);
                }
            }
        }
    }

    TEST_P(GEMMTestGPU, GPU_BasicGEMMUnrollKLDSMultiPrefetch)
    {
        GEMMProblem gemm;
        gemm.k         = 64 * 4 * 3;
        gemm.loadLDSA  = true;
        gemm.loadLDSB  = true;
        gemm.storeLDSD = false;
        gemm.fuseLoops = false;
        gemm.unrollK   = 3;
        gemm.macK      = 4;
        gemm.prefetch  = true;

        for(auto inflight : {1, 2, 3})
        {
            gemm.prefetchInFlight = inflight;
            for(auto ldsFactor : {0, 2})
            {
                gemm.prefetchLDSFactor = ldsFactor;
                for(auto mixMemOps : {false, true})
                {
                    gemm.prefetchMixMemOps = mixMemOps;
                    basicGEMM<float>(gemm);
                }
            }
        }
    }

    TEST_P(GEMMTestGPU, GPU_BasicGEMMFP16Prefetch3)
    {
        GEMMProblem gemm;
        gemm.m                 = 4096;
        gemm.n                 = 4096;
        gemm.k                 = 2048 * 3;
        gemm.loadLDSA          = true;
        gemm.loadLDSB          = true;
        gemm.storeLDSD         = false;
        gemm.fuseLoops         = false;
        gemm.unrollK           = 3;
        gemm.macM              = 128;
        gemm.macN              = 16;
        gemm.macK              = 64;
        gemm.waveM             = 16;
        gemm.waveN             = 16;
        gemm.waveK             = 16;
        gemm.workgroupSizeX    = 256;
        gemm.workgroupSizeY    = 1;
        gemm.prefetch          = true;
        gemm.prefetchInFlight  = 3;
        gemm.prefetchLDSFactor = 2;
        gemm.prefetchMixMemOps = true;
        basicGEMM<Half>(gemm);
    }

    TEST_P(GEMMTestGPU, GPU_BasicGEMMFP16)
    {
        GEMMProblem gemm;
        gemm.waveK = 8;

        basicGEMM<Half>(gemm);
    }

    TEST_P(GEMMTestGPU, GPU_BasicGEMMBF16_FP32_32x32x4)
    {
        GEMMProblem gemm;
        gemm.waveM = 32;
        gemm.waveN = 32;
        gemm.waveK = 4;

<<<<<<< HEAD
        basicGEMM<BFloat16, BFloat16, float>(gemm);
=======
        REQUIRE_ARCH_CAP(GPUCapability::HasMFMA_bf16_32x32x4);
        basicGEMM<BFloat16, float>(gemm);
    }

    TEST_F(GEMMTestGPU, GPU_BasicGEMMBF16_FP32_32x32x8)
    {
        GEMMProblem gemm;
        gemm.waveM = 32;
        gemm.waveN = 32;
        gemm.waveK = 8;

        REQUIRE_ARCH_CAP(GPUCapability::HasMFMA_bf16_32x32x8_1k);
        basicGEMM<BFloat16, float>(gemm);
>>>>>>> 69d0f867
    }

    TEST_P(GEMMTestGPU, GPU_BasicGEMMBF16_FP32_16x16x8)
    {
        GEMMProblem gemm;
        gemm.waveM = 16;
        gemm.waveN = 16;
        gemm.waveK = 8;

<<<<<<< HEAD
        basicGEMM<BFloat16, BFloat16, float>(gemm);
=======
        REQUIRE_ARCH_CAP(GPUCapability::HasMFMA_bf16_16x16x8);
        basicGEMM<BFloat16, float>(gemm);
    }

    TEST_F(GEMMTestGPU, GPU_BasicGEMMBF16_FP32_16x16x16)
    {
        GEMMProblem gemm;
        gemm.waveM = 16;
        gemm.waveN = 16;
        gemm.waveK = 16;

        REQUIRE_ARCH_CAP(GPUCapability::HasMFMA_bf16_16x16x16_1k);
        basicGEMM<BFloat16, float>(gemm);
>>>>>>> 69d0f867
    }

    TEST_P(GEMMTestGPU, GPU_BasicGEMMBF16_BF16_32x32x4)
    {
        GEMMProblem gemm;
        gemm.waveM = 32;
        gemm.waveN = 32;
        gemm.waveK = 4;

<<<<<<< HEAD
        basicGEMM<BFloat16, BFloat16, BFloat16>(gemm);
=======
        REQUIRE_ARCH_CAP(GPUCapability::HasMFMA_bf16_32x32x4);
        basicGEMM<BFloat16, BFloat16>(gemm);
    }

    TEST_F(GEMMTestGPU, GPU_BasicGEMMBF16_BF16_32x32x8)
    {
        GEMMProblem gemm;
        gemm.waveM = 32;
        gemm.waveN = 32;
        gemm.waveK = 8;

        REQUIRE_ARCH_CAP(GPUCapability::HasMFMA_bf16_32x32x8_1k);
        basicGEMM<BFloat16, BFloat16>(gemm);
>>>>>>> 69d0f867
    }

    TEST_P(GEMMTestGPU, GPU_BasicGEMMBF16_BF16_16x16x8)
    {
        GEMMProblem gemm;
        gemm.waveM = 16;
        gemm.waveN = 16;
        gemm.waveK = 8;

<<<<<<< HEAD
        basicGEMM<BFloat16, BFloat16, BFloat16>(gemm);
    }

    TEST_P(GEMMF8TestGPU, GPU_BasicGEMMFP8_16x16x32_NT)
=======
        REQUIRE_ARCH_CAP(GPUCapability::HasMFMA_bf16_16x16x8);
        basicGEMM<BFloat16, BFloat16>(gemm);
    }

    TEST_F(GEMMTestGPU, GPU_BasicGEMMBF16_BF16_16x16x16)
    {
        GEMMProblem gemm;
        gemm.waveM = 16;
        gemm.waveN = 16;
        gemm.waveK = 16;

        REQUIRE_ARCH_CAP(GPUCapability::HasMFMA_bf16_16x16x16_1k);
        basicGEMM<BFloat16, float>(gemm);
    }

    GEMMProblem setup_GEMMF8_NT()
>>>>>>> 69d0f867
    {
        auto gemm = setup_GEMMF8_NT();
        basicGEMM<FP8, FP8, float>(gemm);
    }

    TEST_P(GEMMF8TestGPU, GPU_BasicGEMMBF8_16x16x32_NT)
    {
        auto gemm = setup_GEMMF8_NT();
        basicGEMM<BF8, BF8, float>(gemm);
    }

    TEST_P(GEMMF8F6F4TestGPU, DISABLED_GPU_BasicGEMMFP8_16x16x128_NT)
    {
        REQUIRE_ARCH_CAP(GPUCapability::HasMFMA_f8f6f4);
        auto gemm = setup_GEMMF8F6F4_NT(16, 16, 128);
        basicGEMM<FP8, FP8, float>(gemm);
    }

<<<<<<< HEAD
    TEST_P(GEMMF8F6F4TestGPU, DISABLED_GPU_BasicScaledGEMMFP8_16x16x128_NT)
=======
    TEST_F(GEMMTestGPU, GPU_BasicGEMMConversionFP8_NT)
    {
        auto gemm = setup_GEMMF8_NT();
        // D (FP8) = Convert( alpha * A (FP8) * B (FP8) + beta * C (F32) )
        basicGEMM<FP8, float, FP8>(gemm);
    }

    TEST_F(GEMMTestGPU, GPU_BasicGEMMConversionBF8_NT)
    {
        auto gemm = setup_GEMMF8_NT();
        // D (BF8) = Convert( alpha * A (BF8) * B (BF8) + beta * C (F32) )
        basicGEMM<BF8, float, BF8>(gemm);
    }

    GEMMProblem setup_GEMMF8_TN()
>>>>>>> 69d0f867
    {
        REQUIRE_ARCH_CAP(GPUCapability::HasMFMA_f8f6f4);
        auto gemm   = setup_GEMMF8F6F4_NT(16, 16, 128);
        gemm.scaleA = 128;
        gemm.scaleB = 125;
        basicGEMM<FP8, FP8, float>(gemm);
    }

    TEST_P(GEMMF8F6F4TestGPU, DISABLED_GPU_BasicGEMMBF8_16x16x128_NT)
    {
        REQUIRE_ARCH_CAP(GPUCapability::HasMFMA_f8f6f4);
        auto gemm = setup_GEMMF8F6F4_NT(16, 16, 128);
        basicGEMM<BF8, BF8, float>(gemm);
    }

    TEST_P(GEMMF8F6F4TestGPU, DISABLED_GPU_BasicScaledGEMMBF8_16x16x128_NT)
    {
        REQUIRE_ARCH_CAP(GPUCapability::HasMFMA_f8f6f4);
        auto gemm   = setup_GEMMF8F6F4_NT(16, 16, 128);
        gemm.scaleA = 128;
        gemm.scaleB = 125;
        basicGEMM<BF8, BF8, float>(gemm);
    }

    TEST_P(GEMMF8F6F4TestGPU, DISABLED_GPU_BasicGEMMFP8_32x32x64_NT)
    {
        REQUIRE_ARCH_CAP(GPUCapability::HasMFMA_f8f6f4);
        auto gemm = setup_GEMMF8F6F4_NT(32, 32, 64);
        basicGEMM<FP8, FP8, float>(gemm);
    }

    TEST_P(GEMMF8F6F4TestGPU, DISABLED_GPU_BasicScaledGEMMFP8_32x32x64_NT)
    {
        REQUIRE_ARCH_CAP(GPUCapability::HasMFMA_f8f6f4);
        auto gemm   = setup_GEMMF8F6F4_NT(32, 32, 64);
        gemm.scaleA = 128;
        gemm.scaleB = 125;
        basicGEMM<FP8, FP8, float>(gemm);
    }

    TEST_P(GEMMF8F6F4TestGPU, DISABLED_GPU_BasicGEMMBF8_32x32x64_NT)
    {
        REQUIRE_ARCH_CAP(GPUCapability::HasMFMA_f8f6f4);
        auto gemm = setup_GEMMF8F6F4_NT(32, 32, 64);
        basicGEMM<BF8, BF8, float>(gemm);
    }

    TEST_P(GEMMF8F6F4TestGPU, DISABLED_GPU_BasicScaledGEMMBF8_32x32x64_NT)
    {
        REQUIRE_ARCH_CAP(GPUCapability::HasMFMA_f8f6f4);
        auto gemm   = setup_GEMMF8F6F4_NT(32, 32, 64);
        gemm.scaleA = 128;
        gemm.scaleB = 125;
        basicGEMM<BF8, BF8, float>(gemm);
    }

    void check_GEMMF8_TN(rocRoller::ContextPtr m_context)
    {
        if(m_context->targetArchitecture().HasCapability(GPUCapability::HasMFMA_fp8))
        {
            std::string generatedCode = m_context->instructions()->toString();

            EXPECT_EQ(countSubstring(generatedCode, "buffer_load"), 3);
            EXPECT_EQ(countSubstring(generatedCode, "buffer_load_dwordx4 "), 2);
            EXPECT_EQ(countSubstring(generatedCode, "buffer_load_dword "), 1);

            EXPECT_EQ(countSubstring(generatedCode, "ds_write_b"), 2);
            EXPECT_EQ(countSubstring(generatedCode, "ds_write_b128 "), 1);
            EXPECT_EQ(countSubstring(generatedCode, "ds_write_b32 "), 1);

            EXPECT_EQ(countSubstring(generatedCode, "ds_read"), 4);
            EXPECT_EQ(countSubstring(generatedCode, "ds_read_b64 "), 4);
        }
    }

    TEST_P(GEMMF8TestGPU, GPU_BasicGEMMFP8_16x16x32_TN)
    {
        auto gemm = setup_GEMMF8_TN();
        basicGEMM<FP8, FP8, float>(gemm);
        check_GEMMF8_TN(m_context);
    }

    TEST_P(GEMMF8TestGPU, GPU_BasicGEMMBF8_16x16x32_TN)
    {
        auto gemm = setup_GEMMF8_TN();
        basicGEMM<BF8, BF8, float>(gemm);
        check_GEMMF8_TN(m_context);
    }

    void check_GEMMF8F6F4_TN(rocRoller::ContextPtr m_context,
                             uint                  numBufferLoads,
                             uint                  numDSWrites,
                             uint                  numDSReads,
                             bool const            isF6Type = false)

    {
        if(m_context->targetArchitecture().HasCapability(GPUCapability::HasMFMA_fp8))
        {
            std::string generatedCode = m_context->instructions()->toString();

            EXPECT_EQ(countSubstring(generatedCode, "buffer_load"), numBufferLoads);
            EXPECT_EQ(countSubstring(generatedCode, "buffer_load_dwordx4 "), numBufferLoads);
            EXPECT_EQ(countSubstring(generatedCode, "buffer_load_dword "), 0);

            EXPECT_EQ(countSubstring(generatedCode, "ds_write_b"), numDSWrites);
            EXPECT_EQ(countSubstring(generatedCode, "ds_write_b128 "), numDSWrites);

            EXPECT_EQ(countSubstring(generatedCode, "ds_read"), numDSReads);
            if(!isF6Type)
            {
                EXPECT_EQ(countSubstring(generatedCode, "ds_read_b128 "), numDSReads);
            }
            else
            {
                EXPECT_EQ(countSubstring(generatedCode, "ds_read_b128 "), numDSReads / 2);
                EXPECT_EQ(countSubstring(generatedCode, "ds_read_b64 "), numDSReads / 2);
            }
        }
    }

    void check_mfma_f8f6f4(rocRoller::ContextPtr m_context,
                           std::string           f8f6f4_inst,
                           std::string           modifier)
    {
        if(m_context->targetArchitecture().HasCapability(GPUCapability::HasMFMA_fp8))
        {
            auto generatedCode = m_context->instructions()->toString();

            auto mfma_count     = countSubstring(generatedCode, "v_mfma_");
            auto f8f6f4_count   = countSubstring(generatedCode, f8f6f4_inst);
            auto modifier_count = countSubstring(generatedCode, modifier);

            // All mfma instructions should be f8f6f4
            EXPECT_EQ(mfma_count, f8f6f4_count);
            // All f8f6f4 instructions should use 0b100 (FP4) as input matrix format
            EXPECT_EQ(f8f6f4_count, modifier_count);
        }
    }

    TEST_P(GEMMF8F6F4TestGPU, GPU_BasicGEMMFP4_16x16x128_TN)
    {
        REQUIRE_ARCH_CAP(GPUCapability::HasMFMA_f8f6f4);
        auto gemm = setup_GEMMF8F6F4_TN(16, 16, 128);
        basicGEMM<FP4, FP4, float>(gemm);
        check_mfma_f8f6f4(m_context, "v_mfma_f32_16x16x128_f8f6f4", "cbsz:0b100 blgp:0b100");
        check_GEMMF8F6F4_TN(m_context, (16 * 16 + (16 * 128) / 8) / 64, 4, 10);
    }

    TEST_P(GEMMF8F6F4TestGPU, GPU_BasicScaledGEMMFP4_16x16x128_TN)
    {
        REQUIRE_ARCH_CAP(GPUCapability::HasMFMA_f8f6f4);
        auto gemm   = setup_GEMMF8F6F4_TN(16, 16, 128);
        gemm.scaleA = 128;
        gemm.scaleB = 125;
        basicGEMM<FP4, FP4, float>(gemm);
        check_mfma_f8f6f4(m_context, "v_mfma_scale_f32_16x16x128_f8f6f4", "cbsz:0b100 blgp:0b100");
        check_GEMMF8F6F4_TN(m_context, (16 * 16 + (16 * 128) / 8) / 64, 4, 10);
    }

    TEST_P(GEMMF8F6F4TestGPU, GPU_BasicGEMMFP4_32x32x64_TN)
    {
        REQUIRE_ARCH_CAP(GPUCapability::HasMFMA_f8f6f4);
        auto gemm = setup_GEMMF8F6F4_TN(32, 32, 64);
        basicGEMM<FP4, FP4, float>(gemm);
        check_mfma_f8f6f4(m_context, "v_mfma_f32_32x32x64_f8f6f4", "cbsz:0b100 blgp:0b100");
        check_GEMMF8F6F4_TN(m_context, (32 * 32 + (32 * 64) / 8) / 64, 4, 10);
    }

    TEST_P(GEMMF8F6F4TestGPU, GPU_BasicScaledGEMMFP4_32x32x64_TN)
    {
        REQUIRE_ARCH_CAP(GPUCapability::HasMFMA_f8f6f4);
        auto gemm   = setup_GEMMF8F6F4_TN(32, 32, 64);
        gemm.scaleA = 128;
        gemm.scaleB = 125;
        basicGEMM<FP4, FP4, float>(gemm);
        check_mfma_f8f6f4(m_context, "v_mfma_scale_f32_32x32x64_f8f6f4", "cbsz:0b100 blgp:0b100");
        check_GEMMF8F6F4_TN(m_context, (32 * 32 + (32 * 64) / 8) / 64, 4, 10);
    }

    TEST_P(GEMMF8F6F4TestGPU, GPU_BasicGEMMFP6_16x16x128_TN)
    {
        REQUIRE_ARCH_CAP(GPUCapability::HasMFMA_f8f6f4);
        auto gemm = setup_GEMMF8F6F4_TN(16, 16, 128);
        basicGEMM<FP6, FP6, float>(gemm);
        check_mfma_f8f6f4(m_context, "v_mfma_f32_16x16x128_f8f6f4", "cbsz:0b010 blgp:0b010");
        check_GEMMF8F6F4_TN(m_context, (16 * 16 + (16 * 128) * 6 / 8 / 4) / 64, 6, 20, true);
    }

    TEST_P(GEMMF8F6F4TestGPU, GPU_BasicScaledGEMMFP6_16x16x128_TN)
    {
        REQUIRE_ARCH_CAP(GPUCapability::HasMFMA_f8f6f4);
        auto gemm   = setup_GEMMF8F6F4_TN(16, 16, 128);
        gemm.scaleA = 128;
        gemm.scaleB = 125;
        basicGEMM<FP6, FP6, float>(gemm);
        check_mfma_f8f6f4(m_context, "v_mfma_scale_f32_16x16x128_f8f6f4", "cbsz:0b010 blgp:0b010");
        check_GEMMF8F6F4_TN(m_context, (16 * 16 + (16 * 128) * 6 / 8 / 4) / 64, 6, 20, true);
    }

    TEST_P(GEMMF8F6F4TestGPU, GPU_BasicGEMMFP6_32x32x64_TN)
    {
        REQUIRE_ARCH_CAP(GPUCapability::HasMFMA_f8f6f4);
        auto gemm = setup_GEMMF8F6F4_TN(32, 32, 64);
        basicGEMM<FP6, FP6, float>(gemm);
        check_mfma_f8f6f4(m_context, "v_mfma_f32_32x32x64_f8f6f4", "cbsz:0b010 blgp:0b010");
        check_GEMMF8F6F4_TN(m_context, (32 * 32 + (32 * 64) * 6 / 8 / 4) / 64, 6, 20, true);
    }

    TEST_P(GEMMF8F6F4TestGPU, GPU_BasicScaledGEMMFP6_32x32x64_TN)
    {
        REQUIRE_ARCH_CAP(GPUCapability::HasMFMA_f8f6f4);
        auto gemm   = setup_GEMMF8F6F4_TN(32, 32, 64);
        gemm.scaleA = 128;
        gemm.scaleB = 125;
        basicGEMM<FP6, FP6, float>(gemm);
        check_mfma_f8f6f4(m_context, "v_mfma_scale_f32_32x32x64_f8f6f4", "cbsz:0b010 blgp:0b010");
        check_GEMMF8F6F4_TN(m_context, (32 * 32 + (32 * 64) * 6 / 8 / 4) / 64, 6, 20, true);
    }

    TEST_P(GEMMF8F6F4TestGPU, GPU_BasicGEMMBF6_16x16x128_TN)
    {
        REQUIRE_ARCH_CAP(GPUCapability::HasMFMA_f8f6f4);
        auto gemm = setup_GEMMF8F6F4_TN(16, 16, 128);
        basicGEMM<BF6, BF6, float>(gemm);
        check_mfma_f8f6f4(m_context, "v_mfma_f32_16x16x128_f8f6f4", "cbsz:0b011 blgp:0b011");
        check_GEMMF8F6F4_TN(m_context, (16 * 16 + (16 * 128) * 6 / 8 / 4) / 64, 6, 20, true);
    }

    TEST_P(GEMMF8F6F4TestGPU, GPU_BasicScaledGEMMBF6_16x16x128_TN)
    {
        REQUIRE_ARCH_CAP(GPUCapability::HasMFMA_f8f6f4);
        auto gemm   = setup_GEMMF8F6F4_TN(16, 16, 128);
        gemm.scaleA = 128;
        gemm.scaleB = 125;
        basicGEMM<BF6, BF6, float>(gemm);
        check_mfma_f8f6f4(m_context, "v_mfma_scale_f32_16x16x128_f8f6f4", "cbsz:0b011 blgp:0b011");
        check_GEMMF8F6F4_TN(m_context, (16 * 16 + (16 * 128) * 6 / 8 / 4) / 64, 6, 20, true);
    }

    TEST_P(GEMMF8F6F4TestGPU, GPU_BasicGEMMBF6_32x32x64_TN)
    {
        REQUIRE_ARCH_CAP(GPUCapability::HasMFMA_f8f6f4);
        auto gemm = setup_GEMMF8F6F4_TN(32, 32, 64);
        basicGEMM<BF6, BF6, float>(gemm);
        check_mfma_f8f6f4(m_context, "v_mfma_f32_32x32x64_f8f6f4", "cbsz:0b011 blgp:0b011");
        check_GEMMF8F6F4_TN(m_context, (32 * 32 + (32 * 64) * 6 / 8 / 4) / 64, 6, 20, true);
    }

    TEST_P(GEMMF8F6F4TestGPU, GPU_BasicScaledGEMMBF6_32x32x64_TN)
    {
        REQUIRE_ARCH_CAP(GPUCapability::HasMFMA_f8f6f4);
        auto gemm   = setup_GEMMF8F6F4_TN(32, 32, 64);
        gemm.scaleA = 128;
        gemm.scaleB = 125;
        basicGEMM<BF6, BF6, float>(gemm);
        check_mfma_f8f6f4(m_context, "v_mfma_scale_f32_32x32x64_f8f6f4", "cbsz:0b011 blgp:0b011");
        check_GEMMF8F6F4_TN(m_context, (32 * 32 + (32 * 64) * 6 / 8 / 4) / 64, 6, 20, true);
    }

    TEST_P(GEMMF8F6F4TestGPU, GPU_BasicGEMMFP8_16x16x128_TN)
    {
        REQUIRE_ARCH_CAP(GPUCapability::HasMFMA_f8f6f4);
        auto gemm = setup_GEMMF8F6F4_TN(16, 16, 128);
        basicGEMM<FP8, FP8, float>(gemm);
        check_GEMMF8F6F4_TN(m_context, (16 * 16 + (16 * 128) / 4) / 64, 8, 20);
    }

    TEST_P(GEMMF8F6F4TestGPU, GPU_BasicScaledGEMMFP8_16x16x128_TN)
    {
        REQUIRE_ARCH_CAP(GPUCapability::HasMFMA_f8f6f4);
        auto gemm   = setup_GEMMF8F6F4_TN(16, 16, 128);
        gemm.scaleA = 128;
        gemm.scaleB = 125;
        basicGEMM<FP8, FP8, float>(gemm);
        check_GEMMF8F6F4_TN(m_context, (16 * 16 + (16 * 128) / 4) / 64, 8, 20);
    }

    TEST_P(GEMMF8F6F4TestGPU, GPU_BasicGEMMBF8_16x16x128_TN)
    {
        REQUIRE_ARCH_CAP(GPUCapability::HasMFMA_f8f6f4);
        auto gemm = setup_GEMMF8F6F4_TN(16, 16, 128);
        basicGEMM<BF8, BF8, float>(gemm);
        check_GEMMF8F6F4_TN(m_context, (16 * 16 + (16 * 128) / 4) / 64, 8, 20);
    }

    TEST_P(GEMMF8F6F4TestGPU, GPU_BasicScaledGEMMBF8_16x16x128_TN)
    {
        REQUIRE_ARCH_CAP(GPUCapability::HasMFMA_f8f6f4);
        auto gemm   = setup_GEMMF8F6F4_TN(16, 16, 128);
        gemm.scaleA = 128;
        gemm.scaleB = 125;
        basicGEMM<BF8, BF8, float>(gemm);
        check_GEMMF8F6F4_TN(m_context, (16 * 16 + (16 * 128) / 4) / 64, 8, 20);
    }

    TEST_P(GEMMF8F6F4TestGPU, GPU_BasicGEMMFP8_32x32x64_TN)
    {
        REQUIRE_ARCH_CAP(GPUCapability::HasMFMA_f8f6f4);
        auto gemm = setup_GEMMF8F6F4_TN(32, 32, 64);
        basicGEMM<FP8, FP8, float>(gemm);
        check_GEMMF8F6F4_TN(m_context, (32 * 32 + (32 * 64) / 4) / 64, 8, 20);
    }

    TEST_P(GEMMF8F6F4TestGPU, GPU_BasicScaledGEMMFP8_32x32x64_TN)
    {
        REQUIRE_ARCH_CAP(GPUCapability::HasMFMA_f8f6f4);
        auto gemm   = setup_GEMMF8F6F4_TN(32, 32, 64);
        gemm.scaleA = 128;
        gemm.scaleB = 125;
        basicGEMM<FP8, FP8, float>(gemm);
        check_GEMMF8F6F4_TN(m_context, (32 * 32 + (32 * 64) / 4) / 64, 8, 20);
    }

    TEST_P(GEMMF8F6F4TestGPU, GPU_BasicGEMMBF8_32x32x64_TN)
    {
        REQUIRE_ARCH_CAP(GPUCapability::HasMFMA_f8f6f4);
        auto gemm = setup_GEMMF8F6F4_TN(32, 32, 64);
        basicGEMM<BF8, BF8, float>(gemm);
        check_GEMMF8F6F4_TN(m_context, (32 * 32 + (32 * 64) / 4) / 64, 8, 20);
    }

    TEST_P(GEMMF8F6F4TestGPU, GPU_BasicScaledGEMMBF8_32x32x64_TN)
    {
        REQUIRE_ARCH_CAP(GPUCapability::HasMFMA_f8f6f4);
        auto gemm   = setup_GEMMF8F6F4_TN(32, 32, 64);
        gemm.scaleA = 128;
        gemm.scaleB = 125;
        basicGEMM<BF8, BF8, float>(gemm);
        check_GEMMF8F6F4_TN(m_context, (32 * 32 + (32 * 64) / 4) / 64, 8, 20);
    }

    TEST_P(GEMMJammedTestGPU, GPU_BasicGEMMFP16Jammed2X2)
    {
        GEMMProblem gemm;

        gemm.m = 256;
        gemm.n = 512;
        gemm.k = 64;

        gemm.macM = 128;
        gemm.macN = 256;
        gemm.macK = 16;

        gemm.waveK = 8;

        gemm.workgroupSizeX = 2 * gemm.wavefrontSize;
        gemm.workgroupSizeY = 4;

        gemm.loadLDSA  = false;
        gemm.storeLDSD = false;
        gemm.fuseLoops = false;

        basicGEMM<Half>(gemm);
    }

    TEST_P(GEMMJammedTestGPU, GPU_BasicGEMMFP16Jammed2X1)
    {
        GEMMProblem gemm;

        gemm.m = 256;
        gemm.n = 512;
        gemm.k = 64;

        gemm.macM = 128;
        gemm.macN = 128;
        gemm.macK = 16;

        gemm.waveK = 8;

        gemm.workgroupSizeX = 2 * gemm.wavefrontSize;
        gemm.workgroupSizeY = 4;

        gemm.betaInFma = false;

        gemm.transA = "T";
        gemm.transB = "N";

        basicGEMM<Half>(gemm);

        std::string generatedCode = m_context->instructions()->toString();

        EXPECT_EQ(countSubstring(generatedCode, "ds_write_b64"), 18);
        EXPECT_EQ(countSubstring(generatedCode, "ds_read_b128"), 8);
        EXPECT_EQ(countSubstring(generatedCode, "buffer_store_dwordx4"), 8);
    }

    TEST_P(GEMMJammedTestGPU, GPU_BasicGEMMFP16Jammed2X1UnrollK)
    {
        GEMMProblem gemm;

        gemm.m = 256;
        gemm.n = 512;
        gemm.k = 64;

        gemm.macM = 128;
        gemm.macN = 128;
        gemm.macK = 16;

        gemm.unrollK = 2;

        gemm.waveK = 8;

        gemm.workgroupSizeX = 2 * gemm.wavefrontSize;
        gemm.workgroupSizeY = 4;

        gemm.transA = "T";
        gemm.transB = "N";

        basicGEMM<Half>(gemm);

        std::string generatedCode = m_context->instructions()->toString();

        EXPECT_EQ(countSubstring(generatedCode, "ds_write_b64"), 20);
        EXPECT_EQ(countSubstring(generatedCode, "ds_read_b128"), 8);
        EXPECT_EQ(countSubstring(generatedCode, "buffer_store_dwordx4"), 8);
    }

    TEST_P(GEMMJammedTestGPU, GPU_BasicGEMMFP16Jammed1X2)
    {
        GEMMProblem gemm;

        gemm.m = 256;
        gemm.n = 512;
        gemm.k = 64;

        gemm.macM = 128;
        gemm.macN = 128;
        gemm.macK = 16;

        gemm.waveK = 8;

        gemm.workgroupSizeX = 4 * gemm.wavefrontSize;
        gemm.workgroupSizeY = 2;

        gemm.transA = "T";

        basicGEMM<Half>(gemm);

        std::string generatedCode = m_context->instructions()->toString();

        EXPECT_EQ(countSubstring(generatedCode, "ds_write_b64"), 18);
        EXPECT_EQ(countSubstring(generatedCode, "ds_read_b128"), 8);
        EXPECT_EQ(countSubstring(generatedCode, "buffer_store_dwordx4"), 8);
    }

    TEST_P(GEMMJammedTestGPU, GPU_BasicGEMMFP16Jammed1X2UnrollK)
    {
        GEMMProblem gemm;

        gemm.m = 256;
        gemm.n = 512;
        gemm.k = 64;

        gemm.macM = 128;
        gemm.macN = 128;
        gemm.macK = 16;

        gemm.unrollK = 4;

        gemm.waveK = 8;

        gemm.workgroupSizeX = 4 * gemm.wavefrontSize;
        gemm.workgroupSizeY = 2;

        gemm.transA = "T";

        basicGEMM<Half>(gemm);

        std::string generatedCode = m_context->instructions()->toString();

        EXPECT_EQ(countSubstring(generatedCode, "ds_write_b64"), 24);
        EXPECT_EQ(countSubstring(generatedCode, "ds_read_b128"), 8);
        EXPECT_EQ(countSubstring(generatedCode, "buffer_store_dwordx4"), 8);
    }

    TEST_P(GEMMJammedTestGPU, GPU_BasicGEMMFP16Jammed1x8)
    {
        GEMMProblem gemm;

        gemm.m = 256;
        gemm.n = 512;
        gemm.k = 64;

        gemm.macM = 128;
        gemm.macN = 256;
        gemm.macK = 16;

        gemm.waveK = 8;

        gemm.workgroupSizeX = 4 * gemm.wavefrontSize;
        gemm.workgroupSizeY = 1;

        gemm.storeLDSD = false;

        basicGEMM<Half>(gemm);
    }

    TEST_P(GEMMJammedTestGPU, GPU_BasicGEMMFP16Jammed1x8UnrollK)
    {
        GEMMProblem gemm;

        gemm.m = 256;
        gemm.n = 512;
        gemm.k = 64;

        gemm.macM = 128;
        gemm.macN = 256;
        gemm.macK = 16;

        gemm.unrollK = 2;

        gemm.waveK = 8;

        gemm.workgroupSizeX = 4 * gemm.wavefrontSize;
        gemm.workgroupSizeY = 1;

        gemm.storeLDSD = false;

        basicGEMM<Half>(gemm);
    }
    TEST_P(GEMMJammedTestGPU, GPU_BasicGEMMFP16Jammed2x4)
    {
        GEMMProblem gemm;

        gemm.m = 256;
        gemm.n = 512;
        gemm.k = 64;

        gemm.macM = 128;
        gemm.macN = 256;
        gemm.macK = 16;

        gemm.waveK = 8;

        gemm.workgroupSizeX = 2 * gemm.wavefrontSize;
        gemm.workgroupSizeY = 2;

        gemm.storeLDSD = false;

        basicGEMM<Half>(gemm);

        std::string generatedCode = m_context->instructions()->toString();

        EXPECT_EQ(countSubstring(generatedCode, "ds_write_b128"), 3);
        EXPECT_EQ(countSubstring(generatedCode, "v_pack_B32_F16"), 152);
    }

    TEST_P(GEMMJammedTestGPU, GPU_BasicGEMMFP16Jammed2x4UnrollK)
    {
        GEMMProblem gemm;

        gemm.m = 256;
        gemm.n = 512;
        gemm.k = 64;

        gemm.macM = 128;
        gemm.macN = 256;
        gemm.macK = 16;

        gemm.unrollK = 2;

        gemm.prefetchInFlight  = 2;
        gemm.prefetchLDSFactor = 2;
        gemm.prefetchMixMemOps = true;

        gemm.waveK = 8;

        gemm.workgroupSizeX = 2 * gemm.wavefrontSize;
        gemm.workgroupSizeY = 2;

        gemm.storeLDSD = false;

        basicGEMM<Half>(gemm);

        std::string generatedCode = m_context->instructions()->toString();

        EXPECT_EQ(countSubstring(generatedCode, "ds_write_b128"), 6);
    }

    TEST_P(GEMMJammedTestGPU, GPU_BasicGEMMFP16Jammed4x2)
    {
        GEMMProblem gemm;

        gemm.m = 256;
        gemm.n = 512;
        gemm.k = 64;

        gemm.macM = 128;
        gemm.macN = 256;
        gemm.macK = 16;

        gemm.waveK = 8;

        gemm.workgroupSizeX = 1 * gemm.wavefrontSize;
        gemm.workgroupSizeY = 4;

        gemm.storeLDSD = false;

        gemm.transB = "N";

        basicGEMM<Half>(gemm);

        std::string generatedCode = m_context->instructions()->toString();

        EXPECT_EQ(countSubstring(generatedCode, "ds_write_b128"), 3);
    }

    TEST_P(GEMMJammedTestGPU, GPU_BasicGEMMFP16Jammed4x2UnrollK)
    {
        GEMMProblem gemm;

        gemm.m = 256;
        gemm.n = 512;
        gemm.k = 64;

        gemm.macM = 128;
        gemm.macN = 256;
        gemm.macK = 16;

        gemm.unrollK = 4;

        gemm.waveK = 8;

        gemm.workgroupSizeX = 1 * gemm.wavefrontSize;
        gemm.workgroupSizeY = 4;

        gemm.storeLDSD = false;

        gemm.transB = "N";

        basicGEMM<Half>(gemm);

        std::string generatedCode = m_context->instructions()->toString();

        EXPECT_EQ(countSubstring(generatedCode, "ds_write_b128"), 12);
    }

    TEST_P(GEMMTestGPU, GPU_BasicGEMMLiteralStrides)
    {
        GEMMProblem gemm;
        gemm.packMultipleElementsInto1VGPR = true;
        gemm.transB                        = "N";

        gemm.literalStrides = true;
        basicGEMM<float>(gemm);
        std::string output_literalStrides = m_context->instructions()->toString();

        gemm.literalStrides = false;
        basicGEMM<float>(gemm);
        std::string output_noLiteralStrides = m_context->instructions()->toString();

        //Since we're setting the first dimension to a literal 1, there will be less occurrences of Load_Tiled_0_stride_0.
        EXPECT_LT(countSubstring(output_literalStrides, "Tensor_0_stride_0"),
                  countSubstring(output_noLiteralStrides, "Tensor_0_stride_0"));
        EXPECT_LT(countSubstring(output_literalStrides, "Tensor_2_stride_0"),
                  countSubstring(output_noLiteralStrides, "Tensor_2_stride_0"));
        EXPECT_LT(countSubstring(output_literalStrides, "Tensor_4_stride_0"),
                  countSubstring(output_noLiteralStrides, "Tensor_4_stride_0"));

        //Since we're not setting the second dimension to a literal, there will be the same occurrences of Load_Tiled_X_stride_1.
        EXPECT_EQ(countSubstring(output_literalStrides, "Tensor_0_stride_1"),
                  countSubstring(output_noLiteralStrides, "Tensor_0_stride_1"));
        EXPECT_EQ(countSubstring(output_literalStrides, "Tensor_2_stride_1"),
                  countSubstring(output_noLiteralStrides, "Tensor_2_stride_1"));
        EXPECT_EQ(countSubstring(output_literalStrides, "Tensor_4_stride_1"),
                  countSubstring(output_noLiteralStrides, "Tensor_4_stride_1"));
    }

    TEST_P(GEMMTestGPU, GPU_BasicGEMMFP16AllLDS)
    {
        GEMMProblem gemm;

        gemm.m = 256;
        gemm.n = 512;
        gemm.k = 64;

        gemm.macM = 128;
        gemm.macN = 256;
        gemm.macK = 16;

        gemm.waveK = 8;

        gemm.workgroupSizeX = 1 * gemm.wavefrontSize;
        gemm.workgroupSizeY = 4;

        gemm.loadLDSA  = true;
        gemm.loadLDSB  = true;
        gemm.storeLDSD = true;

        basicGEMM<Half>(gemm);
    }

    TEST_P(GEMMTestGPU, GPU_BasicGEMMStoreDWave)
    {
        GEMMProblem gemm;

        auto nonZeroDSReadOffsets = [](auto s) {
            std::regex ds_read_offset("ds_read_b128.*offset:(\\d+)");

            auto begin = std::sregex_iterator(s.begin(), s.end(), ds_read_offset);
            auto end   = std::sregex_iterator();

            std::set<int> rv;
            for(auto i = begin; i != end; ++i)
            {
                auto m = (*i)[1].str();
                rv.insert(std::stoi(m));
            }
            return rv;
        };

        gemm.m = 256;
        gemm.n = 512;
        gemm.k = 64;

        gemm.macM = 128;
        gemm.macN = 256;
        gemm.macK = 16;

        gemm.waveK = 8;

        gemm.workgroupSizeX = 1 * gemm.wavefrontSize;
        gemm.workgroupSizeY = 4;

        gemm.loadLDSA  = true;
        gemm.loadLDSB  = true;
        gemm.storeLDSD = true;

        gemm.splitStoreTileIntoWaveBlocks = true;
        basicGEMM<Half>(gemm);
        auto instructions0 = output();
        EXPECT_EQ(nonZeroDSReadOffsets(instructions0), std::set<int>{1024});

        gemm.splitStoreTileIntoWaveBlocks = false;
        basicGEMM<Half>(gemm);
        auto instructions1 = output();
        EXPECT_EQ(nonZeroDSReadOffsets(instructions1), std::set<int>{64});
    }

    TEST_P(GEMMTestGPU, GPU_BasicGEMMFP16AllLDSDebug)
    {
        GEMMProblem gemm;

        gemm.m = 256;
        gemm.n = 512;
        gemm.k = 64;

        gemm.macM = 128;
        gemm.macN = 256;
        gemm.macK = 16;

        gemm.waveK = 8;

        gemm.workgroupSizeX = 1 * gemm.wavefrontSize;
        gemm.workgroupSizeY = 4;

        gemm.loadLDSA  = true;
        gemm.loadLDSB  = true;
        gemm.storeLDSD = true;

        basicGEMM<Half>(gemm);
    }

    TEST_P(GEMMMixedF8F6F4TestGPU, GPU_BasicGEMMMixedF8F6F4)
    {
        auto [typeA, typeB, MFMAK]
            = std::get<std::tuple<rocRoller::DataType, rocRoller::DataType, int>>(GetParam());

        int wave_m = (MFMAK == 128) ? 16 : 32;
        int wave_n = (MFMAK == 128) ? 16 : 32;
        int wave_k = MFMAK;

        basicGEMMMixed(typeA, typeB, wave_m, wave_n, wave_k, 2.e-5);

        auto mfma = (MFMAK == 128) ? "v_mfma_f32_16x16x128_f8f6f4" : "v_mfma_f32_32x32x64_f8f6f4";

        std::string modifierA = "defaultModiferA";
        std::string modifierB = "defaultModiferB";

        if(typeA == rocRoller::DataType::FP8)
            modifierA = "cbsz:0b000";
        else if(typeA == rocRoller::DataType::BF8)
            modifierA = "cbsz:0b001";
        else if(typeA == rocRoller::DataType::FP6)
            modifierA = "cbsz:0b010";
        else if(typeA == rocRoller::DataType::BF6)
            modifierA = "cbsz:0b011";
        else if(typeA == rocRoller::DataType::FP4)
            modifierA = "cbsz:0b100";
        else
            Throw<FatalError>("Unhandled data type for mixed GEMM.", ShowValue(typeA));

        if(typeB == rocRoller::DataType::FP8)
            modifierB = "blgp:0b000";
        else if(typeB == rocRoller::DataType::BF8)
            modifierB = "blgp:0b001";
        else if(typeB == rocRoller::DataType::FP6)
            modifierB = "blgp:0b010";
        else if(typeB == rocRoller::DataType::BF6)
            modifierB = "blgp:0b011";
        else if(typeB == rocRoller::DataType::FP4)
            modifierB = "blgp:0b100";
        else
            Throw<FatalError>("Unhandled data type for mixed GEMM.", ShowValue(typeB));

        check_mfma_f8f6f4(m_context, mfma, modifierA + " " + modifierB);
    }

    TEST_P(GEMMMixedScaledTestGPU, GPU_ScaledGEMMMixed)
    {
        REQUIRE_ARCH_CAP(GPUCapability::HasMFMA_f8f6f4);

        auto [typeA, typeB, MFMAK, scaleA, scaleB]
            = std::get<std::tuple<rocRoller::DataType, rocRoller::DataType, int, int, int>>(
                GetParam());

        int wave_m = (MFMAK == 128) ? 16 : 32;
        int wave_n = (MFMAK == 128) ? 16 : 32;
        int wave_k = MFMAK;

        basicGEMMMixed(typeA, typeB, wave_m, wave_n, wave_k, 2.e-5, scaleA, scaleB);
    }

    INSTANTIATE_TEST_SUITE_P(GEMMTest, GEMMTestGPU, currentGPUISA());

    INSTANTIATE_TEST_SUITE_P(GEMMF8F6F4Test, GEMMF8F6F4TestGPU, currentGPUISA());

    INSTANTIATE_TEST_SUITE_P(GEMMF8Test, GEMMF8TestGPU, currentGPUISA());

    INSTANTIATE_TEST_SUITE_P(GEMMJammedTest, GEMMJammedTestGPU, currentGPUISA());

    INSTANTIATE_TEST_SUITE_P(
        GEMMMixedF8F6F4Test,
        GEMMMixedF8F6F4TestGPU,
        ::testing::Combine(currentGPUISA(),
                           ::testing::Combine(::testing::Values(rocRoller::DataType::FP8,
                                                                rocRoller::DataType::BF8,
                                                                rocRoller::DataType::FP6,
                                                                rocRoller::DataType::BF6,
                                                                rocRoller::DataType::FP4),
                                              ::testing::Values(rocRoller::DataType::FP8,
                                                                rocRoller::DataType::BF8,
                                                                rocRoller::DataType::FP6,
                                                                rocRoller::DataType::BF6,
                                                                rocRoller::DataType::FP4),
                                              ::testing::Values(64, 128))));

    INSTANTIATE_TEST_SUITE_P(
        GEMMMixedScaledTest,
        GEMMMixedScaledTestGPU,
        ::testing::Combine(currentGPUISA(),
                           ::testing::Combine(::testing::Values(rocRoller::DataType::FP8,
                                                                rocRoller::DataType::BF8,
                                                                rocRoller::DataType::FP6,
                                                                rocRoller::DataType::BF6,
                                                                rocRoller::DataType::FP4),
                                              ::testing::Values(rocRoller::DataType::FP8,
                                                                rocRoller::DataType::BF8,
                                                                rocRoller::DataType::FP6,
                                                                rocRoller::DataType::BF6,
                                                                rocRoller::DataType::FP4),
                                              ::testing::Values(64, 128),
                                              ::testing::Values(125, 128),
                                              ::testing::Values(125, 128))));
}<|MERGE_RESOLUTION|>--- conflicted
+++ resolved
@@ -37,22 +37,18 @@
     template <typename... Ts>
     class BaseGEMMContextFixture
         : public BaseGPUContextFixture,
-          public ::testing::WithParamInterface<std::tuple<std::string, Ts...>>
-    {
-<<<<<<< HEAD
+          public ::testing::WithParamInterface<std::tuple<GPUArchitectureTarget, Ts...>>
+    {
     protected:
         virtual rocRoller::ContextPtr createContext() override
         {
-            std::string device = std::get<0>(this->GetParam());
+            auto device = std::get<0>(this->GetParam());
 
             return this->createContextForArch(device);
         }
 
     public:
-        template <typename TA, typename TB = TA, typename TD = TA>
-=======
-        template <typename T, typename TC = T, typename TD = TC>
->>>>>>> 69d0f867
+        template <typename TA, typename TB = TA, typename TC = TA, typename TD = TA>
         void basicGEMM(const GEMMProblem& gemm,
                        bool               debuggable  = false,
                        bool               setIdentity = false,
@@ -66,7 +62,6 @@
                 REQUIRE_ARCH_CAP(GPUCapability::HasMFMA_fp8);
             }
 
-<<<<<<< HEAD
             if constexpr(isF6F4<TA> || isF6F4<TB>)
             {
                 REQUIRE_ARCH_CAP(GPUCapability::HasMFMA_f8f6f4);
@@ -78,12 +73,8 @@
 
             auto dataTypeA = TypeInfo<TA>::Var.dataType;
             auto dataTypeB = TypeInfo<TB>::Var.dataType;
+            auto dataTypeC = TypeInfo<TC>::Var.dataType;
             auto dataTypeD = TypeInfo<TD>::Var.dataType;
-=======
-            auto dataTypeAB = TypeInfo<T>::Var.dataType;
-            auto dataTypeC  = TypeInfo<TC>::Var.dataType;
-            auto dataTypeD  = TypeInfo<TD>::Var.dataType;
->>>>>>> 69d0f867
 
             // D (MxN) = alpha * A (MxK) X B (KxN) + beta * C (MxN)
             int   M     = gemm.m;
@@ -154,17 +145,11 @@
             auto NZ = std::make_shared<Expression::Expression>(1u);
 
             // Host data
-<<<<<<< HEAD
             using UnsegmentedTypeA = typename UnsegmentedTypeOf<TA>::type;
             using UnsegmentedTypeB = typename UnsegmentedTypeOf<TB>::type;
             std::vector<UnsegmentedTypeA> hostA;
             std::vector<UnsegmentedTypeB> hostB;
-            std::vector<TD>               hostC;
-=======
-            std::vector<T>  hostA;
-            std::vector<T>  hostB;
-            std::vector<TC> hostC;
->>>>>>> 69d0f867
+            std::vector<TC>               hostC;
 
             GenerateRandomInput(31415u, hostA, M * K, hostB, K * N, hostC, M * N);
 
@@ -176,15 +161,9 @@
                 std::fill(hostC.begin(), hostC.end(), static_cast<TD>(0.0));
             }
 
-<<<<<<< HEAD
             auto                deviceA = make_shared_device(hostA);
             auto                deviceB = make_shared_device(hostB);
-            std::shared_ptr<TD> deviceC = (notSetC) ? nullptr : make_shared_device(hostC);
-=======
-            std::shared_ptr<T>  deviceA = make_shared_device(hostA);
-            std::shared_ptr<T>  deviceB = make_shared_device(hostB);
             std::shared_ptr<TC> deviceC = (notSetC) ? nullptr : make_shared_device(hostC);
->>>>>>> 69d0f867
             std::shared_ptr<TD> deviceD = make_shared_device<TD>(M * N, TD{});
 
             auto command = std::make_shared<Command>();
@@ -1013,14 +992,11 @@
         gemm.waveN = 32;
         gemm.waveK = 4;
 
-<<<<<<< HEAD
+        REQUIRE_ARCH_CAP(GPUCapability::HasMFMA_bf16_32x32x4);
         basicGEMM<BFloat16, BFloat16, float>(gemm);
-=======
-        REQUIRE_ARCH_CAP(GPUCapability::HasMFMA_bf16_32x32x4);
-        basicGEMM<BFloat16, float>(gemm);
-    }
-
-    TEST_F(GEMMTestGPU, GPU_BasicGEMMBF16_FP32_32x32x8)
+    }
+
+    TEST_P(GEMMTestGPU, GPU_BasicGEMMBF16_FP32_32x32x8)
     {
         GEMMProblem gemm;
         gemm.waveM = 32;
@@ -1028,8 +1004,7 @@
         gemm.waveK = 8;
 
         REQUIRE_ARCH_CAP(GPUCapability::HasMFMA_bf16_32x32x8_1k);
-        basicGEMM<BFloat16, float>(gemm);
->>>>>>> 69d0f867
+        basicGEMM<BFloat16, BFloat16, float>(gemm);
     }
 
     TEST_P(GEMMTestGPU, GPU_BasicGEMMBF16_FP32_16x16x8)
@@ -1039,14 +1014,11 @@
         gemm.waveN = 16;
         gemm.waveK = 8;
 
-<<<<<<< HEAD
+        REQUIRE_ARCH_CAP(GPUCapability::HasMFMA_bf16_16x16x8);
         basicGEMM<BFloat16, BFloat16, float>(gemm);
-=======
-        REQUIRE_ARCH_CAP(GPUCapability::HasMFMA_bf16_16x16x8);
-        basicGEMM<BFloat16, float>(gemm);
-    }
-
-    TEST_F(GEMMTestGPU, GPU_BasicGEMMBF16_FP32_16x16x16)
+    }
+
+    TEST_P(GEMMTestGPU, GPU_BasicGEMMBF16_FP32_16x16x16)
     {
         GEMMProblem gemm;
         gemm.waveM = 16;
@@ -1054,8 +1026,7 @@
         gemm.waveK = 16;
 
         REQUIRE_ARCH_CAP(GPUCapability::HasMFMA_bf16_16x16x16_1k);
-        basicGEMM<BFloat16, float>(gemm);
->>>>>>> 69d0f867
+        basicGEMM<BFloat16, BFloat16, float>(gemm);
     }
 
     TEST_P(GEMMTestGPU, GPU_BasicGEMMBF16_BF16_32x32x4)
@@ -1065,14 +1036,11 @@
         gemm.waveN = 32;
         gemm.waveK = 4;
 
-<<<<<<< HEAD
+        REQUIRE_ARCH_CAP(GPUCapability::HasMFMA_bf16_32x32x4);
         basicGEMM<BFloat16, BFloat16, BFloat16>(gemm);
-=======
-        REQUIRE_ARCH_CAP(GPUCapability::HasMFMA_bf16_32x32x4);
-        basicGEMM<BFloat16, BFloat16>(gemm);
-    }
-
-    TEST_F(GEMMTestGPU, GPU_BasicGEMMBF16_BF16_32x32x8)
+    }
+
+    TEST_P(GEMMTestGPU, GPU_BasicGEMMBF16_BF16_32x32x8)
     {
         GEMMProblem gemm;
         gemm.waveM = 32;
@@ -1080,8 +1048,7 @@
         gemm.waveK = 8;
 
         REQUIRE_ARCH_CAP(GPUCapability::HasMFMA_bf16_32x32x8_1k);
-        basicGEMM<BFloat16, BFloat16>(gemm);
->>>>>>> 69d0f867
+        basicGEMM<BFloat16, BFloat16, BFloat16>(gemm);
     }
 
     TEST_P(GEMMTestGPU, GPU_BasicGEMMBF16_BF16_16x16x8)
@@ -1091,17 +1058,11 @@
         gemm.waveN = 16;
         gemm.waveK = 8;
 
-<<<<<<< HEAD
+        REQUIRE_ARCH_CAP(GPUCapability::HasMFMA_bf16_16x16x8);
         basicGEMM<BFloat16, BFloat16, BFloat16>(gemm);
     }
 
-    TEST_P(GEMMF8TestGPU, GPU_BasicGEMMFP8_16x16x32_NT)
-=======
-        REQUIRE_ARCH_CAP(GPUCapability::HasMFMA_bf16_16x16x8);
-        basicGEMM<BFloat16, BFloat16>(gemm);
-    }
-
-    TEST_F(GEMMTestGPU, GPU_BasicGEMMBF16_BF16_16x16x16)
+    TEST_P(GEMMTestGPU, GPU_BasicGEMMBF16_BF16_16x16x16)
     {
         GEMMProblem gemm;
         gemm.waveM = 16;
@@ -1109,11 +1070,45 @@
         gemm.waveK = 16;
 
         REQUIRE_ARCH_CAP(GPUCapability::HasMFMA_bf16_16x16x16_1k);
-        basicGEMM<BFloat16, float>(gemm);
+        basicGEMM<BFloat16, BFloat16, float>(gemm);
     }
 
     GEMMProblem setup_GEMMF8_NT()
->>>>>>> 69d0f867
+    {
+        GEMMProblem gemm;
+
+        // 4x2 jamming
+        uint wavesPerWGX = 16;
+        uint wavesPerWGY = 2;
+
+        gemm.waveM = 16;
+        gemm.waveN = 16;
+        gemm.waveK = 32;
+
+        gemm.macM = wavesPerWGX * gemm.waveM;
+        gemm.macN = wavesPerWGY * gemm.waveN;
+        gemm.macK = 2 * gemm.waveK;
+
+        gemm.loadLDSA = true;
+        gemm.loadLDSB = true;
+
+        gemm.workgroupSizeX = 256;
+        gemm.workgroupSizeY = 1;
+
+        gemm.m = 33 * gemm.macM;
+        gemm.n = 17 * gemm.macN;
+        gemm.k = 4 * gemm.macK;
+
+        gemm.alpha = 2.1;
+        gemm.beta  = 0.75;
+
+        gemm.transA = "N";
+        gemm.transB = "T";
+
+        return gemm;
+    }
+
+    TEST_P(GEMMTestGPU, GPU_BasicGEMMFP8_NT)
     {
         auto gemm = setup_GEMMF8_NT();
         basicGEMM<FP8, FP8, float>(gemm);
@@ -1125,6 +1120,20 @@
         basicGEMM<BF8, BF8, float>(gemm);
     }
 
+    TEST_P(GEMMTestGPU, GPU_BasicGEMMConversionFP8_NT)
+    {
+        auto gemm = setup_GEMMF8_NT();
+        // D (FP8) = Convert( alpha * A (FP8) * B (FP8) + beta * C (F32) )
+        basicGEMM<FP8, FP8, float, FP8>(gemm);
+    }
+
+    TEST_P(GEMMTestGPU, GPU_BasicGEMMConversionBF8_NT)
+    {
+        auto gemm = setup_GEMMF8_NT();
+        // D (BF8) = Convert( alpha * A (BF8) * B (BF8) + beta * C (F32) )
+        basicGEMM<BF8, BF8, float, BF8>(gemm);
+    }
+
     TEST_P(GEMMF8F6F4TestGPU, DISABLED_GPU_BasicGEMMFP8_16x16x128_NT)
     {
         REQUIRE_ARCH_CAP(GPUCapability::HasMFMA_f8f6f4);
@@ -1132,25 +1141,7 @@
         basicGEMM<FP8, FP8, float>(gemm);
     }
 
-<<<<<<< HEAD
     TEST_P(GEMMF8F6F4TestGPU, DISABLED_GPU_BasicScaledGEMMFP8_16x16x128_NT)
-=======
-    TEST_F(GEMMTestGPU, GPU_BasicGEMMConversionFP8_NT)
-    {
-        auto gemm = setup_GEMMF8_NT();
-        // D (FP8) = Convert( alpha * A (FP8) * B (FP8) + beta * C (F32) )
-        basicGEMM<FP8, float, FP8>(gemm);
-    }
-
-    TEST_F(GEMMTestGPU, GPU_BasicGEMMConversionBF8_NT)
-    {
-        auto gemm = setup_GEMMF8_NT();
-        // D (BF8) = Convert( alpha * A (BF8) * B (BF8) + beta * C (F32) )
-        basicGEMM<BF8, float, BF8>(gemm);
-    }
-
-    GEMMProblem setup_GEMMF8_TN()
->>>>>>> 69d0f867
     {
         REQUIRE_ARCH_CAP(GPUCapability::HasMFMA_f8f6f4);
         auto gemm   = setup_GEMMF8F6F4_NT(16, 16, 128);
