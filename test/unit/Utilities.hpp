--- conflicted
+++ resolved
@@ -297,44 +297,21 @@
                bool                       transA = false,
                bool                       transB = true);
 
-<<<<<<< HEAD
     template <typename TA, typename TB>
     void CPUMM(std::vector<float>&       D,
                const std::vector<float>& C,
                const std::vector<TA>&    A,
                const std::vector<TB>&    B,
-=======
-    void CPUMM(std::vector<float>&       D,
-               const std::vector<float>& C,
-               const std::vector<FP8>&   A,
-               const std::vector<FP8>&   B,
->>>>>>> 4e2bdc93
                int                       M,
                int                       N,
                int                       K,
                float                     alpha,
                float                     beta,
                bool                      transA = false,
-<<<<<<< HEAD
                bool                      transB = true)
     {
         CPUMM(D, C, unpackToFloat(A), unpackToFloat(B), M, N, K, alpha, beta, transA, transB);
     }
-=======
-               bool                      transB = true);
-
-    void CPUMM(std::vector<float>&       D,
-               const std::vector<float>& C,
-               const std::vector<BF8>&   A,
-               const std::vector<BF8>&   B,
-               int                       M,
-               int                       N,
-               int                       K,
-               float                     alpha,
-               float                     beta,
-               bool                      transA = false,
-               bool                      transB = true);
->>>>>>> 4e2bdc93
 }
 
 /*
@@ -350,13 +327,9 @@
                              std::vector<TB>&          B,
                              size_t                    sizeB,
                              std::vector<TC>&          C,
-<<<<<<< HEAD
                              size_t                    sizeC,
                              float                     min = -1.f,
                              float                     max = 1.f)
-=======
-                             size_t                    sizeC)
->>>>>>> 4e2bdc93
     {
         auto rngA = RandomGenerator(seed + 1);
         auto rngB = RandomGenerator(seed + 2);
@@ -379,29 +352,17 @@
         {
 #pragma omp section
             {
-<<<<<<< HEAD
                 generateVector(A, rngA, sizeA);
-=======
-                A = rngA.vector<TA>(sizeA, -1.f, 1.f);
->>>>>>> 4e2bdc93
             }
 
 #pragma omp section
             {
-<<<<<<< HEAD
                 generateVector(B, rngB, sizeB);
-=======
-                B = rngB.vector<TB>(sizeB, -1.f, 1.f);
->>>>>>> 4e2bdc93
             }
 
 #pragma omp section
             {
-<<<<<<< HEAD
                 C = rngC.vector<TC>(sizeC, min, max);
-=======
-                C = rngC.vector<TC>(sizeC, -1.f, 1.f);
->>>>>>> 4e2bdc93
             }
         }
     }
