--- conflicted
+++ resolved
@@ -19,378 +19,4 @@
         *result_listener << msg;
     }
     return result == hipSuccess;
-<<<<<<< HEAD
-}
-
-template <typename T>
-double normL2(std::vector<T> a)
-{
-    double r = 0.0;
-
-#pragma omp parallel for reduction(+ : r)
-    for(int i = 0; i < a.size(); ++i)
-    {
-        double t = double(a[i]);
-        r        = r + t * t;
-    }
-    return std::sqrt(r);
-}
-
-template <typename T>
-double relativeNormL2(std::vector<T> a, std::vector<T> b)
-{
-    double d = 0.0;
-    double r = 0.0;
-
-#pragma omp parallel for reduction(+ : d, r)
-    for(size_t i = 0; i < a.size(); ++i)
-    {
-        double td = double(a[i] - b[i]);
-        double t  = double(b[i]);
-        d         = d + td * td;
-        r         = r + t * t;
-    }
-
-    return std::sqrt(d / r);
-}
-
-template <typename T>
-double normInf(std::vector<T> a)
-{
-    double r = 0.0;
-
-#pragma omp parallel for reduction(max : r)
-    for(int i = 0; i < a.size(); ++i)
-    {
-        double t = fabs(double(a[i]));
-        if(t > r)
-            r = t;
-    }
-    return r;
-}
-
-template <typename T>
-double relativeNormInf(std::vector<T> a, std::vector<T> b)
-{
-    double d = 0.0;
-    double r = 0.0;
-
-#pragma omp parallel for reduction(max : d, r)
-    for(size_t i = 0; i < a.size(); ++i)
-    {
-        double td = fabs(double(a[i] - b[i]));
-        double t  = fabs(double(b[i]));
-
-        if(td > d)
-            d = td;
-        if(t > r)
-            r = t;
-    }
-
-    return d / r;
-}
-
-struct AcceptableError
-{
-    double      relativeL2Tolerance;
-    std::string reasoning;
-};
-
-struct ComparisonResult
-{
-    bool ok;
-
-    double relativeNormL2, relativeNormInf;
-    double referenceNormL2, referenceNormInf;
-    double xNormL2, xNormInf;
-
-    AcceptableError acceptableError;
-
-    std::string message() const
-    {
-        std::stringstream ss;
-        ss << (ok ? "Comparison PASSED." : "Comparison FAILED.");
-        ss << "  Relative norms:";
-        ss << " L2 " << std::scientific << relativeNormL2;
-        ss << " Inf " << std::scientific << relativeNormInf;
-        ss << "  Norms (x/ref):";
-        ss << " L2 " << std::scientific << xNormL2 << "/" << referenceNormL2;
-        ss << " Inf " << std::scientific << xNormInf << "/" << referenceNormInf;
-        ss << "  Tolerance: " << std::scientific << acceptableError.relativeL2Tolerance;
-        ss << " (" << acceptableError.reasoning << ")";
-        return ss.str();
-    }
-};
-
-/**
- * Return expected machine epsilon for `T`.
- */
-template <typename T>
-double epsilon()
-{
-    using namespace rocRoller;
-
-    double rv = 0.0;
-    if constexpr(std::is_same_v<T, __half>)
-        rv = std::pow(2.0, -10);
-    else if constexpr(std::is_same_v<T, FP8>)
-        rv = std::pow(2.0, -3);
-    else if constexpr(std::is_same_v<T, BF8>)
-        rv = std::pow(2.0, -2);
-    else
-        rv = std::numeric_limits<T>::epsilon();
-
-    AssertFatal(rv != 0.0, "Unknown data type.");
-
-    return rv;
-}
-
-/**
- * Return acceptable error for GEMM problems.
- *
- * Currently scales epsilon with the square-root of `K`.
- *
- * This assumes that the routines that compute various norms used for
- * comparison do not accumulate a significant error themselves (if
- * they did, we would want to include `M` and `N` in the scaling).
- */
-template <typename TA, typename TB, typename TD>
-AcceptableError
-    gemmAcceptableError(int M, int N, int K, rocRoller::GPUArchitectureTarget const& arch)
-{
-    double eps       = epsilon<TD>();
-    double tolerance = 0.0;
-
-    std::stringstream ss;
-    ss << "Output espilon: " << std::scientific << eps;
-
-    if constexpr(std::is_same_v<TD, rocRoller::FP8> || std::is_same_v<TD, rocRoller::BF8>)
-    {
-        tolerance = eps;
-        ss << " Error expected to be dominated by conversion.";
-    }
-    else
-    {
-        double scale = std::sqrt(K);
-        double fudge = 5;
-
-        ss << " K: " << K;
-        ss << " Problem size scaling: " << scale;
-        ss << " Fudge: " << fudge;
-
-        tolerance = fudge * epsilon<TD>() * std::sqrt(K);
-    }
-
-    return {tolerance, ss.str()};
-}
-
-/**
- * @brief Compare `x` to a reference `r`.
- *
- * The boolean `ok` field of the return value is true if the relative
- * L2 norm between `x` and `r` is less than `scale` * `epsilon`.
- *
- * Various norms are computed and included in the return value.
- */
-template <typename T>
-ComparisonResult compare(std::vector<T> const&  x,
-                         std::vector<T> const&  r,
-                         AcceptableError const& acceptableError)
-{
-    ComparisonResult rv;
-
-    rv.acceptableError  = acceptableError;
-    rv.referenceNormL2  = normL2(r);
-    rv.referenceNormInf = normInf(r);
-    rv.xNormL2          = normL2(x);
-    rv.xNormInf         = normInf(x);
-    rv.relativeNormL2   = relativeNormL2(x, r);
-    rv.relativeNormInf  = relativeNormInf(x, r);
-
-    rv.ok = rv.relativeNormL2 < rv.acceptableError.relativeL2Tolerance;
-
-    return rv;
-}
-
-int countSubstring(const std::string& str, const std::string& sub);
-
-/*
- * Matrix multiply.
- */
-
-namespace rocRoller
-{
-    void CPUMM(std::vector<float>&       D,
-               const std::vector<float>& C,
-               const std::vector<float>& A,
-               const std::vector<float>& B,
-               int                       M,
-               int                       N,
-               int                       K,
-               float                     alpha,
-               float                     beta,
-               bool                      transA = false,
-               bool                      transB = true);
-
-    void CPUMM(std::vector<__half>&       D,
-               const std::vector<__half>& C,
-               const std::vector<__half>& A,
-               const std::vector<__half>& B,
-               int                        M,
-               int                        N,
-               int                        K,
-               float                      alpha,
-               float                      beta,
-               bool                       transA = false,
-               bool                       transB = true);
-
-    template <typename TA, typename TB>
-    void CPUMM(std::vector<float>&       D,
-               const std::vector<float>& C,
-               const std::vector<TA>&    A,
-               const std::vector<TB>&    B,
-               int                       M,
-               int                       N,
-               int                       K,
-               float                     alpha,
-               float                     beta,
-               bool                      transA = false,
-               bool                      transB = true)
-    {
-        CPUMM(D, C, unpackToFloat(A), unpackToFloat(B), M, N, K, alpha, beta, transA, transB);
-    }
-}
-
-/*
- * Random vector generator.
- */
-
-namespace rocRoller
-{
-    template <typename TA, typename TB, typename TC>
-    void GenerateRandomInput(std::mt19937::result_type seed,
-                             std::vector<TA>&          A,
-                             size_t                    sizeA,
-                             std::vector<TB>&          B,
-                             size_t                    sizeB,
-                             std::vector<TC>&          C,
-                             size_t                    sizeC,
-                             float                     min = -1.f,
-                             float                     max = 1.f)
-    {
-        auto rngA = RandomGenerator(seed + 1);
-        auto rngB = RandomGenerator(seed + 2);
-        auto rngC = RandomGenerator(seed + 3);
-
-        // TODO: use data-generator here, avoid hard coded values below
-        auto generateVector = [&](auto& vec, RandomGenerator& rng, size_t sz) {
-            using elemT = typename std::remove_reference_t<decltype(vec)>::value_type;
-            if constexpr(std::is_same_v<elemT, FP4x8>)
-                vec = rng.vector<FP4>(sz, -6.f, 6.f);
-            else if constexpr(std::is_same_v<elemT, FP6x16>)
-                vec = rng.vector<FP6>(sz, -7.5f, 7.5f);
-            else if constexpr(std::is_same_v<elemT, BF6x16>)
-                vec = rng.vector<BF6>(sz, -28.f, 28.f);
-            else
-                vec = rng.vector<elemT>(sz, min, max);
-        };
-
-#pragma omp parallel sections
-        {
-#pragma omp section
-            {
-                generateVector(A, rngA, sizeA);
-            }
-
-#pragma omp section
-            {
-                generateVector(B, rngB, sizeB);
-            }
-
-#pragma omp section
-            {
-                C = rngC.vector<TC>(sizeC, min, max);
-            }
-        }
-    }
-
-    template <typename T>
-    void SetIdentityMatrix(std::vector<T>& mat, size_t cols, size_t rows)
-    {
-        for(size_t i = 0; i < cols; i++)
-            for(size_t j = 0; j < rows; j++)
-                mat[i + j * cols] = i == j ? static_cast<T>(1.0) : static_cast<T>(0.0);
-    }
-
-    template <>
-    inline void SetIdentityMatrix(std::vector<FP4x8>& mat, size_t cols, size_t rows)
-    {
-        std::fill(mat.begin(), mat.end(), FP4x8()); // zero out the matrix
-
-        // Notice `cols` and `rows` are NOT the actual dimensions of `mat`,
-        // they are the dimensions before packed into FP4x8.
-        size_t const row_bytes = 4 * cols / 8; // number of bytes in a row
-        uint8_t      even      = 0b00100000;
-        uint8_t      odd       = 0b00000010;
-
-        //  Generate FP4 identity matrix with bit pattern like this:
-        //    0010 0000 0000 0000
-        //    0000 0010 0000 0000
-        //    0000 0000 0010 0000
-        //    0000 0000 0000 0010
-        //    ...
-        for(size_t i = 0; i < std::min(rows, cols); i += 2)
-            std::memcpy(
-                reinterpret_cast<uint8_t*>(mat.data()) + (row_bytes * i) + (4 * i / 8), &even, 1);
-        for(size_t i = 1; i < std::min(rows, cols); i += 2)
-            std::memcpy(
-                reinterpret_cast<uint8_t*>(mat.data()) + (row_bytes * i) + (4 * i / 8), &odd, 1);
-    }
-
-    template <typename F6x16>
-    requires(
-        std::is_same_v<
-            F6x16,
-            FP6x16> || std::is_same_v<F6x16, BF6x16>) inline void SetIdentityMatrix(std::
-                                                                                        vector<
-                                                                                            F6x16>&
-                                                                                            mat,
-                                                                                    size_t  cols,
-                                                                                    size_t  rows)
-    {
-        std::fill(mat.begin(), mat.end(), F6x16()); // zero out the matrix
-
-        // Notice `cols` and `rows` are NOT the actual dimensions of `mat`,
-        // they are the dimensions before packed into F6x16.
-        size_t const row_bytes = 6 * cols / 8; // number of bytes in a row
-        // clang-format off
-        auto constexpr patterns = [] {
-        if constexpr (std::is_same_v<F6x16, FP6x16>)
-            return std::to_array<uint8_t> ({  //  Bit pattern of FP6 identity matrix:
-                0b00100000,                   //    001000 000000 000000 000000 000000
-                0b10000000,                   //    000000 001000 000000 000000 000000
-                0b00000010,                   //    000000 000000 001000 000000 000000
-                0b00001000,                   //    000000 000000 000000 001000 000000
-            });                               //    000000 000000 000000 000000 001000 (repeat 1st row)
-        else
-            return std::to_array<uint8_t> ({  //  Bit pattern of BF6 identity matrix:
-                0b00110000,                   //    001100 000000 000000 000000 000000
-                0b11000000,                   //    000000 001100 000000 000000 000000
-                0b00000011,                   //    000000 000000 001100 000000 000000
-                0b00001100,                   //    000000 000000 000000 001100 000000
-             });                              //    000000 000000 000000 000000 001100 (repeat 1st row)
-        }();
-        // clang-format on
-        std::array constexpr shift = {0, 1, 0, 0};
-
-        for(size_t i = 0; i < std::min(rows, cols); i++)
-        {
-            int byte_offset = (i * 6) / 8 + shift[i % 4];
-            std::memcpy(reinterpret_cast<uint8_t*>(mat.data()) + (row_bytes * i) + byte_offset,
-                        &patterns[i % 4],
-                        1);
-        }
-    }
-=======
->>>>>>> 726bed8c
 }