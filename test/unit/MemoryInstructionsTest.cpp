#include <memory>

#include <rocRoller/AssemblyKernel.hpp>
#include <rocRoller/CodeGen/ArgumentLoader.hpp>
#include <rocRoller/CodeGen/Arithmetic/ArithmeticGenerator.hpp>
#include <rocRoller/CodeGen/Buffer.hpp>
#include <rocRoller/CodeGen/BufferInstructionOptions.hpp>
#include <rocRoller/CodeGen/CopyGenerator.hpp>
#include <rocRoller/CodeGen/MemoryInstructions.hpp>
#include <rocRoller/CommandSolution.hpp>
#include <rocRoller/ExecutableKernel.hpp>
#include <rocRoller/GPUArchitecture/GPUArchitectureLibrary.hpp>
#include <rocRoller/KernelArguments.hpp>
#include <rocRoller/Operations/Command.hpp>
#include <rocRoller/Utilities/Generator.hpp>

#include "GPUContextFixture.hpp"
#include "GenericContextFixture.hpp"
#include "SourceMatcher.hpp"
#include "Utilities.hpp"

using namespace rocRoller;

namespace MemoryInstructionsTest
{

    struct MemoryInstructionsTest : public GPUContextFixture
    {
    };

    struct ScalarMemoryInstructionsTest : public GPUContextFixtureParam<int>
    {
        int numBytesParam()
        {
            return std::get<1>(GetParam());
        }

        void genScalarTest()
        {
            int  N = numBytesParam();
            auto k = m_context->kernel();

            k->setKernelName("ScalarTest");
            k->setKernelDimensions(1);

            k->addArgument({"result",
                            {DataType::Int32, PointerType::PointerGlobal},
                            DataDirection::WriteOnly});
            k->addArgument(
                {"a", {DataType::Int32, PointerType::PointerGlobal}, DataDirection::ReadOnly});

            m_context->schedule(k->preamble());
            m_context->schedule(k->prolog());

            auto kb = [&]() -> Generator<Instruction> {
                Register::ValuePtr s_result, s_a_ptr;
                co_yield m_context->argLoader()->getValue("result", s_result);
                co_yield m_context->argLoader()->getValue("a", s_a_ptr);

                int                         size = (N % 4 == 0) ? N / 4 : N / 4 + 1;
                Register::AllocationOptions options;
                options.alignment            = size;
                options.contiguousChunkWidth = Register::FULLY_CONTIGUOUS;
                auto s_a                     = std::make_shared<Register::Value>(
                    m_context, Register::Type::Scalar, DataType::Int32, size, options);
                co_yield s_a->allocate();

                co_yield m_context->mem()->loadScalar(s_a, s_a_ptr, 0, N);
                co_yield m_context->mem()->storeScalar(s_result, s_a, 0, N);
            };

            m_context->schedule(kb());
            m_context->schedule(k->postamble());
            m_context->schedule(k->amdgpu_metadata());
        }

        void executeScalarTest()
        {
            genScalarTest();
            int N          = numBytesParam();
            int bufferSize = N + 20;

            std::shared_ptr<rocRoller::ExecutableKernel> executableKernel
                = m_context->instructions()->getExecutableKernel();

            std::vector<char> a(bufferSize);
            for(int i = 0; i < N; i++)
                a[i] = i + 10;
            for(int i = N; i < bufferSize; i++)
                a[i] = -i;

            std::vector<char> initialResult(bufferSize);
            for(int i = 0; i < bufferSize; i++)
                initialResult[i] = 2 * i;

            auto d_a      = make_shared_device(a);
            auto d_result = make_shared_device<char>(initialResult);

            KernelArguments kargs;
            kargs.append<void*>("result", d_result.get());
            kargs.append<void*>("a", d_a.get());
            KernelInvocation invocation;

            executableKernel->executeKernel(kargs, invocation);

            std::vector<char> result(bufferSize);
            ASSERT_THAT(
                hipMemcpy(
                    result.data(), d_result.get(), sizeof(char) * bufferSize, hipMemcpyDefault),
                HasHipSuccess(0));

            for(int i = 0; i < N; i++)
                EXPECT_EQ(result[i], a[i]);
            for(int i = N; i < result.size(); i++)
                EXPECT_EQ(result[i], 2 * i);
        }

        void assembleScalarTest()
        {
            genScalarTest();

            std::vector<char> assembledKernel = m_context->instructions()->assemble();
            EXPECT_GT(assembledKernel.size(), 0);
        }
    };

    TEST_P(ScalarMemoryInstructionsTest, GPU_Basic)
    {
        if(!contains({4, 8, 16, 32, 64}, numBytesParam()))
        {
            EXPECT_THROW(genScalarTest(), FatalError);
            return;
        }
        else
        {
            if(isLocalDevice())
                executeScalarTest();
            else
                assembleScalarTest();
        }
    }

    INSTANTIATE_TEST_SUITE_P(
        ScalarMemoryInstructionsTest,
        ScalarMemoryInstructionsTest,
        ::testing::Combine(::testing::Values(GPUArchitectureTarget{GPUArchitectureGFX::GFX90A},
                                             GPUArchitectureTarget{GPUArchitectureGFX::GFX908},
                                             GPUArchitectureTarget{GPUArchitectureGFX::GFX940},
                                             GPUArchitectureTarget{GPUArchitectureGFX::GFX941},
                                             GPUArchitectureTarget{GPUArchitectureGFX::GFX942}),
                           ::testing::Values(1, 2, 4, 8, 12, 16, 20, 44)));

    struct GlobalMemoryInstructionsTest : public GPUContextFixtureParam<int>
    {
        int numBytesParam()
        {
            return std::get<1>(GetParam());
        }

        void genGlobalTest()
        {
            int  N = numBytesParam();
            auto k = m_context->kernel();

            k->setKernelName("GlobalTest");
            k->setKernelDimensions(1);

            k->addArgument({"result",
                            {DataType::Int32, PointerType::PointerGlobal},
                            DataDirection::WriteOnly});
            k->addArgument(
                {"a", {DataType::Int32, PointerType::PointerGlobal}, DataDirection::ReadOnly});

            m_context->schedule(k->preamble());
            m_context->schedule(k->prolog());

            auto kb = [&]() -> Generator<Instruction> {
                Register::ValuePtr s_result, s_a;
                co_yield m_context->argLoader()->getValue("result", s_result);
                co_yield m_context->argLoader()->getValue("a", s_a);

                auto v_result
                    = Register::Value::Placeholder(m_context,
                                                   Register::Type::Vector,
                                                   {DataType::Int32, PointerType::PointerGlobal},
                                                   1);

                auto v_ptr
                    = Register::Value::Placeholder(m_context,
                                                   Register::Type::Vector,
                                                   {DataType::Int32, PointerType::PointerGlobal},
                                                   1);

                auto v_a
                    = Register::Value::Placeholder(m_context,
                                                   Register::Type::Vector,
                                                   DataType::Int32,
                                                   N > 4 ? N / 4 : 1,
                                                   Register::AllocationOptions::FullyContiguous());

                co_yield v_a->allocate();
                co_yield v_ptr->allocate();
                co_yield v_result->allocate();

                co_yield m_context->copier()->copy(v_result, s_result, "Move pointer.");

                co_yield m_context->copier()->copy(v_ptr, s_a, "Move pointer.");

                co_yield m_context->mem()->loadGlobal(v_a, v_ptr, 0, N);
                co_yield m_context->mem()->storeGlobal(v_result, v_a, 0, N);
            };

            m_context->schedule(kb());
            m_context->schedule(k->postamble());
            m_context->schedule(k->amdgpu_metadata());
        }

        void executeGlobalTest()
        {
            genGlobalTest();
            int N          = numBytesParam();
            int bufferSize = N + 20;

            std::shared_ptr<rocRoller::ExecutableKernel> executableKernel
                = m_context->instructions()->getExecutableKernel();

            std::vector<char> a(bufferSize);
            for(int i = 0; i < N; i++)
                a[i] = i + 10;
            for(int i = N; i < bufferSize; i++)
                a[i] = -i;

            std::vector<char> initialResult(bufferSize);
            for(int i = 0; i < bufferSize; i++)
                initialResult[i] = 2 * i;

            auto d_a      = make_shared_device(a);
            auto d_result = make_shared_device<char>(initialResult);

            KernelArguments kargs;
            kargs.append<void*>("result", d_result.get());
            kargs.append<void*>("a", d_a.get());
            KernelInvocation invocation;

            executableKernel->executeKernel(kargs, invocation);

            std::vector<char> result(bufferSize);
            ASSERT_THAT(
                hipMemcpy(
                    result.data(), d_result.get(), sizeof(char) * bufferSize, hipMemcpyDefault),
                HasHipSuccess(0));

            for(int i = 0; i < N; i++)
                EXPECT_EQ(result[i], a[i]);
            for(int i = N; i < result.size(); i++)
                EXPECT_EQ(result[i], 2 * i);
        }

        void assembleGlobalTest()
        {
            genGlobalTest();

            std::vector<char> assembledKernel = m_context->instructions()->assemble();
            EXPECT_GT(assembledKernel.size(), 0);
        }
    };

    TEST_P(GlobalMemoryInstructionsTest, GPU_Basic)
    {
        REQUIRE_ARCH_CAP(GPUCapability::HasGlobalOffset);

        if(isLocalDevice())
            executeGlobalTest();
        else
            assembleGlobalTest();
    }

    INSTANTIATE_TEST_SUITE_P(GlobalMemoryInstructionsTest,
                             GlobalMemoryInstructionsTest,
                             ::testing::Combine(supportedISAValues(),
                                                ::testing::Values(1, 2, 4, 8, 12, 16, 20, 44)));

    TEST_P(MemoryInstructionsTest, GPU_GlobalTestOffset)
    {
        REQUIRE_ARCH_CAP(GPUCapability::HasGlobalOffset);

        auto k = m_context->kernel();

        k->setKernelName("GlobalTestOffset");
        k->setKernelDimensions(1);

        k->addArgument(
            {"result", {DataType::Int32, PointerType::PointerGlobal}, DataDirection::WriteOnly});
        k->addArgument(
            {"a", {DataType::Int32, PointerType::PointerGlobal}, DataDirection::ReadOnly});

        m_context->schedule(k->preamble());
        m_context->schedule(k->prolog());

        auto kb = [&]() -> Generator<Instruction> {
            Register::ValuePtr s_result, s_a;
            co_yield m_context->argLoader()->getValue("result", s_result);
            co_yield m_context->argLoader()->getValue("a", s_a);

            auto v_result = Register::Value::Placeholder(
                m_context, Register::Type::Vector, DataType::Int64, 1);

            auto v_ptr = Register::Value::Placeholder(
                m_context, Register::Type::Vector, DataType::Int64, 1);

            auto v_offset = Register::Value::Placeholder(
                m_context, Register::Type::Vector, DataType::Int64, 1);

            auto v_a = Register::Value::Placeholder(
                m_context, Register::Type::Vector, DataType::Int32, 1);

            co_yield v_a->allocate();
            co_yield v_ptr->allocate();
            co_yield v_offset->allocate();
            co_yield v_result->allocate();

            co_yield m_context->copier()->copy(v_result, s_result, "Move pointer.");

            co_yield m_context->copier()->copy(
                v_offset->subset({0}), Register::Value::Literal(4), "Set offset value");
            co_yield m_context->copier()->copy(
                v_offset->subset({1}), Register::Value::Literal(0), "Set offset value");

            co_yield m_context->copier()->copy(v_ptr, s_a, "Move pointer.");

            co_yield m_context->mem()->load(
                MemoryInstructions::MemoryKind::Global, v_a->subset({0}), v_ptr, v_offset, 4);
            co_yield m_context->mem()->store(
                MemoryInstructions::MemoryKind::Global, v_result, v_a, v_offset, 4);
        };

        m_context->schedule(kb());
        m_context->schedule(k->postamble());
        m_context->schedule(k->amdgpu_metadata());

        if(!isLocalDevice())
        {
            std::vector<char> assembledKernel = m_context->instructions()->assemble();
            EXPECT_GT(assembledKernel.size(), 0);
        }
        else
        {

            std::shared_ptr<rocRoller::ExecutableKernel> executableKernel
                = m_context->instructions()->getExecutableKernel();

            std::vector<int> a(2);
            a[0] = 0;
            a[1] = 123;

            auto d_a      = make_shared_device(a);
            auto d_result = make_shared_device<int>(2);

            KernelArguments kargs;
            kargs.append("result", d_result.get());
            kargs.append("a", d_a.get());
            KernelInvocation invocation;

            executableKernel->executeKernel(kargs, invocation);

            std::vector<int> result(2);
            ASSERT_THAT(hipMemcpy(result.data(), d_result.get(), sizeof(int) * 2, hipMemcpyDefault),
                        HasHipSuccess(0));

            EXPECT_EQ(result[1], a[1]);
        }
    }

    TEST_P(MemoryInstructionsTest, GPU_BufferDescriptor)
    {
        auto generate = [&]() {
            auto k = m_context->kernel();

            k->setKernelDimensions(1);

            k->addArgument({"result",
                            {DataType::Int32, PointerType::PointerGlobal},
                            DataDirection::WriteOnly});

            m_context->schedule(k->preamble());
            m_context->schedule(k->prolog());

            auto kb = [&]() -> Generator<Instruction> {
                Register::ValuePtr s_result;
                co_yield m_context->argLoader()->getValue("result", s_result);

                auto v_result
                    = Register::Value::Placeholder(m_context,
                                                   Register::Type::Vector,
                                                   {DataType::Int32, PointerType::PointerGlobal},
                                                   1);

                auto v_a
                    = Register::Value::Placeholder(m_context,
                                                   Register::Type::Vector,
                                                   DataType::UInt32,
                                                   4,
                                                   Register::AllocationOptions::FullyContiguous());

                co_yield v_a->allocate();
                co_yield v_result->allocate();
                co_yield m_context->copier()->copy(v_result, s_result, "Move pointer.");

                auto bufDesc = rocRoller::BufferDescriptor(m_context);

                co_yield bufDesc.setup();
                co_yield bufDesc.setBasePointer(Register::Value::Literal(0x00000000));
                co_yield bufDesc.setSize(Register::Value::Literal(0x00000001));
                co_yield bufDesc.setOptions(Register::Value::Literal(131072)); //0x00020000
                co_yield bufDesc.incrementBasePointer(Register::Value::Literal(0x00000001));

                auto sRD = bufDesc.allRegisters();
                co_yield m_context->copier()->copy(v_a, sRD, "Move Value");
                co_yield m_context->mem()->storeGlobal(v_result, v_a, 0, 16);

                auto bPnS = bufDesc.basePointerAndStride();
                co_yield m_context->copier()->copy(v_a->subset({0, 1}), bPnS, "Move Value");
                co_yield m_context->mem()->store(MemoryInstructions::MemoryKind::Global,
                                                 v_result,
                                                 v_a->subset({0, 1}),
                                                 Register::Value::Literal(16),
                                                 8);

                auto size = bufDesc.size();
                co_yield m_context->copier()->copy(v_a->subset({2}), size, "Move Value");
                co_yield m_context->mem()->store(MemoryInstructions::MemoryKind::Global,
                                                 v_result,
                                                 v_a->subset({2}),
                                                 Register::Value::Literal(24),
                                                 4);

                auto dOpt = bufDesc.descriptorOptions();
                co_yield m_context->copier()->copy(v_a->subset({3}), dOpt, "Move Value");
                co_yield m_context->mem()->store(MemoryInstructions::MemoryKind::Global,
                                                 v_result,
                                                 v_a->subset({3}),
                                                 Register::Value::Literal(28),
                                                 4);
            };

            m_context->schedule(kb());
            m_context->schedule(k->postamble());
            m_context->schedule(k->amdgpu_metadata());
        };

        generate();

        REQUIRE_ARCH_CAP(GPUCapability::HasGlobalOffset);

        if(!isLocalDevice())
        {
            std::vector<char> assembledKernel = m_context->instructions()->assemble();
            EXPECT_GT(assembledKernel.size(), 0);
        }
        else
        {
            std::shared_ptr<rocRoller::ExecutableKernel> executableKernel
                = m_context->instructions()->getExecutableKernel();

            auto d_result = make_shared_device<unsigned int>(8); //Srd twice

            KernelArguments kargs;
            kargs.append<void*>("result", d_result.get());
            KernelInvocation invocation;

            executableKernel->executeKernel(kargs, invocation);

            std::vector<unsigned int> result(8);
            ASSERT_THAT(
                hipMemcpy(
                    result.data(), d_result.get(), sizeof(unsigned int) * 8, hipMemcpyDefault),
                HasHipSuccess(0));

            EXPECT_EQ(result[0], 0x00000001);
            EXPECT_EQ(result[1], 0x00000000);
            EXPECT_EQ(result[2], 0x00000001);
            EXPECT_EQ(result[3], 131072);
            EXPECT_EQ(result[4], 0x00000001);
            EXPECT_EQ(result[5], 0x00000000);
            EXPECT_EQ(result[6], 0x00000001);
            EXPECT_EQ(result[7], 131072);
        }
    }

    INSTANTIATE_TEST_SUITE_P(MemoryInstructionsTests, MemoryInstructionsTest, CDNAISATuples());

    struct BufferMemoryInstructionsTest : public GPUContextFixtureParam<int>
    {
        int numBytesParam()
        {
            return std::get<1>(GetParam());
        }

        void genBufferTest()
        {
            int N = numBytesParam();

            auto k = m_context->kernel();

            k->setKernelName("BufferTest");
            k->setKernelDimensions(1);

            k->addArgument({"result",
                            {DataType::Int32, PointerType::PointerGlobal},
                            DataDirection::WriteOnly});
            k->addArgument(
                {"a", {DataType::Int32, PointerType::PointerGlobal}, DataDirection::ReadOnly});

            m_context->schedule(k->preamble());
            m_context->schedule(k->prolog());

            auto kb = [&]() -> Generator<Instruction> {
                Register::ValuePtr s_result, s_a;
                co_yield m_context->argLoader()->getValue("result", s_result);
                co_yield m_context->argLoader()->getValue("a", s_a);

                auto vgprSerial = m_context->kernel()->workitemIndex()[0];

                int  size = (N % 4 == 0) ? N / 4 : N / 4 + 1;
                auto v_a
                    = Register::Value::Placeholder(m_context,
                                                   Register::Type::Vector,
                                                   DataType::Int32,
                                                   size,
                                                   Register::AllocationOptions::FullyContiguous());

                co_yield v_a->allocate();

                auto bufDesc = std::make_shared<rocRoller::BufferDescriptor>(m_context);
                co_yield bufDesc->setup();
                co_yield bufDesc->setBasePointer(s_a);
                co_yield bufDesc->setSize(Register::Value::Literal(N));
                co_yield bufDesc->setOptions(Register::Value::Literal(131072)); //0x00020000

                auto bufInstOpts = rocRoller::BufferInstructionOptions();

                co_yield m_context->mem()->loadBuffer(v_a, vgprSerial, 0, bufDesc, bufInstOpts, N);
                co_yield bufDesc->setBasePointer(s_result);
                co_yield m_context->mem()->storeBuffer(v_a, vgprSerial, 0, bufDesc, bufInstOpts, N);
            };

            m_context->schedule(kb());
            m_context->schedule(k->postamble());
            m_context->schedule(k->amdgpu_metadata());
        }
    };

    TEST_P(BufferMemoryInstructionsTest, GPU_Basic)
    {
        int N = numBytesParam();

        if(N % 4 == 3)
        {
            // TODO : add support for buffer loads/stores for odd number of bytes >= 3
            EXPECT_THROW(genBufferTest(), FatalError);
            GTEST_SKIP();
        }
        else
        {
            genBufferTest();
        }

        if(!isLocalDevice())
        {
            std::vector<char> assembledKernel = m_context->instructions()->assemble();
            EXPECT_GT(assembledKernel.size(), 0);
        }
        else
        {
            std::shared_ptr<rocRoller::ExecutableKernel> executableKernel
                = m_context->instructions()->getExecutableKernel();

            std::vector<char> a(N);
            for(int i = 0; i < N; i++)
                a[i] = i + 10;

            auto d_a      = make_shared_device(a);
            auto d_result = make_shared_device<char>(N);

            KernelArguments kargs;
            kargs.append<void*>("result", d_result.get());
            kargs.append<void*>("a", d_a.get());
            KernelInvocation invocation;

            executableKernel->executeKernel(kargs, invocation);

            std::vector<char> result(N);
            ASSERT_THAT(
                hipMemcpy(result.data(), d_result.get(), sizeof(char) * N, hipMemcpyDefault),
                HasHipSuccess(0));

            for(int i = 0; i < N; i++)
            {
                EXPECT_EQ(result[i], a[i]);
            }
        }
    }

    INSTANTIATE_TEST_SUITE_P(BufferMemoryInstructionsTest,
                             BufferMemoryInstructionsTest,
                             ::testing::Combine(mfmaSupportedISAValues(),
                                                ::testing::Values(1, 2, 3, 4, 8, 16, 20, 44, 47)));

    TEST_P(MemoryInstructionsTest, GPU_ExecuteBufDescriptor)
    {
        REQUIRE_ARCH_CAP(GPUCapability::HasGlobalOffset);

        auto k = m_context->kernel();

        k->setKernelName("BufferDescriptorTest");
        k->setKernelDimensions(1);

        k->addArgument(
            {"result", {DataType::Int32, PointerType::PointerGlobal}, DataDirection::WriteOnly});

        m_context->schedule(k->preamble());
        m_context->schedule(k->prolog());

        auto kb = [&]() -> Generator<Instruction> {
            Register::ValuePtr s_result;
            co_yield m_context->argLoader()->getValue("result", s_result);

            auto v_result
                = Register::Value::Placeholder(m_context,
                                               Register::Type::Vector,
                                               {DataType::Int32, PointerType::PointerGlobal},
                                               1);

            auto v_a = Register::Value::Placeholder(m_context,
                                                    Register::Type::Vector,
                                                    DataType::UInt32,
                                                    4,
                                                    Register::AllocationOptions::FullyContiguous());

            co_yield v_a->allocate();
            co_yield v_result->allocate();
            co_yield m_context->copier()->copy(v_result, s_result, "Move pointer.");

            auto bufDesc = rocRoller::BufferDescriptor(m_context);

            co_yield bufDesc.setup();
            co_yield bufDesc.setBasePointer(Register::Value::Literal(0x00000000));
            co_yield bufDesc.setSize(Register::Value::Literal(0x00000001));
            co_yield bufDesc.setOptions(Register::Value::Literal(131072)); //0x00020000
            co_yield bufDesc.incrementBasePointer(Register::Value::Literal(0x00000001));

            auto sRD = bufDesc.allRegisters();
            co_yield m_context->copier()->copy(v_a, sRD, "Move Value");
            co_yield m_context->mem()->storeGlobal(v_result, v_a, 0, 16);

            auto bPnS = bufDesc.basePointerAndStride();
            co_yield m_context->copier()->copy(v_a->subset({0, 1}), bPnS, "Move Value");
            co_yield m_context->mem()->store(MemoryInstructions::MemoryKind::Global,
                                             v_result,
                                             v_a->subset({0, 1}),
                                             Register::Value::Literal(16),
                                             8);

            auto size = bufDesc.size();
            co_yield m_context->copier()->copy(v_a->subset({2}), size, "Move Value");
            co_yield m_context->mem()->store(MemoryInstructions::MemoryKind::Global,
                                             v_result,
                                             v_a->subset({2}),
                                             Register::Value::Literal(24),
                                             4);

            auto dOpt = bufDesc.descriptorOptions();
            co_yield m_context->copier()->copy(v_a->subset({3}), dOpt, "Move Value");
            co_yield m_context->mem()->store(MemoryInstructions::MemoryKind::Global,
                                             v_result,
                                             v_a->subset({3}),
                                             Register::Value::Literal(28),
                                             4);
        };

        m_context->schedule(kb());
        m_context->schedule(k->postamble());
        m_context->schedule(k->amdgpu_metadata());

        if(!isLocalDevice())
        {
            std::vector<char> assembledKernel = m_context->instructions()->assemble();
            EXPECT_GT(assembledKernel.size(), 0);
        }
        else
        {
            std::shared_ptr<rocRoller::ExecutableKernel> executableKernel
                = m_context->instructions()->getExecutableKernel();

            auto d_result = make_shared_device<unsigned int>(8); //Srd twice

            KernelArguments kargs;
            kargs.append<void*>("result", d_result.get());
            KernelInvocation invocation;

            executableKernel->executeKernel(kargs, invocation);

            std::vector<unsigned int> result(8);
            ASSERT_THAT(
                hipMemcpy(
                    result.data(), d_result.get(), sizeof(unsigned int) * 8, hipMemcpyDefault),
                HasHipSuccess(0));

            EXPECT_EQ(result[0], 0x00000001);
            EXPECT_EQ(result[1], 0x00000000);
            EXPECT_EQ(result[2], 0x00000001);
            EXPECT_EQ(result[3], 131072);
            EXPECT_EQ(result[4], 0x00000001);
            EXPECT_EQ(result[5], 0x00000000);
            EXPECT_EQ(result[6], 0x00000001);
            EXPECT_EQ(result[7], 131072);
        }
    }

    struct MemoryInstructionsLDSTest : public CurrentGPUContextFixture
    {
        void genLDSTest()
        {
            auto k = m_context->kernel();

            auto command = std::make_shared<Command>();

            auto resultTag  = command->allocateTag();
            auto result_exp = std::make_shared<Expression::Expression>(command->allocateArgument(
                {DataType::Int32, PointerType::PointerGlobal}, resultTag, ArgumentType::Value));
            auto aTag       = command->allocateTag();
            auto a_exp      = std::make_shared<Expression::Expression>(command->allocateArgument(
                {DataType::Int32, PointerType::PointerGlobal}, aTag, ArgumentType::Value));

            auto one  = std::make_shared<Expression::Expression>(1u);
            auto zero = std::make_shared<Expression::Expression>(0u);

            k->addArgument({"result",
                            {DataType::Int32, PointerType::PointerGlobal},
                            DataDirection::WriteOnly,
                            result_exp});
            k->addArgument({"a",
                            {DataType::Int32, PointerType::PointerGlobal},
                            DataDirection::ReadOnly,
                            a_exp});

            k->setWorkgroupSize({1, 1, 1});
            k->setWorkitemCount({one, one, one});
            k->setDynamicSharedMemBytes(zero);

            k->setKernelDimensions(1);

            m_context->schedule(k->preamble());
            m_context->schedule(k->prolog());

            auto kb = [&]() -> Generator<Instruction> {
                Register::ValuePtr s_result, s_a;
                co_yield m_context->argLoader()->getValue("result", s_result);
                co_yield m_context->argLoader()->getValue("a", s_a);
                auto workitemIndex = k->workitemIndex();

                auto lds1 = Register::Value::AllocateLDS(m_context, DataType::Int32, 2);

                auto lds2 = Register::Value::AllocateLDS(m_context, DataType::Int32, 9);

                auto lds3 = Register::Value::AllocateLDS(m_context, DataType::Int32, 11);

                auto v_result
                    = Register::Value::Placeholder(m_context,
                                                   Register::Type::Vector,
                                                   {DataType::Int32, PointerType::PointerGlobal},
                                                   1);

                auto v_ptr
                    = Register::Value::Placeholder(m_context,
                                                   Register::Type::Vector,
                                                   {DataType::Int32, PointerType::PointerGlobal},
                                                   1);

                auto v_a
                    = Register::Value::Placeholder(m_context,
                                                   Register::Type::Vector,
                                                   DataType::Int32,
                                                   11,
                                                   Register::AllocationOptions::FullyContiguous());

                auto lds1_offset = Register::Value::Placeholder(
                    m_context, Register::Type::Vector, DataType::Int32, 1);

                auto lds2_offset = Register::Value::Placeholder(
                    m_context, Register::Type::Vector, DataType::Int32, 1);

                auto lds3_offset = Register::Value::Placeholder(
                    m_context, Register::Type::Vector, DataType::Int32, 1);

                auto twenty = Register::Value::Placeholder(
                    m_context, Register::Type::Vector, DataType::Int32, 1);

                co_yield v_a->allocate();

                co_yield m_context->copier()->copy(v_result, s_result);
                co_yield m_context->copier()->copy(v_ptr, s_a);

                // Get the LDS offset for each allocation
                co_yield m_context->copier()->copy(
                    lds1_offset, Register::Value::Literal(lds1->getLDSAllocation()->offset()));
                co_yield m_context->copier()->copy(
                    lds2_offset, Register::Value::Literal(lds2->getLDSAllocation()->offset()));
                co_yield m_context->copier()->copy(
                    lds3_offset, Register::Value::Literal(lds3->getLDSAllocation()->offset()));
                co_yield m_context->copier()->copy(twenty, Register::Value::Literal(20));

                // Load 8 bytes into LDS1
                co_yield m_context->mem()->loadGlobal(v_a->subset({0}), v_ptr, 0, 1);
                co_yield m_context->mem()->storeLocal(lds1_offset, v_a->subset({0}), 0, 1);
                co_yield m_context->mem()->loadGlobal(v_a->subset({0}), v_ptr, 1, 1);
                co_yield m_context->mem()->storeLocal(lds1_offset, v_a->subset({0}), 1, 1);
                co_yield m_context->mem()->loadGlobal(v_a->subset({0}), v_ptr, 2, 2);
                co_yield m_context->mem()->storeLocal(
                    lds1, v_a->subset({0}), 2, 2); // Use LDS1 value instead of offset register
                co_yield m_context->mem()->loadGlobal(v_a->subset({0}), v_ptr, 4, 4);
                co_yield m_context->mem()->storeLocal(lds1_offset, v_a->subset({0}), 4, 4);

                // Load 36 bytes into LDS2
                co_yield m_context->mem()->loadGlobal(v_a->subset({0, 1}), v_ptr, 8, 8);
                co_yield m_context->mem()->storeLocal(lds2_offset, v_a->subset({0, 1}), 0, 8);
                co_yield m_context->mem()->loadGlobal(v_a->subset({0, 1, 2}), v_ptr, 16, 12);
                co_yield m_context->mem()->store(MemoryInstructions::MemoryKind::Local,
                                                 lds2_offset,
                                                 v_a->subset({0, 1, 2}),
                                                 Register::Value::Literal(8),
                                                 12);
                co_yield m_context->mem()->loadGlobal(v_a->subset({0, 1, 2, 3}), v_ptr, 28, 16);
                co_yield m_context->mem()->store(MemoryInstructions::MemoryKind::Local,
                                                 lds2_offset,
                                                 v_a->subset({0, 1, 2, 3}),
                                                 twenty,
                                                 16);

                // Read 8 bytes from LDS1 and store to global data
                co_yield m_context->mem()->loadLocal(v_a->subset({0}), lds1_offset, 0, 1);
                co_yield m_context->mem()->storeGlobal(v_result, v_a->subset({0}), 0, 1);
                co_yield m_context->mem()->loadLocal(v_a->subset({0}), lds1_offset, 1, 1);
                co_yield m_context->mem()->storeGlobal(v_result, v_a->subset({0}), 1, 1);
                co_yield m_context->mem()->loadLocal(v_a->subset({0}), lds1_offset, 2, 2);
                co_yield m_context->mem()->storeGlobal(v_result, v_a->subset({0}), 2, 2);
                co_yield m_context->mem()->loadLocal(v_a->subset({0}), lds1_offset, 4, 4);
                co_yield m_context->mem()->storeGlobal(v_result, v_a->subset({0}), 4, 2);
                co_yield m_context->mem()->storeGlobal(v_result, v_a->subset({0}), 6, 2, true);

                // Read 36 bytes from LDS2 and store to global data
                co_yield m_context->mem()->loadLocal(
                    v_a->subset({0, 1}), lds2, 0, 8); // Use LDS2 value instead of offset register
                co_yield m_context->mem()->storeGlobal(v_result, v_a->subset({0, 1}), 8, 8);
                co_yield m_context->mem()->load(MemoryInstructions::MemoryKind::Local,
                                                v_a->subset({0, 1, 2}),
                                                lds2_offset,
                                                Register::Value::Literal(8),
                                                12);
                co_yield m_context->mem()->storeGlobal(v_result, v_a->subset({0, 1, 2}), 16, 12);
                co_yield m_context->mem()->load(MemoryInstructions::MemoryKind::Local,
                                                v_a->subset({0, 1, 2, 3}),
                                                lds2_offset,
                                                twenty,
                                                16);
                co_yield m_context->mem()->storeGlobal(v_result, v_a->subset({0, 1, 2, 3}), 28, 16);

                // Load 44 bytes into LDS3
                co_yield m_context->mem()->loadGlobal(v_a, v_ptr, 44, 44);
                co_yield m_context->mem()->storeLocal(lds3_offset, v_a, 0, 44);
                co_yield m_context->mem()->loadLocal(v_a, lds3_offset, 0, 44);
                co_yield m_context->mem()->storeGlobal(v_result, v_a, 44, 44);
            };

            m_context->schedule(kb());
            m_context->schedule(k->postamble());
            m_context->schedule(k->amdgpu_metadata());
        }
    };

    TEST_F(MemoryInstructionsLDSTest, GPU_LDSTest)
    {
        genLDSTest();

        int N = 88;

        std::vector<char> a(N);
        for(int i = 0; i < N; i++)
            a[i] = i + 10;

        auto d_a      = make_shared_device(a);
        auto d_result = make_shared_device<char>(N);

        KernelArguments kargs;
        kargs.append<void*>("result", d_result.get());
        kargs.append<void*>("a", d_a.get());
        CommandKernel commandKernel;
        commandKernel.setContext(m_context);
        commandKernel.generateKernel();

        commandKernel.launchKernel(kargs.runtimeArguments());

        std::vector<char> result(N);
        ASSERT_THAT(hipMemcpy(result.data(), d_result.get(), sizeof(char) * N, hipMemcpyDefault),
                    HasHipSuccess(0));

        for(int i = 0; i < N; i++)
            EXPECT_EQ(result[i], a[i]);
    }

    struct GPU_MemoryInstructionsLDSBarrierTest : public GPUContextFixtureParam<unsigned int>
    {

        unsigned int getWorkItemCountParam()
        {
            return std::get<1>(GetParam());
        }

        void genLDSBarrierTest()
        {
            auto workItemCount = getWorkItemCountParam();

            auto k       = m_context->kernel();
            auto command = std::make_shared<Command>();

            auto resultTag  = command->allocateTag();
            auto result_exp = std::make_shared<Expression::Expression>(command->allocateArgument(
                {DataType::Int32, PointerType::PointerGlobal}, resultTag, ArgumentType::Value));

            auto workItemCountExpr = std::make_shared<Expression::Expression>(workItemCount);
            auto one               = std::make_shared<Expression::Expression>(1u);
            auto zero              = std::make_shared<Expression::Expression>(0u);

            k->addArgument({"result",
                            {DataType::Int32, PointerType::PointerGlobal},
                            DataDirection::WriteOnly,
                            result_exp});

            k->setWorkgroupSize({workItemCount, 1, 1});
            k->setWorkitemCount({workItemCountExpr, one, one});
            k->setDynamicSharedMemBytes(zero);

            k->setKernelDimensions(1);

            m_context->schedule(k->preamble());
            m_context->schedule(k->prolog());

            auto kb = [&]() -> Generator<Instruction> {
                Register::ValuePtr s_result;
                co_yield m_context->argLoader()->getValue("result", s_result);

                auto workitemIndex = k->workitemIndex();

                auto lds3 = Register::Value::AllocateLDS(m_context, DataType::Int32, workItemCount);

                auto v_result
                    = Register::Value::Placeholder(m_context,
                                                   Register::Type::Vector,
                                                   {DataType::Int32, PointerType::PointerGlobal},
                                                   1);

                auto v_a = Register::Value::Placeholder(
                    m_context, Register::Type::Vector, DataType::Int32, 1);

                auto lds3_offset = Register::Value::Placeholder(
                    m_context, Register::Type::Vector, DataType::Int32, 1);

                auto lds3_current = Register::Value::Placeholder(
                    m_context, Register::Type::Vector, DataType::Int32, 1);

                auto literal = Register::Value::Placeholder(
                    m_context, Register::Type::Vector, DataType::Int32, 1);

                co_yield v_a->allocate();

                co_yield m_context->copier()->copy(v_result, s_result);

                // Get the LDS offset for each allocation
                co_yield m_context->copier()->copy(
                    lds3_offset, Register::Value::Literal(lds3->getLDSAllocation()->offset()));
                co_yield m_context->copier()->copy(literal,
                                                   Register::Value::Literal(workItemCount - 1));

                // Load 5 + workitemIndex.x into lds3[workitemIndex.x]
                co_yield generateOp<Expression::Add>(lds3_current, lds3_offset, workitemIndex[0]);
                co_yield generateOp<Expression::Add>(
                    v_a, workitemIndex[0], Register::Value::Literal(5));
                co_yield generateOp<Expression::ShiftL>(
                    lds3_current, lds3_current, Register::Value::Literal(2));
                co_yield m_context->mem()->storeLocal(lds3_current, v_a, 0, 4);

                co_yield m_context->mem()->barrier();

                // Store the contents of lds3[workitemIndex.x + 1 % workItemCount] into v_result[workitemIndex.x]
                co_yield generateOp<Expression::Add>(
                    lds3_current, workitemIndex[0], Register::Value::Literal(1));
                co_yield m_context->copier()->copy(literal,
                                                   Register::Value::Literal(workItemCount - 1));
                co_yield generateOp<Expression::BitwiseAnd>(lds3_current, lds3_current, literal);
                co_yield generateOp<Expression::Add>(lds3_current, lds3_offset, lds3_current);
                co_yield generateOp<Expression::ShiftL>(
                    lds3_current, lds3_current, Register::Value::Literal(2));
                co_yield m_context->mem()->loadLocal(v_a, lds3_current, 0, 4);
                co_yield generateOp<Expression::ShiftL>(
                    lds3_current, workitemIndex[0], Register::Value::Literal(2));
                co_yield generateOp<Expression::Add>(
                    v_result->subset({0}), v_result->subset({0}), lds3_current);
                co_yield m_context->mem()->storeGlobal(v_result, v_a, 0, 4);
            };

            m_context->schedule(kb());
            m_context->schedule(k->postamble());
            m_context->schedule(k->amdgpu_metadata());
        }
    };

    TEST_P(GPU_MemoryInstructionsLDSBarrierTest, GPU_LDSBarrierTest)
    {
        const unsigned int N = getWorkItemCountParam();

        genLDSBarrierTest();

        if(!isLocalDevice())
        {
            std::vector<char> assembledKernel = m_context->instructions()->assemble();
            EXPECT_GT(assembledKernel.size(), 0);
        }
        else
        {

            auto d_result = make_shared_device<int>(N);

            KernelArguments kargs;
            kargs.append<void*>("result", d_result.get());
            CommandKernel commandKernel;
            commandKernel.setContext(m_context);
            commandKernel.generateKernel();

            commandKernel.launchKernel(kargs.runtimeArguments());

            std::vector<int> result(N);
            ASSERT_THAT(hipMemcpy(result.data(), d_result.get(), sizeof(int) * N, hipMemcpyDefault),
                        HasHipSuccess(0));

            for(unsigned int i = 0; i < N; i++)
            {
                EXPECT_EQ(result[i], 5 + ((i + 1) % N)) << i;
            }
        }
    }

    INSTANTIATE_TEST_SUITE_P(GPU_MemoryInstructionsLDSBarrierTest,
                             GPU_MemoryInstructionsLDSBarrierTest,
                             ::testing::Combine(currentGPUISA(),
                                                ::testing::Values(64, 128, 256, 512, 1024)));

    TEST_P(MemoryInstructionsTest, GPU_MemoryKernelOptions)
    {
        auto v_addr_64bit
            = Register::Value::Placeholder(m_context,
                                           Register::Type::Vector,
                                           DataType::Raw32,
                                           2,
                                           Register::AllocationOptions::FullyContiguous());
        auto v_addr_32bit
            = Register::Value::Placeholder(m_context, Register::Type::Vector, DataType::Raw32, 1);
        auto        v_data = Register::Value::Placeholder(m_context,
                                                   Register::Type::Vector,
                                                   DataType::Int32,
                                                   4,
                                                   Register::AllocationOptions::FullyContiguous());
        std::string expected;

        auto setupRegisters = [&]() -> Generator<Instruction> {
            co_yield v_data->allocate();
            co_yield v_addr_64bit->allocate();
            co_yield v_addr_32bit->allocate();
        };
        m_context->schedule(setupRegisters());

        // Test storeGlobalWidth
        {
            auto kb = [&]() -> Generator<Instruction> {
                co_yield m_context->mem()->storeGlobal(v_addr_64bit, v_data, 0, 16);
            };

            clearOutput();
            setKernelOptions({.storeGlobalWidth = 4});

            m_context->schedule(kb());
            expected = R"(global_store_dwordx4 v[4:5], v[0:3] off)";
            EXPECT_THAT(NormalizedSource(output()), testing::HasSubstr(NormalizedSource(expected)));

            clearOutput();
            setKernelOptions({.storeGlobalWidth = 3});
            m_context->schedule(kb());
            expected = R"(
            global_store_dwordx3 v[4:5], v[0:2] off
            global_store_dword v[4:5], v3 off offset:12
            )";
            EXPECT_THAT(NormalizedSource(output()), testing::HasSubstr(NormalizedSource(expected)));

            clearOutput();
            setKernelOptions({.storeGlobalWidth = 2});
            m_context->schedule(kb());
            expected = R"(
            global_store_dwordx2 v[4:5], v[0:1] off
            global_store_dwordx2 v[4:5], v[2:3] off offset:8
            )";
            EXPECT_THAT(NormalizedSource(output()), testing::HasSubstr(NormalizedSource(expected)));

            clearOutput();
            setKernelOptions({.storeGlobalWidth = 1});
            m_context->schedule(kb());
            expected = R"(
            global_store_dword v[4:5], v0 off
            global_store_dword v[4:5], v1 off offset:4
            global_store_dword v[4:5], v2 off offset:8
            global_store_dword v[4:5], v3 off offset:12
            )";
            EXPECT_THAT(NormalizedSource(output()), testing::HasSubstr(NormalizedSource(expected)));
        }

        // Test loadGlobalWidth
        {
            auto kb = [&]() -> Generator<Instruction> {
                co_yield m_context->mem()->loadGlobal(v_data, v_addr_64bit, 0, 16);
            };

            clearOutput();
            setKernelOptions({.loadGlobalWidth = 4});
            m_context->schedule(kb());
            expected = R"(
            global_load_dwordx4 v[0:3], v[4:5] off
            )";
            EXPECT_THAT(NormalizedSource(output()), testing::HasSubstr(NormalizedSource(expected)));

            clearOutput();
            setKernelOptions({.loadGlobalWidth = 3});
            m_context->schedule(kb());
            expected = R"(
            global_load_dwordx3 v[0:2], v[4:5] off
            global_load_dword v3, v[4:5] off offset:12
            )";
            EXPECT_THAT(NormalizedSource(output()), testing::HasSubstr(NormalizedSource(expected)));

            clearOutput();
            setKernelOptions({.loadGlobalWidth = 2});
            m_context->schedule(kb());
            expected = R"(
            global_load_dwordx2 v[0:1], v[4:5] off
            global_load_dwordx2 v[2:3], v[4:5] off offset:8
            )";
            EXPECT_THAT(NormalizedSource(output()), testing::HasSubstr(NormalizedSource(expected)));

            clearOutput();
            setKernelOptions({.loadGlobalWidth = 1});
            m_context->schedule(kb());
            expected = R"(
            global_load_dword v0, v[4:5] off
            global_load_dword v1, v[4:5] off offset:4
            global_load_dword v2, v[4:5] off offset:8
            global_load_dword v3, v[4:5] off offset:12
            )";
            EXPECT_THAT(NormalizedSource(output()), testing::HasSubstr(NormalizedSource(expected)));
        }

        // Test storeLocalWidth
        {
            auto kb = [&]() -> Generator<Instruction> {
                co_yield m_context->mem()->storeLocal(v_addr_32bit, v_data, 0, 16);
            };

            clearOutput();
            setKernelOptions({.storeLocalWidth = 4});
            m_context->schedule(kb());
            expected = R"(ds_write_b128 v6, v[0:3])";
            EXPECT_THAT(NormalizedSource(output()), testing::HasSubstr(NormalizedSource(expected)));

            clearOutput();
            setKernelOptions({.storeLocalWidth = 3});
            m_context->schedule(kb());
            expected = R"(
            ds_write_b96 v6, v[0:2]
            ds_write_b32 v6, v3 offset:12
            )";
            EXPECT_THAT(NormalizedSource(output()), testing::HasSubstr(NormalizedSource(expected)));

            clearOutput();
            setKernelOptions({.storeLocalWidth = 2});
            m_context->schedule(kb());
            expected = R"(
            ds_write_b64 v6, v[0:1]
            ds_write_b64 v6, v[2:3] offset:8
            )";
            EXPECT_THAT(NormalizedSource(output()), testing::HasSubstr(NormalizedSource(expected)));

            clearOutput();
            setKernelOptions({.storeLocalWidth = 1});
            m_context->schedule(kb());
            expected = R"(
            ds_write_b32 v6, v0
            ds_write_b32 v6, v1 offset:4
            ds_write_b32 v6, v2 offset:8
            ds_write_b32 v6, v3 offset:12
            )";
            EXPECT_THAT(NormalizedSource(output()), testing::HasSubstr(NormalizedSource(expected)));
        }

        // Test loadLocalWidth
        {
            auto kb = [&]() -> Generator<Instruction> {
                co_yield m_context->mem()->barrier();
                co_yield m_context->mem()->loadLocal(v_data, v_addr_32bit, 0, 16);
            };

            clearOutput();
            setKernelOptions({.loadLocalWidth = 4});
            m_context->schedule(kb());
            expected = R"(
            ds_read_b128 v[0:3], v6
            )";
            EXPECT_THAT(NormalizedSource(output()), testing::HasSubstr(NormalizedSource(expected)));

            clearOutput();
            setKernelOptions({.loadLocalWidth = 3});
            m_context->schedule(kb());
            expected = R"(
            ds_read_b96 v[0:2], v6
            ds_read_b32 v3, v6 offset:12
            )";
            EXPECT_THAT(NormalizedSource(output()), testing::HasSubstr(NormalizedSource(expected)));

            clearOutput();
            setKernelOptions({.loadLocalWidth = 2});
            m_context->schedule(kb());
            expected = R"(
            ds_read_b64 v[0:1], v6
            ds_read_b64 v[2:3], v6 offset:8
            )";
            EXPECT_THAT(NormalizedSource(output()), testing::HasSubstr(NormalizedSource(expected)));

            clearOutput();
            setKernelOptions({.loadLocalWidth = 1});
            m_context->schedule(kb());
            expected = R"(
            ds_read_b32 v0, v6
            ds_read_b32 v1, v6 offset:4
            ds_read_b32 v2, v6 offset:8
            ds_read_b32 v3, v6 offset:12
            )";
            EXPECT_THAT(NormalizedSource(output()), testing::HasSubstr(NormalizedSource(expected)));
        }
    }

    class MemoryInstructions942Test : public GPUContextFixtureParam<rocRoller::DataType>
    {
    public:
        void genByteLoadStore(rocRoller::DataType F8x4Type)
        {
            unsigned int N = 1;

            auto k       = m_context->kernel();
            auto command = std::make_shared<Command>();

            auto resultTag  = command->allocateTag();
            auto result_exp = std::make_shared<Expression::Expression>(command->allocateArgument(
                {F8x4Type, PointerType::PointerGlobal}, resultTag, ArgumentType::Value));

            auto workItemCountExpr = std::make_shared<Expression::Expression>(N);
            auto one               = std::make_shared<Expression::Expression>(1u);
            auto zero              = std::make_shared<Expression::Expression>(0u);

            k->setKernelName("PackForStore");
            k->setKernelDimensions(1);

            k->addArgument({"result",
                            {DataType::Int32, PointerType::PointerGlobal},
                            DataDirection::WriteOnly});
            k->addArgument(
                {"a", {DataType::Int32, PointerType::PointerGlobal}, DataDirection::ReadOnly});

            k->setWorkgroupSize({N, 1, 1});
            k->setWorkitemCount({workItemCountExpr, one, one});
            k->setDynamicSharedMemBytes(zero);

            k->setKernelDimensions(1);

            m_context->schedule(k->preamble());
            m_context->schedule(k->prolog());

            auto kb = [&]() -> Generator<Instruction> {
                Register::ValuePtr s_result, s_a;
                co_yield m_context->argLoader()->getValue("result", s_result);
                co_yield m_context->argLoader()->getValue("a", s_a);

                auto vgprSerial = m_context->kernel()->workitemIndex()[0];

                int  size = (N % 4 == 0) ? N / 4 : N / 4 + 1;
                auto v_a
                    = Register::Value::Placeholder(m_context,
                                                   Register::Type::Vector,
                                                   F8x4Type,
                                                   size,
                                                   Register::AllocationOptions::FullyContiguous());

                co_yield v_a->allocate();

                auto bufDesc = std::make_shared<rocRoller::BufferDescriptor>(m_context);
                co_yield bufDesc->setup();
                co_yield bufDesc->setBasePointer(s_a);
                co_yield bufDesc->setSize(Register::Value::Literal(N));
                co_yield bufDesc->setOptions(Register::Value::Literal(131072)); //0x00020000

                auto bufInstOpts = rocRoller::BufferInstructionOptions();

                co_yield m_context->mem()->loadBuffer(v_a, vgprSerial, 0, bufDesc, bufInstOpts, N);
                co_yield bufDesc->setBasePointer(s_result);
                co_yield m_context->mem()->storeBuffer(v_a, vgprSerial, 0, bufDesc, bufInstOpts, N);

                co_yield m_context->mem()->loadBuffer(
                    v_a, vgprSerial, 0, bufDesc, bufInstOpts, N, true);
                co_yield bufDesc->setBasePointer(s_result);
                co_yield m_context->mem()->storeBuffer(
                    v_a, vgprSerial, 0, bufDesc, bufInstOpts, N, true);

                co_yield m_context->mem()->loadLocal(v_a, vgprSerial, 0, N);
                co_yield bufDesc->setBasePointer(s_result);
                co_yield m_context->mem()->storeLocal(v_a, vgprSerial, 0, N);

                co_yield m_context->mem()->loadLocal(v_a, vgprSerial, 0, N, "", true);
                co_yield bufDesc->setBasePointer(s_result);
                co_yield m_context->mem()->storeLocal(v_a, vgprSerial, 0, N, "", true);
            };

            m_context->schedule(kb());
            m_context->schedule(k->postamble());
            m_context->schedule(k->amdgpu_metadata());

            EXPECT_NE(NormalizedSource(output()).find("buffer_load_ubyte "), std::string::npos);
            EXPECT_NE(NormalizedSource(output()).find("buffer_store_byte "), std::string::npos);
            EXPECT_NE(NormalizedSource(output()).find("buffer_load_ubyte_d16_hi "),
                      std::string::npos);
            EXPECT_NE(NormalizedSource(output()).find("buffer_store_byte_d16_hi "),
                      std::string::npos);

            EXPECT_NE(NormalizedSource(output()).find("ds_read_u8 "), std::string::npos);
            EXPECT_NE(NormalizedSource(output()).find("ds_write_b8 "), std::string::npos);
            EXPECT_NE(NormalizedSource(output()).find("ds_read_u8_d16_hi "), std::string::npos);
            EXPECT_NE(NormalizedSource(output()).find("ds_write_b8_d16_hi "), std::string::npos);

            std::vector<char> assembledKernel = m_context->instructions()->assemble();
            EXPECT_GT(assembledKernel.size(), 0);
        }

        void executeByteLoadStore()
        {
            int N          = 1;
            int bufferSize = N + 20;

            std::shared_ptr<rocRoller::ExecutableKernel> executableKernel
                = m_context->instructions()->getExecutableKernel();

            std::vector<char> a(bufferSize);
            for(int i = 0; i < N; i++)
                a[i] = i + 10;
            for(int i = N; i < bufferSize; i++)
                a[i] = -i;

            std::vector<char> initialResult(bufferSize);
            for(int i = 0; i < bufferSize; i++)
                initialResult[i] = 2 * i;

            auto d_a      = make_shared_device(a);
            auto d_result = make_shared_device<char>(initialResult);

            KernelArguments kargs;
            kargs.append<void*>("result", d_result.get());
            kargs.append<void*>("a", d_a.get());
            KernelInvocation invocation;

            executableKernel->executeKernel(kargs, invocation);

            std::vector<char> result(bufferSize);
            ASSERT_THAT(
                hipMemcpy(
                    result.data(), d_result.get(), sizeof(char) * bufferSize, hipMemcpyDefault),
                HasHipSuccess(0));

            for(int i = 0; i < N; i++)
                EXPECT_EQ(result[i], a[i]);
            for(int i = N; i < result.size(); i++)
                EXPECT_EQ(result[i], 2 * i);
        }
    };

    TEST_P(MemoryInstructions942Test, GPU_ByteLoadStore)
    {
        genByteLoadStore(std::get<rocRoller::DataType>(GetParam()));

        if(isLocalDevice())
            executeByteLoadStore();
    }

    INSTANTIATE_TEST_SUITE_P(MemoryInstructions942Test,
                             MemoryInstructions942Test,
                             ::testing::Combine(::testing::Values(GPUArchitectureTarget{
                                                    GPUArchitectureGFX::GFX942, {.sramecc = true}}),
                                                ::testing::Values(rocRoller::DataType::FP8x4,
                                                                  rocRoller::DataType::BF8x4)));

    class BufferLoad2LDSTest : public GPUContextFixtureParam<int>
    {
    };

    class GPU_BufferLoad2LDSTest : public GPUContextFixtureParam<int>
    {
    };

    void genbufferLoad2LDSTest(rocRoller::ContextPtr m_context, int N)
    {
        auto k = m_context->kernel();

        k->setKernelName("bufferLoad2LDSTest");
        k->setKernelDimensions(1);

        k->addArgument(
            {"result", {DataType::Int32, PointerType::PointerGlobal}, DataDirection::WriteOnly});
        k->addArgument(
            {"a", {DataType::Int32, PointerType::PointerGlobal}, DataDirection::ReadOnly});

        m_context->schedule(k->preamble());
        m_context->schedule(k->prolog());

        auto kb = [&]() -> Generator<Instruction> {
            Register::ValuePtr s_result, s_a;
            co_yield m_context->argLoader()->getValue("result", s_result);
            co_yield m_context->argLoader()->getValue("a", s_a);

            auto vgprSerial = m_context->kernel()->workitemIndex()[0];

            int size = (N % 4 == 0) ? N / 4 : N / 4 + 1;

            auto v_ptr
                = Register::Value::Placeholder(m_context,
                                               Register::Type::Vector,
                                               DataType::Int32,
                                               size,
                                               Register::AllocationOptions::FullyContiguous());

            auto v_result
                = Register::Value::Placeholder(m_context,
                                               Register::Type::Vector,
                                               {DataType::Int32, PointerType::PointerGlobal},
                                               1);

            auto s_offset = Register::Value::Placeholder(
                m_context, Register::Type::Scalar, DataType::Int32, 1);

            auto v_lds = Register::Value::AllocateLDS(m_context, DataType::Int32, N);

            co_yield Instruction::Comment("Allocate v_ptr");
            co_yield v_ptr->allocate();

            co_yield Instruction::Comment("Copy s_result to v_result");
            co_yield m_context->copier()->copy(v_result, s_result);

            co_yield Instruction::Comment("Copy lds offset to spgr");
            co_yield m_context->copier()->copy(
                s_offset, Register::Value::Literal(v_lds->getLDSAllocation()->offset()));

            auto bufDesc = std::make_shared<rocRoller::BufferDescriptor>(m_context);
            co_yield Instruction::Comment("setup bufDesc");
            co_yield bufDesc->setup();
            co_yield Instruction::Comment("Set base pointer");
            co_yield bufDesc->setBasePointer(s_a);
            co_yield Instruction::Comment("Set buffer size");
            co_yield bufDesc->setSize(Register::Value::Literal(N));
            co_yield Instruction::Comment("Set buffer option");
            co_yield bufDesc->setOptions(Register::Value::Literal(131072)); //0x00020000

<<<<<<< HEAD
                auto bufInstOpts = rocRoller::BufferInstructionOptions();
                bufInstOpts.lds  = true;
=======
            auto sgprSrd = bufDesc->allRegisters();

            auto bufInstOpts = rocRoller::BufferInstructionOptions();
            bufInstOpts.lds  = true;
>>>>>>> 1c973e2f

            auto      remain       = N;
            auto      bytesPerMove = 0;
            const int wordSize     = 4;

            auto wordgroupSizeTotal = product(m_context->kernel()->workgroupSize());
            auto m0                 = m_context->getM0();

            do
            {
                if(bytesPerMove == 0)
                {
                    co_yield generate(m0, s_offset->expression(), m_context);
                }
                else
                {
                    // set LDS write base address
                    co_yield generate(m0,
                                      m0->expression()
                                          + Expression::literal(bytesPerMove * wordgroupSizeTotal),
                                      m_context);
                    // set global read address
                    co_yield generate(vgprSerial,
                                      vgprSerial->expression() + Expression::literal(bytesPerMove),
                                      m_context);
                }

                auto maxWidth = (m_context->targetArchitecture().HasCapability(
                                    GPUCapability::HasWiderDirectToLds))
                                    ? 4
                                    : 1;
                if(remain <= maxWidth * wordSize)
                {
                    if(remain == 1 || remain == 2 || remain == 4 || remain == 12 || remain == 16)
                    {
                        bytesPerMove = remain;
                    }
                    else
                    {
                        bytesPerMove = wordSize;
                    }
                }
                else
                {
                    bytesPerMove = maxWidth * wordSize;
                }
                co_yield m_context->mem()->barrier();
                co_yield m_context->mem()->bufferLoad2LDS(
                    vgprSerial, bufDesc, bufInstOpts, bytesPerMove);
                remain -= bytesPerMove;
            } while(remain > 0);

            co_yield m_context->mem()->barrier();
            co_yield m_context->mem()->loadLocal(v_ptr, v_lds, 0, N);

            co_yield m_context->mem()->storeGlobal(v_result, v_ptr, 0, N);
        };

        m_context->schedule(kb());
        m_context->schedule(k->postamble());
        m_context->schedule(k->amdgpu_metadata());
    }

    void chechkDwordWidth(rocRoller::ContextPtr m_context, int numBytes)
    {
        std::string generatedCode = m_context->instructions()->toString();

        if(numBytes == 1)
        {
            EXPECT_EQ(countSubstring(generatedCode, "buffer_load_ubyte"), 1);
        }
        else if(numBytes == 2)
        {
            EXPECT_EQ(countSubstring(generatedCode, "buffer_load_ushort"), 1);
        }
        else
        {
            const int wordSize = 4;
            AssertFatal(numBytes % wordSize == 0);
            auto numWords = numBytes / wordSize;

            auto numx1 = numWords;
            int  numx3 = 0, numx4 = 0;
            if(m_context->targetArchitecture().HasCapability(GPUCapability::HasWiderDirectToLds))
            {
                const int maxWidth = 4;
                numx4              = numWords / maxWidth;
                if(numWords % maxWidth == 3)
                {
                    numx3 = 1;
                    numx1 = 0;
                }
                else
                {
                    numx1 = numWords % maxWidth;
                }
                EXPECT_EQ(countSubstring(generatedCode, "buffer_load_dwordx3 "), numx3);
                EXPECT_EQ(countSubstring(generatedCode, "buffer_load_dwordx4 "), numx4);
            }
            EXPECT_EQ(countSubstring(generatedCode, "buffer_load_dword "), numx1);
        }
    }

    void exeBufferLoad2LDS(rocRoller::ContextPtr m_context, int N)
    {
        genbufferLoad2LDSTest(m_context, N);
        chechkDwordWidth(m_context, N);

        std::shared_ptr<rocRoller::ExecutableKernel> executableKernel
            = m_context->instructions()->getExecutableKernel();

        std::vector<unsigned char> a(N);
        for(int i = 0; i < N; i++)
            a[i] = i + 10;

        auto d_a      = make_shared_device(a);
        auto d_result = make_shared_device<unsigned char>(N);

        KernelArguments kargs;
        kargs.append<void*>("result", d_result.get());
        kargs.append<void*>("a", d_a.get());
        KernelInvocation invocation;

        executableKernel->executeKernel(kargs, invocation);

        std::vector<unsigned char> result(N);
        ASSERT_THAT(
            hipMemcpy(result.data(), d_result.get(), sizeof(unsigned char) * (N), hipMemcpyDefault),
            HasHipSuccess(0));

        for(int i = 0; i < N; i++)
        {
            EXPECT_EQ(result[i], a[i]);
        }
    }

    TEST_P(BufferLoad2LDSTest, CodeGen)
    {
        REQUIRE_ARCH_CAP(GPUCapability::HasDirectToLds);
        setKernelOptions({.alwaysWaitZeroBeforeBarrier = 1});
        int N = std::get<1>(GetParam());
        genbufferLoad2LDSTest(m_context, N);
        std::vector<char> assembledKernel = m_context->instructions()->assemble();
        EXPECT_GT(assembledKernel.size(), 0);
        chechkDwordWidth(m_context, N);
    }

    TEST_P(GPU_BufferLoad2LDSTest, Execute)
    {
        REQUIRE_ARCH_CAP(GPUCapability::HasDirectToLds);
        setKernelOptions({.alwaysWaitZeroBeforeBarrier = 1});
        int N = std::get<1>(GetParam());
        exeBufferLoad2LDS(m_context, N);
    }

    INSTANTIATE_TEST_SUITE_P(
        GPU_BufferLoad2LDSTest,
        GPU_BufferLoad2LDSTest,
        ::testing::Combine(currentGPUISA(),
                           ::testing::Values(1, 2, 4, 8, 12, 16, 20, 44, 32, 64, 128)));

    INSTANTIATE_TEST_SUITE_P(
        BufferLoad2LDSTest,
        BufferLoad2LDSTest,
        ::testing::Combine(CDNAISAValues(),
                           ::testing::Values(1, 2, 4, 8, 12, 16, 20, 44, 32, 64, 128)));
}<|MERGE_RESOLUTION|>--- conflicted
+++ resolved
@@ -1479,15 +1479,8 @@
             co_yield Instruction::Comment("Set buffer option");
             co_yield bufDesc->setOptions(Register::Value::Literal(131072)); //0x00020000
 
-<<<<<<< HEAD
-                auto bufInstOpts = rocRoller::BufferInstructionOptions();
-                bufInstOpts.lds  = true;
-=======
-            auto sgprSrd = bufDesc->allRegisters();
-
             auto bufInstOpts = rocRoller::BufferInstructionOptions();
             bufInstOpts.lds  = true;
->>>>>>> 1c973e2f
 
             auto      remain       = N;
             auto      bytesPerMove = 0;
