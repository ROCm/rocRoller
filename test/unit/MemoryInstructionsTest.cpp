--- conflicted
+++ resolved
@@ -1405,194 +1405,193 @@
 
     class BufferLoad2LDSTest : public GPUContextFixtureParam<int>
     {
-    };
-
-    class GPU_BufferLoad2LDSTest : public GPUContextFixtureParam<int>
-    {
-    };
-
-    void genbufferLoad2LDSTest(rocRoller::ContextPtr m_context, int N)
-    {
-        auto k = m_context->kernel();
-
-        k->setKernelName("bufferLoad2LDSTest");
-        k->setKernelDimensions(1);
-
-        k->addArgument(
-            {"result", {DataType::Int32, PointerType::PointerGlobal}, DataDirection::WriteOnly});
-        k->addArgument(
-            {"a", {DataType::Int32, PointerType::PointerGlobal}, DataDirection::ReadOnly});
-
-        m_context->schedule(k->preamble());
-        m_context->schedule(k->prolog());
-
-        auto kb = [&]() -> Generator<Instruction> {
-            Register::ValuePtr s_result, s_a;
-            co_yield m_context->argLoader()->getValue("result", s_result);
-            co_yield m_context->argLoader()->getValue("a", s_a);
-
-            auto vgprSerial = m_context->kernel()->workitemIndex()[0];
-
-            int size = (N % 4 == 0) ? N / 4 : N / 4 + 1;
-
-            auto v_ptr
-                = Register::Value::Placeholder(m_context,
-                                               Register::Type::Vector,
-                                               DataType::Int32,
-                                               size,
-                                               Register::AllocationOptions::FullyContiguous());
-
-            auto v_result
-                = Register::Value::Placeholder(m_context,
-                                               Register::Type::Vector,
-                                               {DataType::Int32, PointerType::PointerGlobal},
-                                               1);
-
-            auto s_offset = Register::Value::Placeholder(
-                m_context, Register::Type::Scalar, DataType::Int32, 1);
-
-            auto v_lds = Register::Value::AllocateLDS(m_context, DataType::Int32, N);
-
-            co_yield Instruction::Comment("Allocate v_ptr");
-            co_yield v_ptr->allocate();
-
-            co_yield Instruction::Comment("Copy s_result to v_result");
-            co_yield m_context->copier()->copy(v_result, s_result);
-
-            co_yield Instruction::Comment("Copy lds offset to spgr");
-            co_yield m_context->copier()->copy(
-                s_offset, Register::Value::Literal(v_lds->getLDSAllocation()->offset()));
-
-            auto bufDesc = std::make_shared<rocRoller::BufferDescriptor>(m_context);
-            co_yield Instruction::Comment("setup bufDesc");
-            co_yield bufDesc->setup();
-            co_yield Instruction::Comment("Set base pointer");
-            co_yield bufDesc->setBasePointer(s_a);
-            co_yield Instruction::Comment("Set buffer size");
-            co_yield bufDesc->setSize(Register::Value::Literal(N));
-            co_yield Instruction::Comment("Set buffer option");
-            co_yield bufDesc->setOptions(Register::Value::Literal(131072)); //0x00020000
-
-            auto sgprSrd = bufDesc->allRegisters();
-
-            auto bufInstOpts = rocRoller::BufferInstructionOptions();
-            bufInstOpts.lds  = true;
-
-<<<<<<< HEAD
+        int numBytesParam()
+        {
+            return std::get<1>(GetParam());
+        }
+
+    public:
+        void genbufferLoad2LDSTest()
+        {
+            int N = numBytesParam();
+
+            auto k = m_context->kernel();
+
+            k->setKernelName("bufferLoad2LDSTest");
+            k->setKernelDimensions(1);
+
+            k->addArgument({"result",
+                            {DataType::Int32, PointerType::PointerGlobal},
+                            DataDirection::WriteOnly});
+            k->addArgument(
+                {"a", {DataType::Int32, PointerType::PointerGlobal}, DataDirection::ReadOnly});
+
+            m_context->schedule(k->preamble());
+            m_context->schedule(k->prolog());
+
+            auto kb = [&]() -> Generator<Instruction> {
+                Register::ValuePtr s_result, s_a;
+                co_yield m_context->argLoader()->getValue("result", s_result);
+                co_yield m_context->argLoader()->getValue("a", s_a);
+
+                auto vgprSerial = m_context->kernel()->workitemIndex()[0];
+
+                int size = (N % 4 == 0) ? N / 4 : N / 4 + 1;
+
+                auto v_ptr
+                    = Register::Value::Placeholder(m_context,
+                                                   Register::Type::Vector,
+                                                   DataType::Int32,
+                                                   size,
+                                                   Register::AllocationOptions::FullyContiguous());
+
+                auto v_result
+                    = Register::Value::Placeholder(m_context,
+                                                   Register::Type::Vector,
+                                                   {DataType::Int32, PointerType::PointerGlobal},
+                                                   1);
+
+                auto s_offset = Register::Value::Placeholder(
+                    m_context, Register::Type::Scalar, DataType::Int32, 1);
+
+                auto v_lds = Register::Value::AllocateLDS(m_context, DataType::Int32, N);
+
+                co_yield Instruction::Comment("Allocate v_ptr");
+                co_yield v_ptr->allocate();
+
+                co_yield Instruction::Comment("Copy s_result to v_result");
+                co_yield m_context->copier()->copy(v_result, s_result);
+
+                co_yield Instruction::Comment("Copy lds offset to spgr");
+                co_yield m_context->copier()->copy(
+                    s_offset, Register::Value::Literal(v_lds->getLDSAllocation()->offset()));
+
+                auto bufDesc = std::make_shared<rocRoller::BufferDescriptor>(m_context);
+                co_yield Instruction::Comment("setup bufDesc");
+                co_yield bufDesc->setup();
+                co_yield Instruction::Comment("Set base pointer");
+                co_yield bufDesc->setBasePointer(s_a);
+                co_yield Instruction::Comment("Set buffer size");
+                co_yield bufDesc->setSize(Register::Value::Literal(N));
+                co_yield Instruction::Comment("Set buffer option");
+                co_yield bufDesc->setOptions(Register::Value::Literal(131072)); //0x00020000
+
+                auto sgprSrd = bufDesc->allRegisters();
+
+                auto bufInstOpts = rocRoller::BufferInstructionOptions();
+                bufInstOpts.lds  = true;
+
+                co_yield m_context->mem()->bufferLoad2LDS(
+                    s_offset, vgprSerial, bufDesc, bufInstOpts, N);
+                co_yield m_context->mem()->barrier();
+                co_yield m_context->mem()->loadLocal(v_ptr, v_lds, 0, N);
+
                 co_yield m_context->mem()->storeGlobal(v_result, v_ptr, 0, N);
             };
-=======
-            co_yield m_context->mem()->bufferLoad2LDS(
-                s_offset, vgprSerial, bufDesc, bufInstOpts, N);
-            co_yield m_context->mem()->barrier();
-            co_yield m_context->mem()->loadLocal(v_ptr, v_lds, 0, N);
->>>>>>> c2b04d40
-
-            co_yield m_context->mem()->storeFlat(v_result, v_ptr, 0, N);
-        };
-
-        m_context->schedule(kb());
-        m_context->schedule(k->postamble());
-        m_context->schedule(k->amdgpu_metadata());
-    }
-
-    void chechkDwordWidth(rocRoller::ContextPtr m_context, int numBytes)
-    {
-        std::string generatedCode = m_context->instructions()->toString();
-
-        if(numBytes == 1)
-        {
-            EXPECT_EQ(countSubstring(generatedCode, "buffer_load_ubyte"), 1);
-        }
-        else if(numBytes == 2)
-        {
-            EXPECT_EQ(countSubstring(generatedCode, "buffer_load_ushort"), 1);
-        }
-        else
-        {
-            const int wordSize = 4;
-            AssertFatal(numBytes % wordSize == 0);
-            auto numWords = numBytes / wordSize;
-
-            auto numx1 = numWords;
-            int  numx3 = 0, numx4 = 0;
-            if(m_context->targetArchitecture().HasCapability(GPUCapability::HasWiderDirectToLds))
+
+            setKernelOptions({.alwaysWaitZeroBeforeBarrier = 1});
+
+            m_context->schedule(kb());
+            m_context->schedule(k->postamble());
+            m_context->schedule(k->amdgpu_metadata());
+        }
+
+        void chechkDwordWidth()
+        {
+            int numBytes = numBytesParam();
+
+            std::string generatedCode = m_context->instructions()->toString();
+
+            if(numBytes == 1)
             {
-                const int maxWidth = 4;
-                numx4              = numWords / maxWidth;
-                if(numWords % maxWidth == 3)
+                EXPECT_EQ(countSubstring(generatedCode, "buffer_load_ubyte"), 1);
+            }
+            else if(numBytes == 2)
+            {
+                EXPECT_EQ(countSubstring(generatedCode, "buffer_load_ushort"), 1);
+            }
+            else
+            {
+                const int wordSize = 4;
+                AssertFatal(numBytes % wordSize == 0);
+                auto numWords = numBytes / wordSize;
+
+                auto numx1 = numWords;
+                int  numx3 = 0, numx4 = 0;
+                if(m_context->targetArchitecture().HasCapability(
+                       GPUCapability::HasWiderDirectToLds))
                 {
-                    numx3 = 1;
-                    numx1 = 0;
+                    const int maxWidth = 4;
+                    numx4              = numWords / maxWidth;
+                    if(numWords % maxWidth == 3)
+                    {
+                        numx3 = 1;
+                        numx1 = 0;
+                    }
+                    else
+                    {
+                        numx1 = numWords % maxWidth;
+                    }
+                    EXPECT_EQ(countSubstring(generatedCode, "buffer_load_dwordx3 "), numx3);
+                    EXPECT_EQ(countSubstring(generatedCode, "buffer_load_dwordx4 "), numx4);
                 }
-                else
-                {
-                    numx1 = numWords % maxWidth;
-                }
-                EXPECT_EQ(countSubstring(generatedCode, "buffer_load_dwordx3 "), numx3);
-                EXPECT_EQ(countSubstring(generatedCode, "buffer_load_dwordx4 "), numx4);
+                EXPECT_EQ(countSubstring(generatedCode, "buffer_load_dword "), numx1);
             }
-            EXPECT_EQ(countSubstring(generatedCode, "buffer_load_dword "), numx1);
-        }
-    }
-
-    void exeBufferLoad2LDS(rocRoller::ContextPtr m_context, int N)
-    {
-        genbufferLoad2LDSTest(m_context, N);
-        chechkDwordWidth(m_context, N);
-
-        std::shared_ptr<rocRoller::ExecutableKernel> executableKernel
-            = m_context->instructions()->getExecutableKernel();
-
-        std::vector<unsigned char> a(N);
-        for(int i = 0; i < N; i++)
-            a[i] = i + 10;
-
-        auto d_a      = make_shared_device(a);
-        auto d_result = make_shared_device<unsigned char>(N);
-
-        KernelArguments kargs;
-        kargs.append<void*>("result", d_result.get());
-        kargs.append<void*>("a", d_a.get());
-        KernelInvocation invocation;
-
-        executableKernel->executeKernel(kargs, invocation);
-
-        std::vector<unsigned char> result(N);
-        ASSERT_THAT(
-            hipMemcpy(result.data(), d_result.get(), sizeof(unsigned char) * (N), hipMemcpyDefault),
-            HasHipSuccess(0));
-
-        for(int i = 0; i < N; i++)
-        {
-            EXPECT_EQ(result[i], a[i]);
-        }
-    }
+        }
+
+        void exeBufferLoad2LDS()
+        {
+            int N = numBytesParam();
+
+            genbufferLoad2LDSTest();
+            chechkDwordWidth();
+
+            std::shared_ptr<rocRoller::ExecutableKernel> executableKernel
+                = m_context->instructions()->getExecutableKernel();
+
+            std::vector<unsigned char> a(N);
+            for(int i = 0; i < N; i++)
+                a[i] = i + 10;
+
+            auto d_a      = make_shared_device(a);
+            auto d_result = make_shared_device<unsigned char>(N);
+
+            KernelArguments kargs;
+            kargs.append<void*>("result", d_result.get());
+            kargs.append<void*>("a", d_a.get());
+            KernelInvocation invocation;
+
+            executableKernel->executeKernel(kargs, invocation);
+
+            std::vector<unsigned char> result(N);
+            ASSERT_THAT(
+                hipMemcpy(
+                    result.data(), d_result.get(), sizeof(unsigned char) * (N), hipMemcpyDefault),
+                HasHipSuccess(0));
+
+            for(int i = 0; i < N; i++)
+            {
+                EXPECT_EQ(result[i], a[i]);
+            }
+        }
+    };
 
     TEST_P(BufferLoad2LDSTest, CodeGen)
     {
         REQUIRE_ARCH_CAP(GPUCapability::HasDirectToLds);
         setKernelOptions({.alwaysWaitZeroBeforeBarrier = 1});
-        int N = std::get<1>(GetParam());
-        genbufferLoad2LDSTest(m_context, N);
+        genbufferLoad2LDSTest();
         std::vector<char> assembledKernel = m_context->instructions()->assemble();
         EXPECT_GT(assembledKernel.size(), 0);
-        chechkDwordWidth(m_context, N);
+        chechkDwordWidth();
     }
 
-    TEST_P(GPU_BufferLoad2LDSTest, Execute)
+    TEST_P(BufferLoad2LDSTest, Execute)
     {
         REQUIRE_ARCH_CAP(GPUCapability::HasDirectToLds);
         setKernelOptions({.alwaysWaitZeroBeforeBarrier = 1});
-        int N = std::get<1>(GetParam());
-        exeBufferLoad2LDS(m_context, N);
+        exeBufferLoad2LDS();
     }
-
-    INSTANTIATE_TEST_SUITE_P(
-        GPU_BufferLoad2LDSTest,
-        GPU_BufferLoad2LDSTest,
-        ::testing::Combine(currentGPUISA(),
-                           ::testing::Values(1, 2, 4, 8, 12, 16, 20, 44, 32, 64, 128)));
 
     INSTANTIATE_TEST_SUITE_P(
         BufferLoad2LDSTest,
