--- conflicted
+++ resolved
@@ -184,52 +184,13 @@
 
             CommandArguments commandArgs = command->createArguments();
 
-<<<<<<< HEAD
-            commandArgs.setArgument(tagTensorA, ArgumentType::Value, (TA*)d_A.get());
-            commandArgs.setArgument(tagTensorA, ArgumentType::Limit, (size_t)M * K);
-            commandArgs.setArgument(tagTensorA, ArgumentType::Size, 0, (size_t)M);
-            commandArgs.setArgument(tagTensorA, ArgumentType::Size, 1, (size_t)K);
-            if(transA == "N")
-            {
-                commandArgs.setArgument(tagTensorA, ArgumentType::Stride, 0, (size_t)1);
-                commandArgs.setArgument(tagTensorA, ArgumentType::Stride, 1, (size_t)M);
-            }
-            else
-            {
-                commandArgs.setArgument(tagTensorA, ArgumentType::Stride, 0, (size_t)K);
-                commandArgs.setArgument(tagTensorA, ArgumentType::Stride, 1, (size_t)1);
-            }
-
-            commandArgs.setArgument(tagTensorB, ArgumentType::Value, (TB*)d_B.get());
-            commandArgs.setArgument(tagTensorB, ArgumentType::Limit, (size_t)K * N);
-            commandArgs.setArgument(tagTensorB, ArgumentType::Size, 0, (size_t)K);
-            commandArgs.setArgument(tagTensorB, ArgumentType::Size, 1, (size_t)N);
-            if(transB == "N")
-            {
-                commandArgs.setArgument(tagTensorB, ArgumentType::Stride, 0, (size_t)1);
-                commandArgs.setArgument(tagTensorB, ArgumentType::Stride, 1, (size_t)K);
-            }
-            else
-            {
-                commandArgs.setArgument(tagTensorB, ArgumentType::Stride, 0, (size_t)N);
-                commandArgs.setArgument(tagTensorB, ArgumentType::Stride, 1, (size_t)1);
-            }
-
-            commandArgs.setArgument(tagTensorD, ArgumentType::Value, d_D.get());
-            commandArgs.setArgument(tagTensorD, ArgumentType::Limit, (size_t)M * N);
-            commandArgs.setArgument(tagTensorD, ArgumentType::Size, 0, (size_t)M);
-            commandArgs.setArgument(tagTensorD, ArgumentType::Size, 1, (size_t)N);
-            commandArgs.setArgument(tagTensorD, ArgumentType::Stride, 0, (size_t)1);
-            commandArgs.setArgument(tagTensorD, ArgumentType::Stride, 1, (size_t)M);
-=======
-            TensorDescriptor descA(dataTypeAB, {M, K}, transA);
-            TensorDescriptor descB(dataTypeAB, {K, N}, transB);
+            TensorDescriptor descA(dataTypeA, {M, K}, transA);
+            TensorDescriptor descB(dataTypeB, {K, N}, transB);
             TensorDescriptor descD(dataTypeD, {M, N}, {1u, M});
 
-            setCommandTensorArg(commandArgs, tagTensorA, descA, (T*)d_A.get());
-            setCommandTensorArg(commandArgs, tagTensorB, descB, (T*)d_B.get());
+            setCommandTensorArg(commandArgs, tagTensorA, descA, (TA*)d_A.get());
+            setCommandTensorArg(commandArgs, tagTensorB, descB, (TB*)d_B.get());
             setCommandTensorArg(commandArgs, tagTensorD, descD, d_D.get());
->>>>>>> 18d307ea
 
             auto kernelOptions                           = std::make_shared<KernelOptions>();
             kernelOptions->packMultipleElementsInto1VGPR = true;
@@ -365,9 +326,9 @@
                               int     wave_k,
                               int     wave_b,
                               double  acceptableError,
-                              int     M      = 1024,
-                              int     N      = 1024,
-                              int     K      = 512,
+                              size_t  M      = 1024,
+                              size_t  N      = 1024,
+                              size_t  K      = 512,
                               uint8_t scaleA = 127,
                               uint8_t scaleB = 127)
         {
@@ -387,14 +348,6 @@
             auto dataTypeAB = TypeInfo<T>::Var.dataType;
             auto dataTypeD  = TypeInfo<ACC>::Var.dataType;
 
-<<<<<<< HEAD
-=======
-            // matrix size: A is MxK; B is KxN; D is MxN
-            unsigned M = 1024;
-            unsigned N = 1024;
-            unsigned K = 512;
-
->>>>>>> 18d307ea
             // output macro tile size; we will launch 2x2 waves
             int mac_m = 2 * wave_m;
             int mac_n = 2 * wave_n;
