#include <hip/hip_ext.h>
#include <hip/hip_runtime.h>

#include <random>

#include <rocRoller/AssemblyKernel.hpp>
#include <rocRoller/CodeGen/ArgumentLoader.hpp>
#include <rocRoller/CodeGen/Arithmetic/ScaledMatrixMultiply.hpp>
#include <rocRoller/CodeGen/CopyGenerator.hpp>
#include <rocRoller/CodeGen/MemoryInstructions.hpp>
#include <rocRoller/CommandSolution.hpp>
#include <rocRoller/Expression.hpp>
#include <rocRoller/ExpressionTransformations.hpp>
#include <rocRoller/KernelGraph/KernelGraph.hpp>
#include <rocRoller/Operations/T_Execute.hpp>
#include <rocRoller/Scheduling/Observers/FileWritingObserver.hpp>
#include <rocRoller/Utilities/Error.hpp>
#include <rocRoller/Utilities/Timer.hpp>

#include "DataTypes/DataTypes.hpp"
#include "GPUContextFixture.hpp"
#include "GenericContextFixture.hpp"
#include "SourceMatcher.hpp"
#include "Utilities.hpp"

using namespace rocRoller;

namespace MatrixMultiplyTest
{
    template <typename T>
    concept isF8 = std::is_same_v<T, FP8> || std::is_same_v<T, BF8>;

<<<<<<< HEAD
    template <typename T>
    concept isF6F4 = std::is_same_v<T, FP6> || std::is_same_v<T, BF6> || std::is_same_v<T, FP4>;

    /**
     * @brief Return a reasonable random value range for datatype T.
     *
     * The return value is usually passed to the random generator to
     * obtain values in (-range, range), and these will be used to
     * populate matrices for (small) GEMM problems.
     *
     * The value returned *may or may not* correspond to the maximum
     * representable value of T.
     */
    template <typename T>
    float range()
    {
        // Not the maximum range.
        if constexpr(std::is_same_v<T, float> || std::is_same_v<T, Half>)
            return 10.f;
        // Maximum range
        if constexpr(std::is_same_v<T, FP8>)
            return 448.f;
        // Maximum range; kinda extreme
        if constexpr(std::is_same_v<T, BF8>)
            return 57344.f;
        // Maximum range
        if constexpr(std::is_same_v<T, FP6>)
            return 7.5f;
        // Maximum range
        if constexpr(std::is_same_v<T, BF6>)
            return 28.f;
        // FP4, maximum range
        return 6.f;
    }

    template <typename... Ts>
    class BaseMatrixMultiplyContextFixture
        : public BaseGPUContextFixture,
          public ::testing::WithParamInterface<std::tuple<std::string, Ts...>>
    {
    protected:
        virtual rocRoller::ContextPtr createContext() override
        {
            std::string device = std::get<0>(this->GetParam());

            return this->createContextForArch(device);
        }

    public:
        std::shared_ptr<CommandKernel> commandKernel;

        template <typename TA, typename TB, typename ACC>
        void matrixMultiplyMacroTile(int         wave_m,
                                     int         wave_n,
                                     int         wave_k,
                                     int         wave_b,
                                     double      acceptableError,
                                     bool        useLDSB = true,
                                     std::string transA  = "N",
                                     std::string transB  = "N",
                                     uint8_t     scaleA  = 127,
                                     uint8_t     scaleB  = 127)
        {
            commandKernel = nullptr;

            REQUIRE_ARCH_CAP(GPUCapability::HasMFMA);
            if constexpr(isF8<TA> || isF8<TB>)
            {
                REQUIRE_ARCH_CAP(GPUCapability::HasMFMA_fp8);
            }
            if constexpr(isF6F4<TA> || isF6F4<TB>)
            {
                REQUIRE_ARCH_CAP(GPUCapability::HasMFMA_f8f6f4);
            }

            auto dataTypeA = TypeInfo<TA>::Var.dataType;
            auto dataTypeB = TypeInfo<TB>::Var.dataType;
            auto dataTypeD = TypeInfo<ACC>::Var.dataType;

            // matrix size: A is MxK; B is KxN; D is MxN
            int mac_m = wave_m;
            int mac_n = wave_n;
            int mac_k = 32;

            int M = mac_m;
            int N = mac_n;
            int K = 32;

            if constexpr(isF8<TA> && isF8<TB>)
            {
                mac_k = 2 * wave_k;
                K     = 2 * mac_k;
            }
            if constexpr(isF6F4<TA> || isF6F4<TB>)
            {
                mac_k = 2 * wave_k;
                K     = 4 * mac_k;
            }

            Log::debug("MatrixMultiplyMacroTile: Matrix {}x{}x{}", M, N, K);
            Log::debug("MatrixMultiplyMacroTile: WGTile {}x{}x{}", mac_m, mac_n, mac_k);
            Log::debug(
                "MatrixMultiplyMacroTile: MFMA   {}x{}x{}x{}", wave_m, wave_n, wave_k, wave_b);

            AssertFatal(M % mac_m == 0, "MacroTile size mismatch (M)");
            AssertFatal(N % mac_n == 0, "MacroTile size mismatch (N)");
            AssertFatal(K % mac_k == 0, "MacroTile size mismatch (K)");

            AssertFatal(mac_m == wave_m, "Single output MacroTile.");
            AssertFatal(mac_n == wave_n, "Single output MacroTile.");

            uint workgroup_size_x = 64;
            uint workgroup_size_y = 1;

            auto bpe = CeilDivide(DataTypeInfo::Get(dataTypeA).elementBits, 8u);
            AssertFatal(mac_m * mac_k * bpe > wave_m * wave_k, "Not enough elements.");

            auto NX = std::make_shared<Expression::Expression>(workgroup_size_x);
            auto NY = std::make_shared<Expression::Expression>(workgroup_size_y);
            auto NZ = std::make_shared<Expression::Expression>(1u);

            RandomGenerator random(9861u);

            float rangeA = range<TA>();
            float rangeB = range<TB>();

            auto A = random.vector<TA>(M * K, -rangeA, rangeA);
            auto B = random.vector<TB>(K * N, -rangeB, rangeB);

=======
    template <typename... Ts>
    class BaseMatrixMultiplyContextFixture
        : public BaseGPUContextFixture,
          public ::testing::WithParamInterface<std::tuple<std::string, Ts...>>
    {
    protected:
        virtual rocRoller::ContextPtr createContext() override
        {
            std::string device = std::get<0>(this->GetParam());

            return this->createContextForArch(device);
        }

    public:
        std::shared_ptr<CommandKernel> commandKernel;

        template <typename T, typename ACC = T>
        void matrixMultiplyMacroTile(int         wave_m,
                                     int         wave_n,
                                     int         wave_k,
                                     int         wave_b,
                                     double      acceptableError,
                                     bool        useLDSB = true,
                                     std::string transA  = "N",
                                     std::string transB  = "N")
        {
            commandKernel = nullptr;

            REQUIRE_ARCH_CAP(GPUCapability::HasMFMA);
            if constexpr(std::is_same_v<T, FP8> || std::is_same_v<T, BF8>)
            {
                REQUIRE_ARCH_CAP(GPUCapability::HasMFMA_fp8);

                // TODO Remove this when we can generate FP8 kernels on archs that don't support FP8
                if(!isLocalDevice())
                {
                    GTEST_SKIP();
                }
            }

            auto dataTypeAB = TypeInfo<T>::Var.dataType;
            auto dataTypeD  = TypeInfo<ACC>::Var.dataType;

            // matrix size: A is MxK; B is KxN; D is MxN
            int mac_m = wave_m;
            int mac_n = wave_n;
            int mac_k = 32;

            int M = mac_m;
            int N = mac_n;
            int K = 32;

            if constexpr(std::is_same_v<T, FP8> || std::is_same_v<T, BF8>)
            {
                mac_k = 2 * wave_k;
                K     = 64;
            }

            AssertFatal(M % mac_m == 0, "MacroTile size mismatch (M)");
            AssertFatal(N % mac_n == 0, "MacroTile size mismatch (N)");
            AssertFatal(K % mac_k == 0, "MacroTile size mismatch (K)");

            AssertFatal(mac_m == wave_m, "Single output MacroTile.");
            AssertFatal(mac_n == wave_n, "Single output MacroTile.");

            uint workgroup_size_x = 64;
            uint workgroup_size_y = 1;

            auto bpe = CeilDivide(DataTypeInfo::Get(dataTypeAB).elementBits, 8u);
            AssertFatal(mac_m * mac_k * bpe > wave_m * wave_k, "Not enough elements.");

            auto NX = std::make_shared<Expression::Expression>(workgroup_size_x);
            auto NY = std::make_shared<Expression::Expression>(workgroup_size_y);
            auto NZ = std::make_shared<Expression::Expression>(1u);

            RandomGenerator random(9861u);

            auto A = random.vector<T>(M * K, -1.f, 1.f);
            auto B = random.vector<T>(K * N, -1.f, 1.f);

>>>>>>> 4e2bdc93
            auto d_A = make_shared_device(A);
            auto d_B = make_shared_device(B);
            auto d_D = make_shared_device<ACC>(M * N);

            std::vector<size_t> unitStridesN = {1, 0};
            std::vector<size_t> unitStridesT = {0, 1};

            auto command    = std::make_shared<Command>();
            auto tagTensorA = command->addOperation(rocRoller::Operations::Tensor(
<<<<<<< HEAD
                2, dataTypeA, transA == "N" ? unitStridesN : unitStridesT));
            auto tagLoadA = command->addOperation(rocRoller::Operations::T_Load_Tiled(tagTensorA));

            auto tagTensorB = command->addOperation(rocRoller::Operations::Tensor(
                2, dataTypeB, transB == "N" ? unitStridesN : unitStridesT));
=======
                2, dataTypeAB, transA == "N" ? unitStridesN : unitStridesT));
            auto tagLoadA = command->addOperation(rocRoller::Operations::T_Load_Tiled(tagTensorA));

            auto tagTensorB = command->addOperation(rocRoller::Operations::Tensor(
                2, dataTypeAB, transB == "N" ? unitStridesN : unitStridesT));
>>>>>>> 4e2bdc93
            auto tagLoadB = command->addOperation(rocRoller::Operations::T_Load_Tiled(tagTensorB));

            auto tagStoreD = command->addOperation(
                rocRoller::Operations::T_Mul(tagLoadA, tagLoadB)); // D = A * B

            auto tagTensorD = command->addOperation(rocRoller::Operations::Tensor(2, dataTypeD));
            command->addOperation(rocRoller::Operations::T_Store_Tiled(tagStoreD, tagTensorD));

            CommandArguments commandArgs = command->createArguments();

<<<<<<< HEAD
            commandArgs.setArgument(tagTensorA, ArgumentType::Value, (TA*)d_A.get());
=======
            commandArgs.setArgument(tagTensorA, ArgumentType::Value, d_A.get());
>>>>>>> 4e2bdc93
            commandArgs.setArgument(tagTensorA, ArgumentType::Limit, (size_t)M * K);
            commandArgs.setArgument(tagTensorA, ArgumentType::Size, 0, (size_t)M);
            commandArgs.setArgument(tagTensorA, ArgumentType::Size, 1, (size_t)K);
            if(transA == "N")
            {
                commandArgs.setArgument(tagTensorA, ArgumentType::Stride, 0, (size_t)1);
                commandArgs.setArgument(tagTensorA, ArgumentType::Stride, 1, (size_t)M);
            }
            else
            {
                commandArgs.setArgument(tagTensorA, ArgumentType::Stride, 0, (size_t)K);
                commandArgs.setArgument(tagTensorA, ArgumentType::Stride, 1, (size_t)1);
            }

<<<<<<< HEAD
            commandArgs.setArgument(tagTensorB, ArgumentType::Value, (TB*)d_B.get());
=======
            commandArgs.setArgument(tagTensorB, ArgumentType::Value, d_B.get());
>>>>>>> 4e2bdc93
            commandArgs.setArgument(tagTensorB, ArgumentType::Limit, (size_t)K * N);
            commandArgs.setArgument(tagTensorB, ArgumentType::Size, 0, (size_t)K);
            commandArgs.setArgument(tagTensorB, ArgumentType::Size, 1, (size_t)N);
            if(transB == "N")
            {
                commandArgs.setArgument(tagTensorB, ArgumentType::Stride, 0, (size_t)1);
                commandArgs.setArgument(tagTensorB, ArgumentType::Stride, 1, (size_t)K);
            }
            else
            {
                commandArgs.setArgument(tagTensorB, ArgumentType::Stride, 0, (size_t)N);
                commandArgs.setArgument(tagTensorB, ArgumentType::Stride, 1, (size_t)1);
            }

            commandArgs.setArgument(tagTensorD, ArgumentType::Value, d_D.get());
            commandArgs.setArgument(tagTensorD, ArgumentType::Limit, (size_t)M * N);
            commandArgs.setArgument(tagTensorD, ArgumentType::Size, 0, (size_t)M);
            commandArgs.setArgument(tagTensorD, ArgumentType::Size, 1, (size_t)N);
            commandArgs.setArgument(tagTensorD, ArgumentType::Stride, 0, (size_t)1);
            commandArgs.setArgument(tagTensorD, ArgumentType::Stride, 1, (size_t)M);

            auto kernelOptions                           = std::make_shared<KernelOptions>();
            kernelOptions->packMultipleElementsInto1VGPR = true;
            kernelOptions->enableLongDwordInstructions   = true;

            kernelOptions->transposeMemoryAccess[LayoutType::MATRIX_A] = transA == "T";
            kernelOptions->transposeMemoryAccess[LayoutType::MATRIX_B] = transB == "T";

<<<<<<< HEAD
            kernelOptions->scaleA = scaleA;
            kernelOptions->scaleB = scaleB;

=======
>>>>>>> 4e2bdc93
            auto params = std::make_shared<CommandParameters>();
            params->setManualKernelDimension(2);
            params->setManualWorkgroupSize({workgroup_size_x, workgroup_size_y, 1});
            params->setManualWorkitemCount({NX, NY, NZ});

            // TODO: the translate step should figure out that there is a
            // T_Mul and do the right thing for the T_Load_Tiled commands
            auto macTileA
                = KernelGraph::CoordinateGraph::MacroTile({mac_m, mac_k},
                                                          LayoutType::MATRIX_A,
                                                          {wave_m, wave_n, wave_k, wave_b},
                                                          MemoryType::WAVE_LDS);

            auto macTileB = KernelGraph::CoordinateGraph::MacroTile(
                {mac_k, mac_n},
                LayoutType::MATRIX_B,
                {wave_m, wave_n, wave_k, wave_b},
                useLDSB ? MemoryType::WAVE_LDS : MemoryType::WAVE);

            params->setDimensionInfo(tagLoadA, macTileA);
            params->setDimensionInfo(tagLoadB, macTileB);

            auto postParams = std::make_shared<CommandParameters>();
            postParams->setManualWavefrontCount({1u, 1u});

<<<<<<< HEAD
            setKernelOptions(*kernelOptions);
            commandKernel = std::make_shared<CommandKernel>(
                command, testKernelName(), params, postParams, kernelOptions, m_context);
=======
            commandKernel = std::make_shared<CommandKernel>(
                command, "MatrixMultiplyMacroTile", params, postParams, kernelOptions);
>>>>>>> 4e2bdc93

            if(isLocalDevice())
            {
                commandKernel->launchKernel(commandArgs.runtimeArguments());

                std::vector<ACC> D(M * N);
                ASSERT_THAT(hipMemcpy(D.data(), d_D.get(), M * N * sizeof(ACC), hipMemcpyDefault),
                            HasHipSuccess(0));

                std::vector<ACC> c_D(M * N, ACC{});
                std::vector<ACC> c_C(M * N, ACC{});
<<<<<<< HEAD

                float alpha = 1.0f;
                alpha *= std::pow(2.0f, int(scaleA) - 127) * std::pow(2.0f, int(scaleB) - 127);

                CPUMM(c_D, c_C, A, B, M, N, K, alpha, 0.0, transA == "T", transB == "T");

                double rnorm = relativeNorm(D, c_D);

                if(std::isinf(rnorm))
                {
                    std::cout << "Using relativeNormInf" << std::endl;
                    rnorm = relativeNormInf(D, c_D);
                }
                // TODO: more robust and accurate check when rnorm is -nan or nan, it happens in the scaled mixed matrix multiply test
                else if(std::isnan(rnorm))
                {
                    std::cout << "Using normInf" << std::endl;
                    rnorm = normInf(D);
                }
                Log::info("RNorm is {}", rnorm);
                ASSERT_LT(rnorm, acceptableError);
            }
        }

        template <typename TA>
        void matrixMultiplyMacroTileMixed(rocRoller::DataType typeB,
                                          int                 m,
                                          int                 n,
                                          int                 k,
                                          int                 b,
                                          double              err,
                                          bool                useLDSB = true,
                                          std::string         transA  = "N",
                                          std::string         transB  = "N",
                                          uint8_t             scaleA  = 127,
                                          uint8_t             scaleB  = 127)
        {
            if(typeB == rocRoller::DataType::FP8)
                matrixMultiplyMacroTile<TA, FP8, float>(
                    m, n, k, b, err, useLDSB, transA, transB, scaleA, scaleB);
            else if(typeB == rocRoller::DataType::BF8)
                matrixMultiplyMacroTile<TA, BF8, float>(
                    m, n, k, b, err, useLDSB, transA, transB, scaleA, scaleB);
            else if(typeB == rocRoller::DataType::FP6)
                matrixMultiplyMacroTile<TA, FP6, float>(
                    m, n, k, b, err, useLDSB, transA, transB, scaleA, scaleB);
            else if(typeB == rocRoller::DataType::BF6)
                matrixMultiplyMacroTile<TA, BF6, float>(
                    m, n, k, b, err, useLDSB, transA, transB, scaleA, scaleB);
            else if(typeB == rocRoller::DataType::FP4)
                matrixMultiplyMacroTile<TA, FP4, float>(
                    m, n, k, b, err, useLDSB, transA, transB, scaleA, scaleB);
            else
                Throw<FatalError>("Invalid type.");
        }

        void matrixMultiplyMacroTileMixed(rocRoller::DataType typeA,
                                          rocRoller::DataType typeB,
                                          int                 m,
                                          int                 n,
                                          int                 k,
                                          int                 b,
                                          double              err,
                                          bool                useLDSB = true,
                                          std::string         transA  = "N",
                                          std::string         transB  = "N",
                                          uint8_t             scaleA  = 127,
                                          uint8_t             scaleB  = 127)
        {
            if(typeA == rocRoller::DataType::FP8)
                matrixMultiplyMacroTileMixed<FP8>(
                    typeB, m, n, k, b, err, useLDSB, transA, transB, scaleA, scaleB);
            else if(typeA == rocRoller::DataType::BF8)
                matrixMultiplyMacroTileMixed<BF8>(
                    typeB, m, n, k, b, err, useLDSB, transA, transB, scaleA, scaleB);
            else if(typeA == rocRoller::DataType::FP6)
                matrixMultiplyMacroTileMixed<FP6>(
                    typeB, m, n, k, b, err, useLDSB, transA, transB, scaleA, scaleB);
            else if(typeA == rocRoller::DataType::BF6)
                matrixMultiplyMacroTileMixed<BF6>(
                    typeB, m, n, k, b, err, useLDSB, transA, transB, scaleA, scaleB);
            else if(typeA == rocRoller::DataType::FP4)
                matrixMultiplyMacroTileMixed<FP4>(
                    typeB, m, n, k, b, err, useLDSB, transA, transB, scaleA, scaleB);
            else
                Throw<FatalError>("Invalid type.");
        }

        template <typename T, typename ACC = T>
        void matrixMultiplyAB(int     wave_m,
                              int     wave_n,
                              int     wave_k,
                              int     wave_b,
                              double  acceptableError,
                              int     M      = 1024,
                              int     N      = 1024,
                              int     K      = 512,
                              uint8_t scaleA = 127,
                              uint8_t scaleB = 127)
        {
            // matrix size: A is MxK; B is KxN; D is MxN
            REQUIRE_ARCH_CAP(GPUCapability::HasMFMA);
            if constexpr(std::is_same_v<T, FP8> || std::is_same_v<T, BF8>)
            {
                REQUIRE_ARCH_CAP(GPUCapability::HasMFMA_fp8);

                // TODO Remove this when we can generate FP8 kernels on archs that don't support FP8
                if(!isLocalDevice())
                {
                    GTEST_SKIP();
                }
            }

            auto dataTypeAB = TypeInfo<T>::Var.dataType;
            auto dataTypeD  = TypeInfo<ACC>::Var.dataType;
=======
                CPUMM(c_D, c_C, A, B, M, N, K, 1.0, 0.0, transA == "T", transB == "T");

                auto tol = gemmAcceptableError<T, T, ACC>(
                    M, N, K, m_context->targetArchitecture().target());
                auto res = compare(D, c_D, tol);

                Log::info("RNorm is {}", res.relativeNormL2);
                ASSERT_TRUE(res.ok) << res.message();
            }
        }

        template <typename T, typename ACC = T>
        void
            matrixMultiplyAB(int wave_m, int wave_n, int wave_k, int wave_b, double acceptableError)
        {
            REQUIRE_ARCH_CAP(GPUCapability::HasMFMA);
            if constexpr(std::is_same_v<T, FP8> || std::is_same_v<T, BF8>)
            {
                REQUIRE_ARCH_CAP(GPUCapability::HasMFMA_fp8);

                // TODO Remove this when we can generate FP8 kernels on archs that don't support FP8
                if(!isLocalDevice())
                {
                    GTEST_SKIP();
                }
            }

            auto dataTypeAB = TypeInfo<T>::Var.dataType;
            auto dataTypeD  = TypeInfo<ACC>::Var.dataType;

            // matrix size: A is MxK; B is KxN; D is MxN
            int M = 1024;
            int N = 1024;
            int K = 512;
>>>>>>> 4e2bdc93

            // output macro tile size; we will launch 2x2 waves
            int mac_m = 2 * wave_m;
            int mac_n = 2 * wave_n;
<<<<<<< HEAD
            int mac_k = 2 * wave_k;
=======
            int mac_k = 64;
>>>>>>> 4e2bdc93

            AssertFatal(M % mac_m == 0, "MacroTile size mismatch (M)");
            AssertFatal(N % mac_n == 0, "MacroTile size mismatch (N)");

            uint workgroup_size_x = 256;
            uint workgroup_size_y = 1;

            auto bpe = CeilDivide(DataTypeInfo::Get(dataTypeAB).elementBits, 8u);
            AssertFatal(mac_m * mac_k * bpe > wave_m * wave_k, "Not enough elements.");

            uint num_workgroup_x = M / mac_m;
            uint num_workgroup_y = N / mac_n;

            auto NX = std::make_shared<Expression::Expression>(num_workgroup_x * workgroup_size_x);
            auto NY = std::make_shared<Expression::Expression>(num_workgroup_y * workgroup_size_y);
            auto NZ = std::make_shared<Expression::Expression>(1u);

            RandomGenerator random(61u);

            auto A = random.vector<T>(M * K, -1.f, 1.f);
            auto B = random.vector<T>(K * N, -1.f, 1.f);

            auto d_A = make_shared_device(A);
            auto d_B = make_shared_device(B);
            auto d_D = make_shared_device<ACC>(M * N);

            auto command  = std::make_shared<Command>();
            auto dataType = TypeInfo<T>::Var.dataType;

            auto tagTensorA
                = command->addOperation(rocRoller::Operations::Tensor(2, dataTypeAB, {1, 0}));
            auto tagLoadA = command->addOperation(rocRoller::Operations::T_Load_Tiled(tagTensorA));

            auto tagTensorB
                = command->addOperation(rocRoller::Operations::Tensor(2, dataTypeAB, {1, 0})); // B
            auto tagLoadB = command->addOperation(rocRoller::Operations::T_Load_Tiled(tagTensorB));

            auto tagStoreD = command->addOperation(
                rocRoller::Operations::T_Mul(tagLoadA, tagLoadB)); // D = A * B

            auto tagTensorD
                = command->addOperation(rocRoller::Operations::Tensor(2, dataTypeD)); // D
            command->addOperation(rocRoller::Operations::T_Store_Tiled(tagStoreD, tagTensorD));

            CommandArguments commandArgs = command->createArguments();

            commandArgs.setArgument(tagTensorA, ArgumentType::Value, d_A.get());
            commandArgs.setArgument(tagTensorA, ArgumentType::Limit, (size_t)M * K);
            commandArgs.setArgument(tagTensorA, ArgumentType::Size, 0, (size_t)M);
            commandArgs.setArgument(tagTensorA, ArgumentType::Size, 1, (size_t)K);
            commandArgs.setArgument(tagTensorA, ArgumentType::Stride, 0, (size_t)1);
            commandArgs.setArgument(tagTensorA, ArgumentType::Stride, 1, (size_t)M);

            commandArgs.setArgument(tagTensorB, ArgumentType::Value, d_B.get());
            commandArgs.setArgument(tagTensorB, ArgumentType::Limit, (size_t)K * N);
            commandArgs.setArgument(tagTensorB, ArgumentType::Size, 0, (size_t)K);
            commandArgs.setArgument(tagTensorB, ArgumentType::Size, 1, (size_t)N);
            commandArgs.setArgument(tagTensorB, ArgumentType::Stride, 0, (size_t)1);
            commandArgs.setArgument(tagTensorB, ArgumentType::Stride, 1, (size_t)K);

            commandArgs.setArgument(tagTensorD, ArgumentType::Value, d_D.get());
            commandArgs.setArgument(tagTensorD, ArgumentType::Limit, (size_t)M * N);
            commandArgs.setArgument(tagTensorD, ArgumentType::Size, 0, (size_t)M);
            commandArgs.setArgument(tagTensorD, ArgumentType::Size, 1, (size_t)N);
            commandArgs.setArgument(tagTensorD, ArgumentType::Stride, 0, (size_t)1);
            commandArgs.setArgument(tagTensorD, ArgumentType::Stride, 1, (size_t)M);

            auto params = std::make_shared<CommandParameters>();
            params->setManualKernelDimension(2);
            params->setManualWorkgroupSize({workgroup_size_x, workgroup_size_y, 1});
            params->setManualWorkitemCount({NX, NY, NZ});

            // TODO: the translate step should figure out that there is a
            // T_Mul and do the right thing for the T_Load_Tiled commands
            auto macTileA = KernelGraph::CoordinateGraph::MacroTile(
                {mac_m, mac_k}, LayoutType::MATRIX_A, {wave_m, wave_n, wave_k, wave_b});
            auto macTileB = KernelGraph::CoordinateGraph::MacroTile(
                {mac_k, mac_n}, LayoutType::MATRIX_B, {wave_m, wave_n, wave_k, wave_b});

            params->setDimensionInfo(tagLoadA, macTileA);
            params->setDimensionInfo(tagLoadB, macTileB);

            auto postParams = std::make_shared<CommandParameters>();
            postParams->setManualWavefrontCount({2u, 2u});

<<<<<<< HEAD
            auto kernelOptions    = std::make_shared<KernelOptions>();
            kernelOptions->scaleA = scaleA;
            kernelOptions->scaleB = scaleB;

            CommandKernel commandKernel(
                command, "MatrixMultiplyAB", params, postParams, kernelOptions);
=======
            CommandKernel commandKernel(command, "MatrixMultiplyAB", params, postParams);
            if(isLocalDevice())
            {
                commandKernel.launchKernel(commandArgs.runtimeArguments());

                std::vector<ACC> D(M * N);
                ASSERT_THAT(hipMemcpy(D.data(), d_D.get(), M * N * sizeof(ACC), hipMemcpyDefault),
                            HasHipSuccess(0));

                std::vector<ACC> c_D(M * N, ACC{});
                std::vector<ACC> c_C(M * N, ACC{});
                CPUMM(c_D, c_C, A, B, M, N, K, 1.0, 0.0, false, false);

                auto tol = gemmAcceptableError<T, T, ACC>(
                    M, N, K, m_context->targetArchitecture().target());
                auto res = compare(D, c_D, tol);

                Log::info("RNorm is {}", res.relativeNormL2);
                ASSERT_TRUE(res.ok) << res.message();
            }
        }

        template <typename T>
        void matrixMultiplyABC(
            int wave_m, int wave_n, int wave_k, int wave_b, double acceptableError)
        {
            REQUIRE_ARCH_CAP(GPUCapability::HasMFMA);

            // matrix size: A is MxK; B is KxN; D is MxN
            int M = 1024;
            int N = 1024;
            int K = 512;

            // output macro tile size
            int mac_m = 64;
            int mac_n = 64;
            int mac_k = 64;

            AssertFatal(M % mac_m == 0, "MacroTile size mismatch (M)");
            AssertFatal(N % mac_n == 0, "MacroTile size mismatch (N)");

            uint workgroup_size_x = 256;
            uint workgroup_size_y = 1;

            uint num_workgroup_x = M / mac_m;
            uint num_workgroup_y = N / mac_n;

            auto NX = std::make_shared<Expression::Expression>(num_workgroup_x * workgroup_size_x);
            auto NY = std::make_shared<Expression::Expression>(num_workgroup_y * workgroup_size_y);
            auto NZ = std::make_shared<Expression::Expression>(1u);

            RandomGenerator random(61u);

            auto A = random.vector<T>(M * K, -1.f, 1.f);
            auto B = random.vector<T>(K * N, -1.f, 1.f);
            auto C = random.vector<T>(M * N, -1.f, 1.f);

            auto d_A = make_shared_device(A);
            auto d_B = make_shared_device(B);
            auto d_C = make_shared_device(C);
            auto d_D = make_shared_device<T>(M * N);

            auto command  = std::make_shared<Command>();
            auto dataType = TypeInfo<T>::Var.dataType;

            auto tagTensorA
                = command->addOperation(rocRoller::Operations::Tensor(2, dataType)); // A
            auto tagLoadA = command->addOperation(rocRoller::Operations::T_Load_Tiled(tagTensorA));

            auto tagTensorB
                = command->addOperation(rocRoller::Operations::Tensor(2, dataType)); // B
            auto tagLoadB = command->addOperation(rocRoller::Operations::T_Load_Tiled(tagTensorB));

            auto tagTensorC
                = command->addOperation(rocRoller::Operations::Tensor(2, dataType)); // C
            auto tagLoadC = command->addOperation(rocRoller::Operations::T_Load_Tiled(tagTensorC));

            auto tagAB
                = command->addOperation(rocRoller::Operations::T_Mul(tagLoadA, tagLoadB)); // A * B

            auto execute = rocRoller::Operations::T_Execute(command->getNextTag());
            auto tagStoreD
                = execute.addXOp(rocRoller::Operations::E_Add(tagAB, tagLoadC)); // D = A * B + C
            command->addOperation(std::move(execute));

            auto tagTensorD
                = command->addOperation(rocRoller::Operations::Tensor(2, dataType)); // D
            command->addOperation(rocRoller::Operations::T_Store_Tiled(tagStoreD, tagTensorD));

            CommandArguments commandArgs = command->createArguments();

            commandArgs.setArgument(tagTensorA, ArgumentType::Value, d_A.get());
            commandArgs.setArgument(tagTensorA, ArgumentType::Limit, (size_t)M * K);
            commandArgs.setArgument(tagTensorA, ArgumentType::Size, 0, (size_t)M);
            commandArgs.setArgument(tagTensorA, ArgumentType::Size, 1, (size_t)K);
            commandArgs.setArgument(tagTensorA, ArgumentType::Stride, 0, (size_t)1);
            commandArgs.setArgument(tagTensorA, ArgumentType::Stride, 1, (size_t)M);
            // tiled?
            commandArgs.setArgument(tagTensorB, ArgumentType::Value, d_B.get());
            commandArgs.setArgument(tagTensorB, ArgumentType::Limit, (size_t)K * N);
            commandArgs.setArgument(tagTensorB, ArgumentType::Size, 0, (size_t)K);
            commandArgs.setArgument(tagTensorB, ArgumentType::Size, 1, (size_t)N);
            commandArgs.setArgument(tagTensorB, ArgumentType::Stride, 0, (size_t)1);
            commandArgs.setArgument(tagTensorB, ArgumentType::Stride, 1, (size_t)K);

            commandArgs.setArgument(tagTensorC, ArgumentType::Value, d_C.get());
            commandArgs.setArgument(tagTensorC, ArgumentType::Limit, (size_t)M * N);
            commandArgs.setArgument(tagTensorC, ArgumentType::Size, 0, (size_t)M);
            commandArgs.setArgument(tagTensorC, ArgumentType::Size, 1, (size_t)N);
            commandArgs.setArgument(tagTensorC, ArgumentType::Stride, 0, (size_t)1);
            commandArgs.setArgument(tagTensorC, ArgumentType::Stride, 1, (size_t)M);

            commandArgs.setArgument(tagTensorD, ArgumentType::Value, d_D.get());
            commandArgs.setArgument(tagTensorD, ArgumentType::Limit, (size_t)M * N);
            commandArgs.setArgument(tagTensorD, ArgumentType::Size, 0, (size_t)M);
            commandArgs.setArgument(tagTensorD, ArgumentType::Size, 1, (size_t)N);
            commandArgs.setArgument(tagTensorD, ArgumentType::Stride, 0, (size_t)1);
            commandArgs.setArgument(tagTensorD, ArgumentType::Stride, 1, (size_t)M);

            auto params = std::make_shared<CommandParameters>();
            params->setManualKernelDimension(2);

            // TODO: the translate step should figure out that there is a
            // T_Mul and do the right thing for the T_Load_Tiled commands
            auto macTileA = KernelGraph::CoordinateGraph::MacroTile(
                {mac_m, mac_k}, LayoutType::MATRIX_A, {wave_m, wave_n, wave_k, wave_b});
            auto macTileB = KernelGraph::CoordinateGraph::MacroTile(
                {mac_k, mac_n}, LayoutType::MATRIX_B, {wave_m, wave_n, wave_k, wave_b});
            auto macTileC = KernelGraph::CoordinateGraph::MacroTile(
                {mac_m, mac_n}, LayoutType::MATRIX_ACCUMULATOR, {wave_m, wave_n, wave_k, wave_b});

            params->setDimensionInfo(tagLoadA, macTileA);
            params->setDimensionInfo(tagLoadB, macTileB);
            params->setDimensionInfo(tagLoadC, macTileC);

            auto postParams = std::make_shared<CommandParameters>();
            postParams->setManualWavefrontCount({2u, 2u});

            params->setManualWorkgroupSize({workgroup_size_x, workgroup_size_y, 1});
            params->setManualWorkitemCount({NX, NY, NZ});

            CommandKernel commandKernel(command, "ABC", params, postParams);
>>>>>>> 4e2bdc93
            if(isLocalDevice())
            {
                commandKernel.launchKernel(commandArgs.runtimeArguments());

<<<<<<< HEAD
                std::vector<ACC> D(M * N);
                ASSERT_THAT(hipMemcpy(D.data(), d_D.get(), M * N * sizeof(ACC), hipMemcpyDefault),
                            HasHipSuccess(0));

                std::vector<ACC> c_D(M * N, ACC{});
                std::vector<ACC> c_C(M * N, ACC{});

                float alpha = 1.0f;
                alpha *= std::pow(2.0f, int(scaleA) - 127) * std::pow(2.0f, int(scaleB) - 127);

                CPUMM(c_D, c_C, A, B, M, N, K, alpha, 0.0, false, false);

                double rnorm = relativeNorm(D, c_D);
                Log::info("RNorm is {}", rnorm);
                ASSERT_LT(rnorm, acceptableError);
            }
        }

        template <typename T>
        void matrixMultiplyABC(
            int wave_m, int wave_n, int wave_k, int wave_b, double acceptableError)
        {
            REQUIRE_ARCH_CAP(GPUCapability::HasMFMA);

            // matrix size: A is MxK; B is KxN; D is MxN
            int M = 1024;
            int N = 1024;
            int K = 512;

            // output macro tile size
            int mac_m = 64;
            int mac_n = 64;
            int mac_k = 64;

            AssertFatal(M % mac_m == 0, "MacroTile size mismatch (M)");
            AssertFatal(N % mac_n == 0, "MacroTile size mismatch (N)");

            uint workgroup_size_x = 256;
            uint workgroup_size_y = 1;

            uint num_workgroup_x = M / mac_m;
            uint num_workgroup_y = N / mac_n;

            auto NX = std::make_shared<Expression::Expression>(num_workgroup_x * workgroup_size_x);
            auto NY = std::make_shared<Expression::Expression>(num_workgroup_y * workgroup_size_y);
            auto NZ = std::make_shared<Expression::Expression>(1u);

            RandomGenerator random(61u);

            auto A = random.vector<T>(M * K, -1.f, 1.f);
            auto B = random.vector<T>(K * N, -1.f, 1.f);
            auto C = random.vector<T>(M * N, -1.f, 1.f);

            auto d_A = make_shared_device(A);
            auto d_B = make_shared_device(B);
            auto d_C = make_shared_device(C);
            auto d_D = make_shared_device<T>(M * N);

            auto command  = std::make_shared<Command>();
            auto dataType = TypeInfo<T>::Var.dataType;

            auto tagTensorA
                = command->addOperation(rocRoller::Operations::Tensor(2, dataType)); // A
            auto tagLoadA = command->addOperation(rocRoller::Operations::T_Load_Tiled(tagTensorA));

            auto tagTensorB
                = command->addOperation(rocRoller::Operations::Tensor(2, dataType)); // B
            auto tagLoadB = command->addOperation(rocRoller::Operations::T_Load_Tiled(tagTensorB));

            auto tagTensorC
                = command->addOperation(rocRoller::Operations::Tensor(2, dataType)); // C
            auto tagLoadC = command->addOperation(rocRoller::Operations::T_Load_Tiled(tagTensorC));

            auto tagAB
                = command->addOperation(rocRoller::Operations::T_Mul(tagLoadA, tagLoadB)); // A * B

            auto execute = rocRoller::Operations::T_Execute(command->getNextTag());
            auto tagStoreD
                = execute.addXOp(rocRoller::Operations::E_Add(tagAB, tagLoadC)); // D = A * B + C
            command->addOperation(std::move(execute));

            auto tagTensorD
                = command->addOperation(rocRoller::Operations::Tensor(2, dataType)); // D
            command->addOperation(rocRoller::Operations::T_Store_Tiled(tagStoreD, tagTensorD));

            CommandArguments commandArgs = command->createArguments();

            commandArgs.setArgument(tagTensorA, ArgumentType::Value, d_A.get());
            commandArgs.setArgument(tagTensorA, ArgumentType::Limit, (size_t)M * K);
            commandArgs.setArgument(tagTensorA, ArgumentType::Size, 0, (size_t)M);
            commandArgs.setArgument(tagTensorA, ArgumentType::Size, 1, (size_t)K);
            commandArgs.setArgument(tagTensorA, ArgumentType::Stride, 0, (size_t)1);
            commandArgs.setArgument(tagTensorA, ArgumentType::Stride, 1, (size_t)M);
            // tiled?
            commandArgs.setArgument(tagTensorB, ArgumentType::Value, d_B.get());
            commandArgs.setArgument(tagTensorB, ArgumentType::Limit, (size_t)K * N);
            commandArgs.setArgument(tagTensorB, ArgumentType::Size, 0, (size_t)K);
            commandArgs.setArgument(tagTensorB, ArgumentType::Size, 1, (size_t)N);
            commandArgs.setArgument(tagTensorB, ArgumentType::Stride, 0, (size_t)1);
            commandArgs.setArgument(tagTensorB, ArgumentType::Stride, 1, (size_t)K);

            commandArgs.setArgument(tagTensorC, ArgumentType::Value, d_C.get());
            commandArgs.setArgument(tagTensorC, ArgumentType::Limit, (size_t)M * N);
            commandArgs.setArgument(tagTensorC, ArgumentType::Size, 0, (size_t)M);
            commandArgs.setArgument(tagTensorC, ArgumentType::Size, 1, (size_t)N);
            commandArgs.setArgument(tagTensorC, ArgumentType::Stride, 0, (size_t)1);
            commandArgs.setArgument(tagTensorC, ArgumentType::Stride, 1, (size_t)M);

            commandArgs.setArgument(tagTensorD, ArgumentType::Value, d_D.get());
            commandArgs.setArgument(tagTensorD, ArgumentType::Limit, (size_t)M * N);
            commandArgs.setArgument(tagTensorD, ArgumentType::Size, 0, (size_t)M);
            commandArgs.setArgument(tagTensorD, ArgumentType::Size, 1, (size_t)N);
            commandArgs.setArgument(tagTensorD, ArgumentType::Stride, 0, (size_t)1);
            commandArgs.setArgument(tagTensorD, ArgumentType::Stride, 1, (size_t)M);

            auto params = std::make_shared<CommandParameters>();
            params->setManualKernelDimension(2);

            // TODO: the translate step should figure out that there is a
            // T_Mul and do the right thing for the T_Load_Tiled commands
            auto macTileA = KernelGraph::CoordinateGraph::MacroTile(
                {mac_m, mac_k}, LayoutType::MATRIX_A, {wave_m, wave_n, wave_k, wave_b});
            auto macTileB = KernelGraph::CoordinateGraph::MacroTile(
                {mac_k, mac_n}, LayoutType::MATRIX_B, {wave_m, wave_n, wave_k, wave_b});
            auto macTileC = KernelGraph::CoordinateGraph::MacroTile(
                {mac_m, mac_n}, LayoutType::MATRIX_ACCUMULATOR, {wave_m, wave_n, wave_k, wave_b});

            params->setDimensionInfo(tagLoadA, macTileA);
            params->setDimensionInfo(tagLoadB, macTileB);
            params->setDimensionInfo(tagLoadC, macTileC);

            auto postParams = std::make_shared<CommandParameters>();
            postParams->setManualWavefrontCount({2u, 2u});

            params->setManualWorkgroupSize({workgroup_size_x, workgroup_size_y, 1});
            params->setManualWorkitemCount({NX, NY, NZ});

            CommandKernel commandKernel(command, "ABC", params, postParams);
            if(isLocalDevice())
            {
                commandKernel.launchKernel(commandArgs.runtimeArguments());

=======
>>>>>>> 4e2bdc93
                std::vector<T> D(M * N, 0.f);
                ASSERT_THAT(hipMemcpy(D.data(), d_D.get(), M * N * sizeof(T), hipMemcpyDefault),
                            HasHipSuccess(0));

                std::vector<T> c_D(M * N, 0.f);
                CPUMM(c_D, C, A, B, M, N, K, 1.0, 1.0, false, false);

<<<<<<< HEAD
                double rnorm = relativeNorm(D, c_D);
                Log::info("RNorm is {}", rnorm);
                ASSERT_LT(rnorm, acceptableError);
=======
                auto tol = gemmAcceptableError<T, T, T>(
                    M, N, K, m_context->targetArchitecture().target());
                auto res = compare(D, c_D, tol);

                Log::info("RNorm is {}", res.relativeNormL2);
                ASSERT_TRUE(res.ok) << res.message();
>>>>>>> 4e2bdc93
            }
        }
    };

    class MatrixMultiplyTestGPU : public BaseMatrixMultiplyContextFixture<>
    {
    };

    class MatrixMultiplyTestGPUF8 : public BaseMatrixMultiplyContextFixture<rocRoller::DataType>
    {
    };

<<<<<<< HEAD
    class MatrixMultiplyTestGPUF6 : public BaseMatrixMultiplyContextFixture<rocRoller::DataType>
    {
    };

    // Params are: A type, B type, K tile size
    class MatrixMultiplyTestGPUMixed
        : public BaseMatrixMultiplyContextFixture<
              std::tuple<rocRoller::DataType, rocRoller::DataType, int>>
    {
    };

    TEST_P(MatrixMultiplyTestGPU, GPU_MatrixMultiplyMacroTile)
    {
        matrixMultiplyMacroTile<float, float, float>(32, 32, 2, 1, 2.e-6);
=======
    TEST_P(MatrixMultiplyTestGPU, GPU_MatrixMultiplyMacroTile)
    {
        matrixMultiplyMacroTile<float>(32, 32, 2, 1, 2.e-6);
>>>>>>> 4e2bdc93
    }

    TEST_P(MatrixMultiplyTestGPU, GPU_MatrixMultiplyMacroTileFP16)
    {
<<<<<<< HEAD
        matrixMultiplyMacroTile<Half, Half, Half>(32, 32, 8, 1, 2.e-6, false);
=======
        matrixMultiplyMacroTile<Half, Half>(32, 32, 8, 1, 2.e-6, false);
>>>>>>> 4e2bdc93

        if(!commandKernel)
            return;

        auto instructions = NormalizedSourceLines(commandKernel->getInstructions(), false);

        int expectedLocalWriteOffset = 0;
        int numLocalRead             = 0;
        int expectedLocalReadOffset  = 0;
        for(auto const& instruction : instructions)
        {
            // Count the number of ds_write_b128 instructions and make sure they have
            // the expected offset values
            if(instruction.starts_with("ds_write_b128"))
            {
                if(expectedLocalWriteOffset > 0)
                    EXPECT_TRUE(instruction.ends_with("offset:"
                                                      + std::to_string(expectedLocalWriteOffset)));
                expectedLocalWriteOffset += 64;
            }

            if(instruction.starts_with("ds_read_u16"))
            {
                numLocalRead++;

                if(expectedLocalReadOffset > 0)
                    EXPECT_TRUE(
                        instruction.ends_with("offset:" + std::to_string(expectedLocalReadOffset)));

                if(numLocalRead % 4 == 0)
                {
                    expectedLocalReadOffset = numLocalRead / 4 * 512;
                }
                else
                {
                    expectedLocalReadOffset += 64;
                }
            }
        }

        EXPECT_EQ(expectedLocalWriteOffset, 128);
        EXPECT_EQ(numLocalRead, 16);
    }

    TEST_P(MatrixMultiplyTestGPUF8, GPU_MatrixMultiplyMacroTileF8_16x16x32_NN)
    {
        bool const isFP8 = std::get<rocRoller::DataType>(GetParam()) == rocRoller::DataType::FP8;
        if(isFP8)
<<<<<<< HEAD
            matrixMultiplyMacroTile<FP8, FP8, float>(16, 16, 32, 1, 7.5e-6, false, "N", "N");
        else
            matrixMultiplyMacroTile<BF8, BF8, float>(16, 16, 32, 1, 7.5e-6, false, "N", "N");
=======
            matrixMultiplyMacroTile<FP8, float>(16, 16, 32, 1, 2.e-6, false, "N", "N");
        else
            matrixMultiplyMacroTile<BF8, float>(16, 16, 32, 1, 2.e-6, false, "N", "N");
>>>>>>> 4e2bdc93

        if(!commandKernel)
            return;

        auto instructions = NormalizedSourceLines(commandKernel->getInstructions(), false);

        int               expectedLocalWriteOffset = 0;
        int               numLocalRead             = 0;
        int               expectedLocalReadOffset  = 0;
        int               numMFMA                  = 0;
        std::string const mfma_pattern
            = isFP8 ? "v_mfma_f32_16x16x32_fp8_fp8" : "v_mfma_f32_16x16x32_bf8_bf8";
        for(auto const& instruction : instructions)
        {
            if(instruction.starts_with(mfma_pattern))
                numMFMA++;

            // Count the number of ds_write_b128 instructions and make sure they have
            // the expected offset values
            if(instruction.starts_with("ds_write_b128"))
            {
                if(expectedLocalWriteOffset > 0)
                    EXPECT_TRUE(instruction.ends_with("offset:"
                                                      + std::to_string(expectedLocalWriteOffset)));
                expectedLocalWriteOffset += 1024;
            }

            if(instruction.starts_with("ds_read_u8"))
            {
                numLocalRead++;

                if(expectedLocalReadOffset > 0)
                    EXPECT_TRUE(
                        instruction.ends_with("offset:" + std::to_string(expectedLocalReadOffset)));

                if(numLocalRead % 8 == 0)
                {
                    expectedLocalReadOffset = numLocalRead / 8 * 512;
                }
                else
                {
                    expectedLocalReadOffset += 16;
                }
            }
        }

        EXPECT_EQ(expectedLocalWriteOffset, 1024);
        EXPECT_EQ(numLocalRead, 16);
        EXPECT_EQ(numMFMA, 2);
    }

    TEST_P(MatrixMultiplyTestGPUF8, GPU_MatrixMultiplyMacroTileF8_32x32x16_NN)
    {
        bool const isFP8 = std::get<rocRoller::DataType>(GetParam()) == rocRoller::DataType::FP8;
        if(isFP8)
<<<<<<< HEAD
            matrixMultiplyMacroTile<FP8, FP8, float>(32, 32, 16, 1, 7.5e-6, false, "N", "N");
        else
            matrixMultiplyMacroTile<BF8, BF8, float>(32, 32, 16, 1, 7.5e-6, false, "N", "N");
=======
            matrixMultiplyMacroTile<FP8, float>(32, 32, 16, 1, 2.e-6, false, "N", "N");
        else
            matrixMultiplyMacroTile<BF8, float>(32, 32, 16, 1, 2.e-6, false, "N", "N");
>>>>>>> 4e2bdc93

        if(!commandKernel)
            return;

        auto instructions = NormalizedSourceLines(commandKernel->getInstructions(), false);

        int               expectedLocalWriteOffset = 0;
        int               numLocalRead             = 0;
        int               expectedLocalReadOffset  = 0;
        int               numMFMA                  = 0;
        std::string const mfma_pattern
            = isFP8 ? "v_mfma_f32_32x32x16_fp8_fp8" : "v_mfma_f32_32x32x16_bf8_bf8";
        for(auto const& instruction : instructions)
        {
            if(instruction.starts_with(mfma_pattern))
                numMFMA++;

            // Count the number of ds_write_b128 instructions and make sure they have
            // the expected offset values
            if(instruction.starts_with("ds_write_b128"))
            {
                if(expectedLocalWriteOffset > 0)
                    EXPECT_TRUE(instruction.ends_with("offset:"
                                                      + std::to_string(expectedLocalWriteOffset)));
                expectedLocalWriteOffset += 1024;
            }

            if(instruction.starts_with("ds_read_u8"))
            {
                numLocalRead++;

                if(expectedLocalReadOffset > 0)
                    EXPECT_TRUE(
                        instruction.ends_with("offset:" + std::to_string(expectedLocalReadOffset)));

                if(numLocalRead % 8 == 0)
                {
                    expectedLocalReadOffset = numLocalRead / 8 * 512;
                }
                else
                {
                    expectedLocalReadOffset += 32;
                }
            }
        }

        EXPECT_EQ(expectedLocalWriteOffset, 1024);
        EXPECT_EQ(numLocalRead, 16);
        EXPECT_EQ(numMFMA, 2);
    }

    TEST_P(MatrixMultiplyTestGPUF8, GPU_MatrixMultiplyMacroTileF8_16x16x32_TN)
<<<<<<< HEAD
    {
        bool const isFP8 = std::get<rocRoller::DataType>(GetParam()) == rocRoller::DataType::FP8;
        if(isFP8)
            matrixMultiplyMacroTile<FP8, FP8, float>(16, 16, 32, 1, 2.e-5, true, "T", "N");
        else
            matrixMultiplyMacroTile<BF8, BF8, float>(16, 16, 32, 1, 2.e-5, true, "T", "N");
    }

    TEST_P(MatrixMultiplyTestGPUF8, GPU_MatrixMultiplyMacroTileF8_32x32x64_TN)
    {
        REQUIRE_ARCH_CAP(GPUCapability::HasMFMA_f8f6f4);

        bool const isFP8 = std::get<rocRoller::DataType>(GetParam()) == rocRoller::DataType::FP8;
        if(isFP8)
            matrixMultiplyMacroTile<FP8, FP8, float>(32, 32, 64, 1, 7.5e-6, true, "T", "N");
        else
            matrixMultiplyMacroTile<BF8, BF8, float>(32, 32, 64, 1, 7.5e-6, true, "T", "N");

        std::string generatedCode = m_context->instructions()->toString();

        EXPECT_EQ(countSubstring(generatedCode, "v_mfma"), 2);
        EXPECT_EQ(countSubstring(generatedCode, "v_mfma_f32_32x32x64_f8f6f4"), 2);
        if(isFP8)
            EXPECT_EQ(countSubstring(generatedCode, "cbsz:0b000 blgp:0b000"), 2);
        else
            EXPECT_EQ(countSubstring(generatedCode, "cbsz:0b001 blgp:0b001"), 2);
    }

    TEST_P(MatrixMultiplyTestGPUF8, GPU_ScaledMatrixMultiplyMacroTileF8_32x32x64_TN)
    {
        REQUIRE_ARCH_CAP(GPUCapability::HasMFMA_f8f6f4);

        uint8_t scaleA = 128;
        uint8_t scaleB = 125;

        bool const isFP8 = std::get<rocRoller::DataType>(GetParam()) == rocRoller::DataType::FP8;
        if(isFP8)
            matrixMultiplyMacroTile<FP8, FP8, float>(
                32, 32, 64, 1, 7.5e-6, true, "T", "N", scaleA, scaleB);
        else
            matrixMultiplyMacroTile<BF8, BF8, float>(
                32, 32, 64, 1, 7.5e-6, true, "T", "N", scaleA, scaleB);

        std::string generatedCode = m_context->instructions()->toString();

        EXPECT_EQ(countSubstring(generatedCode, "v_mfma"), 2);
        EXPECT_EQ(countSubstring(generatedCode, "v_mfma_scale_f32_32x32x64_f8f6f4"), 2);
        if(isFP8)
            EXPECT_EQ(countSubstring(generatedCode, "cbsz:0b000 abid:1 blgp:0b000"), 2);
        else
            EXPECT_EQ(countSubstring(generatedCode, "cbsz:0b001 abid:1 blgp:0b001"), 2);
    }

    TEST_P(MatrixMultiplyTestGPUF8, GPU_MatrixMultiplyMacroTileF8_16x16x128_TN)
    {
        REQUIRE_ARCH_CAP(GPUCapability::HasMFMA_f8f6f4);

        bool const isFP8 = std::get<rocRoller::DataType>(GetParam()) == rocRoller::DataType::FP8;
        if(isFP8)
            matrixMultiplyMacroTile<FP8, FP8, float>(16, 16, 128, 1, 7.5e-6, true, "T", "N");
        else
            matrixMultiplyMacroTile<BF8, BF8, float>(16, 16, 128, 1, 7.5e-6, true, "T", "N");

        std::string generatedCode = m_context->instructions()->toString();

        EXPECT_EQ(countSubstring(generatedCode, "v_mfma"), 2);
        EXPECT_EQ(countSubstring(generatedCode, "v_mfma_f32_16x16x128_f8f6f4"), 2);
        if(isFP8)
            EXPECT_EQ(countSubstring(generatedCode, "cbsz:0b000 blgp:0b000"), 2);
        else
            EXPECT_EQ(countSubstring(generatedCode, "cbsz:0b001 blgp:0b001"), 2);
    }

    TEST_P(MatrixMultiplyTestGPUF8, GPU_ScaledMatrixMultiplyMacroTileF8_16x16x128_TN)
    {
        REQUIRE_ARCH_CAP(GPUCapability::HasMFMA_f8f6f4);

        uint8_t scaleA = 128;
        uint8_t scaleB = 125;

        bool const isFP8 = std::get<rocRoller::DataType>(GetParam()) == rocRoller::DataType::FP8;
        if(isFP8)
            matrixMultiplyMacroTile<FP8, FP8, float>(
                16, 16, 128, 1, 1.e-5, true, "T", "N", scaleA, scaleB);
        else
            matrixMultiplyMacroTile<BF8, BF8, float>(
                16, 16, 128, 1, 1.e-5, true, "T", "N", scaleA, scaleB);

        std::string generatedCode = m_context->instructions()->toString();

        EXPECT_EQ(countSubstring(generatedCode, "v_mfma"), 2);
        EXPECT_EQ(countSubstring(generatedCode, "v_mfma_scale_f32_16x16x128_f8f6f4"), 2);
        if(isFP8)
            EXPECT_EQ(countSubstring(generatedCode, "cbsz:0b000 abid:1 blgp:0b000"), 2);
        else
            EXPECT_EQ(countSubstring(generatedCode, "cbsz:0b001 abid:1 blgp:0b001"), 2);
    }

    void verifyInsturctions(std::string       instructionString,
                            std::vector<int>& expectedLocalWriteOffsets,
                            std::vector<int>& expectedLocalReadOffsets,
                            int               e_numWrite,
                            int               e_numRead,
                            int               e_numMFMA,
                            std::string       mfma,
                            std::string       mfmaDataTypes)
    {
        auto instructions = NormalizedSourceLines(instructionString, false);

        int numLocalWrite = 0;
        int numLocalRead  = 0;
        int numMFMA       = 0;

        for(auto const& instruction : instructions)
        {
            if(instruction.starts_with(mfma))
            {
                numMFMA++;
                EXPECT_NE(instruction.find(mfmaDataTypes), std::string::npos);
            }

            // Count the number of ds_write_b128 instructions and make sure they have
            // the expected offset values
            if(instruction.starts_with("ds_write_b128"))
            {
                if(expectedLocalWriteOffsets[numLocalWrite] > 0)
                    EXPECT_TRUE(instruction.ends_with(
                        "offset:" + std::to_string(expectedLocalWriteOffsets[numLocalWrite])));
                numLocalWrite++;
            }

            if(instruction.starts_with("ds_read_b128") || instruction.starts_with("ds_read_b64"))
            {
                if(expectedLocalReadOffsets[numLocalRead] > 0)
                    EXPECT_TRUE(instruction.ends_with(
                        "offset:" + std::to_string(expectedLocalReadOffsets[numLocalRead])));
                numLocalRead++;
            }
        }

        EXPECT_EQ(numLocalWrite, e_numWrite);
        EXPECT_EQ(numLocalRead, e_numRead);
        EXPECT_EQ(numMFMA, e_numMFMA);
    }

    TEST_P(MatrixMultiplyTestGPU, GPU_MatrixMultiplyMacroTileFP4_32x32x64_TN)
    {
        matrixMultiplyMacroTile<FP4, FP4, float>(32, 32, 64, 1, 2.e-6, true, "T", "N");

        if(!commandKernel)
            return;

        std::string instructionString = commandKernel->getInstructions();

        int mac_m = 32;
        int mac_n = 32;
        int mac_k = 128;

        auto localEndA = 4 * mac_m * mac_k / 8;

        std::vector<int> expectedLocalWriteOffsets{0, 64, localEndA, localEndA + 64};

        std::vector<int> expectedLocalReadOffsets{0, localEndA, 32, localEndA + 32};

        verifyInsturctions(instructionString,
                           expectedLocalWriteOffsets,
                           expectedLocalReadOffsets,
                           4,
                           4,
                           2,
                           "v_mfma_f32_32x32x64_f8f6f4",
                           "cbsz:0b100 blgp:0b100");
    }

    TEST_P(MatrixMultiplyTestGPU, GPU_ScaledMatrixMultiplyMacroTileFP4_32x32x64_TN)
    {
        REQUIRE_ARCH_CAP(GPUCapability::HasMFMA_f8f6f4);

        uint8_t scaleA = 128;
        uint8_t scaleB = 125;

        matrixMultiplyMacroTile<FP4, FP4, float>(
            32, 32, 64, 1, 2.e-6, true, "T", "N", scaleA, scaleB);

        if(!commandKernel)
            return;

        std::string instructionString = commandKernel->getInstructions();

        int mac_m = 32;
        int mac_n = 32;
        int mac_k = 128;

        auto localEndA = 4 * mac_m * mac_k / 8;

        std::vector<int> expectedLocalWriteOffsets{0, 64, localEndA, localEndA + 64};

        std::vector<int> expectedLocalReadOffsets{0, localEndA, 32, localEndA + 32};

        verifyInsturctions(instructionString,
                           expectedLocalWriteOffsets,
                           expectedLocalReadOffsets,
                           4,
                           4,
                           2,
                           "v_mfma_scale_f32_32x32x64_f8f6f4",
                           "cbsz:0b100 abid:1 blgp:0b100");
    }

    TEST_P(MatrixMultiplyTestGPU, GPU_MatrixMultiplyMacroTileFP4_16x16x128_TN)
    {
        matrixMultiplyMacroTile<FP4, FP4, float>(16, 16, 128, 1, 2.e-6, true, "T", "N");

        if(!commandKernel)
            return;

        std::string instructionString = commandKernel->getInstructions();

        int mac_m = 16;
        int mac_n = 16;
        int mac_k = 256;

        auto localEndA = 4 * mac_m * mac_k / 8;

        std::vector<int> expectedLocalWriteOffsets{0, 128, localEndA, localEndA + 128};

        std::vector<int> expectedLocalReadOffsets{0, localEndA, 64, localEndA + 64};

        verifyInsturctions(instructionString,
                           expectedLocalWriteOffsets,
                           expectedLocalReadOffsets,
                           4,
                           4,
                           2,
                           "v_mfma_f32_16x16x128_f8f6f4",
                           "cbsz:0b100 blgp:0b100");
    }

    TEST_P(MatrixMultiplyTestGPUMixed, GPU_MatrixMultiplyMixedMacroTile)
    {
        auto [typeA, typeB, MFMAK]
            = std::get<std::tuple<rocRoller::DataType, rocRoller::DataType, int>>(GetParam());

        int wave_m = (MFMAK == 128) ? 16 : 32;
        int wave_n = (MFMAK == 128) ? 16 : 32;
        int wave_k = MFMAK;

        matrixMultiplyMacroTileMixed(
            typeA, typeB, wave_m, wave_n, wave_k, 1, 1.e-5, true, "T", "N");
    }

    TEST_P(MatrixMultiplyTestGPU, GPU_ScaledMatrixMultiplyMacroTileFP4_16x16x128_TN)
    {
        REQUIRE_ARCH_CAP(GPUCapability::HasMFMA_f8f6f4);

        uint8_t scaleA = 128;
        uint8_t scaleB = 125;

        matrixMultiplyMacroTile<FP4, FP4, float>(
            16, 16, 128, 1, 2.e-6, true, "T", "N", scaleA, scaleB);

        if(!commandKernel)
            return;

        std::string instructionString = commandKernel->getInstructions();

        int mac_m = 16;
        int mac_n = 16;
        int mac_k = 256;

        auto localEndA = 4 * mac_m * mac_k / 8;

        std::vector<int> expectedLocalWriteOffsets{0, 128, localEndA, localEndA + 128};

        std::vector<int> expectedLocalReadOffsets{0, localEndA, 64, localEndA + 64};

        verifyInsturctions(instructionString,
                           expectedLocalWriteOffsets,
                           expectedLocalReadOffsets,
                           4,
                           4,
                           2,
                           "v_mfma_scale_f32_16x16x128_f8f6f4",
                           "cbsz:0b100 abid:1 blgp:0b100");
    }

    TEST_P(MatrixMultiplyTestGPU, GPU_MatrixMultiplyAB)
    {
        matrixMultiplyAB<float>(32, 32, 2, 1, 2.e-6);
    }

    TEST_P(MatrixMultiplyTestGPU, GPU_MatrixMultiplyABFP16)
    {
        matrixMultiplyAB<Half>(32, 32, 8, 1, 2.e-5);
    }

    TEST_P(MatrixMultiplyTestGPUF8, GPU_MatrixMultiplyABF8_16x16x32)
    {
        if(std::get<rocRoller::DataType>(GetParam()) == rocRoller::DataType::FP8)
            matrixMultiplyAB<FP8, float>(16, 16, 32, 1, 2.e-5);
        else
            matrixMultiplyAB<BF8, float>(16, 16, 32, 1, 2.e-5);
    }

    TEST_P(MatrixMultiplyTestGPUF8, GPU_MatrixMultiplyABF8_32x32x16)
    {
        if(std::get<rocRoller::DataType>(GetParam()) == rocRoller::DataType::FP8)
            matrixMultiplyAB<FP8, float>(32, 32, 16, 1, 2.e-5);
        else
            matrixMultiplyAB<BF8, float>(32, 32, 16, 1, 2.e-5);
    }

    TEST_P(MatrixMultiplyTestGPUF8, DISABLED_GPU_MatrixMultiplyABF8_32x32x64)
    {
        REQUIRE_ARCH_CAP(GPUCapability::HasMFMA_f8f6f4);

        if(std::get<rocRoller::DataType>(GetParam()) == rocRoller::DataType::FP8)
            matrixMultiplyAB<FP8, float>(32, 32, 64, 1, 2.e-5);
        else
            matrixMultiplyAB<BF8, float>(32, 32, 64, 1, 2.e-5);
    }

    TEST_P(MatrixMultiplyTestGPUF8, DISABLED_GPU_ScaledMatrixMultiplyABF8_32x32x64)
    {
        REQUIRE_ARCH_CAP(GPUCapability::HasMFMA_f8f6f4);

        int wave_m = 32;
        int wave_n = 32;
        int wave_k = 64;
        int wave_b = 1;

        // For quick verification, the matrix size is kept small
        int M = 2 * wave_m;
        int N = 2 * wave_n;
        int K = 2 * wave_k;

        uint8_t scaleA = 128;
        uint8_t scaleB = 125;

        if(std::get<rocRoller::DataType>(GetParam()) == rocRoller::DataType::FP8)
            matrixMultiplyAB<FP8, float>(
                wave_m, wave_n, wave_k, wave_b, 2.e-5, M, N, K, scaleA, scaleB);
        else
            matrixMultiplyAB<BF8, float>(
                wave_m, wave_n, wave_k, wave_b, 2.e-5, M, N, K, scaleA, scaleB);
    }

    TEST_P(MatrixMultiplyTestGPUF8, DISABLED_GPU_MatrixMultiplyABF8_16x16x128)
    {
        REQUIRE_ARCH_CAP(GPUCapability::HasMFMA_f8f6f4);

        if(std::get<rocRoller::DataType>(GetParam()) == rocRoller::DataType::FP8)
            matrixMultiplyAB<FP8, float>(16, 16, 128, 1, 2.e-5);
        else
            matrixMultiplyAB<BF8, float>(16, 16, 128, 1, 2.e-5);
    }

    TEST_P(MatrixMultiplyTestGPUF8, DISABLED_GPU_ScaledMatrixMultiplyABF8_16x16x128)
    {
        REQUIRE_ARCH_CAP(GPUCapability::HasMFMA_f8f6f4);

        int wave_m = 16;
        int wave_n = 16;
        int wave_k = 128;
        int wave_b = 1;

        // For quick verification, the matrix size is kept small
        int M = 2 * wave_m;
        int N = 2 * wave_n;
        int K = 2 * wave_k;

        uint8_t scaleA = 128;
        uint8_t scaleB = 125;

        if(std::get<rocRoller::DataType>(GetParam()) == rocRoller::DataType::FP8)
            matrixMultiplyAB<FP8, float>(
                wave_m, wave_n, wave_k, wave_b, 2.e-5, M, N, K, scaleA, scaleB);
        else
            matrixMultiplyAB<BF8, float>(
                wave_m, wave_n, wave_k, wave_b, 2.e-5, M, N, K, scaleA, scaleB);
    }

    TEST_P(MatrixMultiplyTestGPUF6, GPU_MatrixMultiplyMacroTileF6_16x16x128_TN)
    {
        auto mfmaDataTypes = "cbsz:0b010 blgp:0b010";
        if(std::get<rocRoller::DataType>(GetParam()) == rocRoller::DataType::FP6)
            matrixMultiplyMacroTile<FP6, FP6, float>(16, 16, 128, 1, 2.e-6, true, "T", "N");
        else
        {
            matrixMultiplyMacroTile<BF6, BF6, float>(16, 16, 128, 1, 2.e-6, true, "T", "N");
            mfmaDataTypes = "cbsz:0b011 blgp:0b011";
        }

        if(!commandKernel)
            return;

        std::string instructionString = commandKernel->getInstructions();

        int mac_m = 16;
        int mac_n = 16;
        int mac_k = 256;

        auto localEndA = 6 * mac_m * mac_k / 8;

        std::vector<int> expectedLocalWriteOffsets{
            0, 16, 32, localEndA, localEndA + 16, localEndA + 32};

        std::vector<int> expectedLocalReadOffsets{
            0, 16, localEndA, localEndA + 16, 96, 112, localEndA + 96, localEndA + 112};

        verifyInsturctions(instructionString,
                           expectedLocalWriteOffsets,
                           expectedLocalReadOffsets,
                           6,
                           8,
                           2,
                           "v_mfma_f32_16x16x128_f8f6f4",
                           mfmaDataTypes);
    }

    TEST_P(MatrixMultiplyTestGPUF6, GPU_ScaledMatrixMultiplyMacroTileF6_16x16x128_TN)
    {
        auto mfmaDataTypes = "cbsz:0b010 abid:1 blgp:0b010";

        uint8_t scaleA = 128;
        uint8_t scaleB = 125;

        if(std::get<rocRoller::DataType>(GetParam()) == rocRoller::DataType::FP6)
            matrixMultiplyMacroTile<FP6, FP6, float>(
                16, 16, 128, 1, 2.e-6, true, "T", "N", scaleA, scaleB);
        else
        {
            matrixMultiplyMacroTile<BF6, BF6, float>(
                16, 16, 128, 1, 2.e-6, true, "T", "N", scaleA, scaleB);
            mfmaDataTypes = "cbsz:0b011 abid:1 blgp:0b011";
        }

        if(!commandKernel)
            return;

        std::string instructionString = commandKernel->getInstructions();

        int mac_m = 16;
        int mac_n = 16;
        int mac_k = 256;

        auto localEndA = 6 * mac_m * mac_k / 8;

        std::vector<int> expectedLocalWriteOffsets{
            0, 16, 32, localEndA, localEndA + 16, localEndA + 32};

        std::vector<int> expectedLocalReadOffsets{
            0, 16, localEndA, localEndA + 16, 96, 112, localEndA + 96, localEndA + 112};

        verifyInsturctions(instructionString,
                           expectedLocalWriteOffsets,
                           expectedLocalReadOffsets,
                           6,
                           8,
                           2,
                           "v_mfma_scale_f32_16x16x128_f8f6f4",
                           mfmaDataTypes);
    }

    TEST_P(MatrixMultiplyTestGPUF6, GPU_MatrixMultiplyMacroTileF6_32x32x64_TN)
    {
        auto mfmaDataTypes = "cbsz:0b010 blgp:0b010";
        if(std::get<rocRoller::DataType>(GetParam()) == rocRoller::DataType::FP6)
            matrixMultiplyMacroTile<FP6, FP6, float>(32, 32, 64, 1, 2.e-6, true, "T", "N");
        else
        {
            matrixMultiplyMacroTile<BF6, BF6, float>(32, 32, 64, 1, 2.e-6, true, "T", "N");
            mfmaDataTypes = "cbsz:0b011 blgp:0b011";
        }

        if(!commandKernel)
            return;

        std::string instructionString = commandKernel->getInstructions();

        int mac_m = 32;
        int mac_n = 32;
        int mac_k = 128;

        auto localEndA = 6 * mac_m * mac_k / 8;

        int numLocalWrite = 0;
        int numLocalRead  = 0;
        int numMFMA       = 0;

        std::vector<int> expectedLocalWriteOffsets{
            0, 16, 32, localEndA, localEndA + 16, localEndA + 32};

        std::vector<int> expectedLocalReadOffsets{
            0, 16, localEndA, localEndA + 16, 48, 64, localEndA + 48, localEndA + 64};

        verifyInsturctions(instructionString,
                           expectedLocalWriteOffsets,
                           expectedLocalReadOffsets,
                           6,
                           8,
                           2,
                           "v_mfma_f32_32x32x64_f8f6f4",
                           mfmaDataTypes);
    }

    TEST_P(MatrixMultiplyTestGPUF6, GPU_ScaledMatrixMultiplyMacroTileF6_32x32x64_TN)
    {
        auto mfmaDataTypes = "cbsz:0b010 abid:1 blgp:0b010";

        uint8_t scaleA = 128;
        uint8_t scaleB = 125;

        if(std::get<rocRoller::DataType>(GetParam()) == rocRoller::DataType::FP6)
            matrixMultiplyMacroTile<FP6, FP6, float>(
                32, 32, 64, 1, 2.e-6, true, "T", "N", scaleA, scaleB);
        else
        {
            matrixMultiplyMacroTile<BF6, BF6, float>(
                32, 32, 64, 1, 2.e-6, true, "T", "N", scaleA, scaleB);
            mfmaDataTypes = "cbsz:0b011 abid:1 blgp:0b011";
        }

        if(!commandKernel)
            return;

        std::string instructionString = commandKernel->getInstructions();

        int mac_m = 32;
        int mac_n = 32;
        int mac_k = 128;

        auto localEndA = 6 * mac_m * mac_k / 8;

        int numLocalWrite = 0;
        int numLocalRead  = 0;
        int numMFMA       = 0;

        std::vector<int> expectedLocalWriteOffsets{
            0, 16, 32, localEndA, localEndA + 16, localEndA + 32};

        std::vector<int> expectedLocalReadOffsets{
            0, 16, localEndA, localEndA + 16, 48, 64, localEndA + 48, localEndA + 64};

        verifyInsturctions(instructionString,
                           expectedLocalWriteOffsets,
                           expectedLocalReadOffsets,
                           6,
                           8,
                           2,
                           "v_mfma_scale_f32_32x32x64_f8f6f4",
                           mfmaDataTypes);
=======
    {
        bool const isFP8 = std::get<rocRoller::DataType>(GetParam()) == rocRoller::DataType::FP8;
        if(isFP8)
            matrixMultiplyMacroTile<FP8, float>(16, 16, 32, 1, 2.e-6, true, "T", "N");
        else
            matrixMultiplyMacroTile<BF8, float>(16, 16, 32, 1, 2.e-6, true, "T", "N");
    }

    TEST_P(MatrixMultiplyTestGPU, GPU_MatrixMultiplyAB)
    {
        matrixMultiplyAB<float>(32, 32, 2, 1, 2.e-6);
    }

    TEST_P(MatrixMultiplyTestGPU, GPU_MatrixMultiplyABFP16)
    {
        matrixMultiplyAB<Half>(32, 32, 8, 1, 2.e-5);
    }

    TEST_P(MatrixMultiplyTestGPUF8, GPU_MatrixMultiplyABF8_16x16x32)
    {
        if(std::get<rocRoller::DataType>(GetParam()) == rocRoller::DataType::FP8)
            matrixMultiplyAB<FP8, float>(16, 16, 32, 1, 2.e-5);
        else
            matrixMultiplyAB<BF8, float>(16, 16, 32, 1, 2.e-5);
    }

    TEST_P(MatrixMultiplyTestGPUF8, GPU_MatrixMultiplyABF8_32x32x16)
    {
        if(std::get<rocRoller::DataType>(GetParam()) == rocRoller::DataType::FP8)
            matrixMultiplyAB<FP8, float>(32, 32, 16, 1, 2.e-5);
        else
            matrixMultiplyAB<BF8, float>(32, 32, 16, 1, 2.e-5);
>>>>>>> 4e2bdc93
    }

    TEST_P(MatrixMultiplyTestGPU, GPU_MatrixMultiplyABC)
    {
        matrixMultiplyABC<float>(32, 32, 2, 1, 2.e-6);
    }

    TEST_P(MatrixMultiplyTestGPU, GPU_MatrixMultiplyABCFP16)
    {
        matrixMultiplyABC<Half>(32, 32, 8, 1, 2.e-5);
    }

<<<<<<< HEAD
    INSTANTIATE_TEST_SUITE_P(MatrixMultiplyTest, MatrixMultiplyTestGPU, mfmaSupportedISATuples());

    INSTANTIATE_TEST_SUITE_P(MatrixMultiplyTest,
                             MatrixMultiplyTestGPUF8,
                             ::testing::Combine(mfmaSupportedISAValues(),
                                                ::testing::Values(rocRoller::DataType::FP8,
                                                                  rocRoller::DataType::BF8)));

    INSTANTIATE_TEST_SUITE_P(MatrixMultiplyTestGPUF6,
                             MatrixMultiplyTestGPUF6,
                             ::testing::Combine(mfmaSupportedISAValues(),
                                                ::testing::Values(rocRoller::DataType::FP6,
                                                                  rocRoller::DataType::BF6)));

    INSTANTIATE_TEST_SUITE_P(
        MatrixMultiplyTest,
        MatrixMultiplyTestGPUMixed,
        ::testing::Combine(currentGPUISA(),
                           ::testing::Combine(::testing::Values(rocRoller::DataType::FP8,
                                                                rocRoller::DataType::BF8,
                                                                rocRoller::DataType::FP6,
                                                                rocRoller::DataType::BF6,
                                                                rocRoller::DataType::FP4),
                                              ::testing::Values(rocRoller::DataType::FP8,
                                                                rocRoller::DataType::BF8,
                                                                rocRoller::DataType::FP6,
                                                                rocRoller::DataType::BF6,
                                                                rocRoller::DataType::FP4),
                                              ::testing::Values(64, 128))));

    // Params are: A type, B type, scale pair, K tile size
    class ScaledMatrixMultiplyTestGPUMixed
        : public BaseMatrixMultiplyContextFixture<
              std::
                  tuple<rocRoller::DataType, rocRoller::DataType, std::pair<uint8_t, uint8_t>, int>>
    {
    };

    TEST_P(ScaledMatrixMultiplyTestGPUMixed, GPU_ScaledMatrixMultiplyMixedMacroTile)
    {
        auto [typeA, typeB, scales, MFMAK] = std::get<
            std::tuple<rocRoller::DataType, rocRoller::DataType, std::pair<uint8_t, uint8_t>, int>>(
            GetParam());

        auto [scaleA, scaleB] = scales;

        int wave_m = (MFMAK == 128) ? 16 : 32;
        int wave_n = (MFMAK == 128) ? 16 : 32;
        int wave_k = MFMAK;

        matrixMultiplyMacroTileMixed(
            typeA, typeB, wave_m, wave_n, wave_k, 1, 1.e-5, true, "T", "N", scaleA, scaleB);
    }

    INSTANTIATE_TEST_SUITE_P(
        MatrixMultiplyTest,
        ScaledMatrixMultiplyTestGPUMixed,
        ::testing::Combine(
            currentGPUISA(),
            ::testing::Combine(::testing::Values(rocRoller::DataType::FP8,
                                                 rocRoller::DataType::BF8,
                                                 rocRoller::DataType::FP6,
                                                 rocRoller::DataType::BF6,
                                                 rocRoller::DataType::FP4),
                               ::testing::Values(rocRoller::DataType::FP8,
                                                 rocRoller::DataType::BF8,
                                                 rocRoller::DataType::FP6,
                                                 rocRoller::DataType::BF6,
                                                 rocRoller::DataType::FP4),
                               ::testing::Values(std::pair<uint8_t, uint8_t>{125u, 125u},
                                                 std::pair<uint8_t, uint8_t>{125u, 128u},
                                                 std::pair<uint8_t, uint8_t>{128u, 125u},
                                                 std::pair<uint8_t, uint8_t>{128u, 128u},
                                                 std::pair<uint8_t, uint8_t>{1u, 129u},
                                                 std::pair<uint8_t, uint8_t>{1u, 254u},
                                                 std::pair<uint8_t, uint8_t>{27u, 101u},
                                                 std::pair<uint8_t, uint8_t>{254u, 1u},
                                                 std::pair<uint8_t, uint8_t>{129u, 1u}),
                               ::testing::Values(64, 128))));

    /**
     * Extra param: M/N tile size of instruction, allowing us to test both
     * v_mfma_scale_f32_16x16x128_f8f6f4 and
     * v_mfma_scale_f32_32x32x64_f8f6f4.
     */
    class ScaledMatrixMultiplyTestGPU : public GPUContextFixtureParam<int>
    {
    };

    TEST_P(ScaledMatrixMultiplyTestGPU, GenInstruction)
    {
        auto tileMN = std::get<1>(this->GetParam());

        auto k = m_context->kernel();

        auto one  = std::make_shared<Expression::Expression>(1u);
        auto zero = std::make_shared<Expression::Expression>(0u);

        k->setKernelDimensions(1);

        k->setWorkgroupSize({1, 1, 1});
        k->setWorkitemCount({one, one, one});
        k->setDynamicSharedMemBytes(zero);

        m_context->schedule(k->preamble());
        m_context->schedule(k->prolog());

        auto M = 16, N = 16, K = 128;
        if(tileMN == 32)
        {
            M = 32;
            N = 32;
            K = 64;
        }

        int abRegs = 8;
        int cdRegs = 4;
        if(tileMN != 16)
        {
            abRegs = 8;
            cdRegs = 16;
        }

        auto kb = [&]() -> Generator<Instruction> {
            auto fc     = Register::AllocationOptions::FullyContiguous();
            auto v_dest = Register::Value::Placeholder(
                m_context, Register::Type::Accumulator, DataType::Float, cdRegs, fc);
            auto v_a = Register::Value::Placeholder(
                m_context, Register::Type::Vector, DataType::FP8x4, abRegs, fc);
            auto v_b = Register::Value::Placeholder(
                m_context, Register::Type::Vector, DataType::FP8x4, abRegs, fc);
            auto v_c = Register::Value::Placeholder(
                m_context, Register::Type::Accumulator, DataType::Float, cdRegs, fc);
            auto v_a_scale = Register::Value::Placeholder(
                m_context, Register::Type::Vector, DataType::Int8, 1, fc);
            auto v_b_scale = Register::Value::Placeholder(
                m_context, Register::Type::Vector, DataType::Int8, 1, fc);
            for(auto reg : {v_a, v_b, v_c, v_a_scale, v_b_scale})
                co_yield reg->allocate();

            auto smm = Component::Get<rocRoller::InstructionGenerators::ScaledMatrixMultiply>(
                m_context, DataType::Float, DataType::FP8x4);

            co_yield smm->mul(v_dest, v_a, v_b, v_c, v_a_scale, v_b_scale, M, N, K);
        };

        m_context->schedule(kb());

        m_context->schedule(k->postamble());
        m_context->schedule(k->amdgpu_metadata());

        auto mnemonic = tileMN == 16 ? "v_mfma_scale_f32_16x16x128_f8f6f4"
                                     : "v_mfma_scale_f32_32x32x64_f8f6f4";

        EXPECT_THAT(output(), testing::HasSubstr(mnemonic));

        if(isLocalDevice())
        {
            std::shared_ptr<rocRoller::ExecutableKernel> executableKernel
                = m_context->instructions()->getExecutableKernel();

            KernelArguments  kargs;
            KernelInvocation invocation;

            executableKernel->executeKernel(kargs, invocation);
        }
        else
        {
            auto assembledKernel = m_context->instructions()->assemble();
            ASSERT_GT(assembledKernel.size(), 0);
        }
    }

    INSTANTIATE_TEST_SUITE_P(MatrixMultiplyTest,
                             ScaledMatrixMultiplyTestGPU,
                             ::testing::Combine(::testing::Values("gfx950"),
                                                ::testing::Values(16, 32)));
=======
    INSTANTIATE_TEST_SUITE_P(MatrixMultiplyTestGPU,
                             MatrixMultiplyTestGPU,
                             mfmaSupportedISATuples());

    INSTANTIATE_TEST_SUITE_P(MatrixMultiplyTestGPUF8,
                             MatrixMultiplyTestGPUF8,
                             ::testing::Combine(mfmaSupportedISAValues(),
                                                ::testing::Values(rocRoller::DataType::FP8,
                                                                  rocRoller::DataType::BF8)));
>>>>>>> 4e2bdc93
}<|MERGE_RESOLUTION|>--- conflicted
+++ resolved
@@ -30,7 +30,6 @@
     template <typename T>
     concept isF8 = std::is_same_v<T, FP8> || std::is_same_v<T, BF8>;
 
-<<<<<<< HEAD
     template <typename T>
     concept isF6F4 = std::is_same_v<T, FP6> || std::is_same_v<T, BF6> || std::is_same_v<T, FP4>;
 
@@ -160,88 +159,6 @@
             auto A = random.vector<TA>(M * K, -rangeA, rangeA);
             auto B = random.vector<TB>(K * N, -rangeB, rangeB);
 
-=======
-    template <typename... Ts>
-    class BaseMatrixMultiplyContextFixture
-        : public BaseGPUContextFixture,
-          public ::testing::WithParamInterface<std::tuple<std::string, Ts...>>
-    {
-    protected:
-        virtual rocRoller::ContextPtr createContext() override
-        {
-            std::string device = std::get<0>(this->GetParam());
-
-            return this->createContextForArch(device);
-        }
-
-    public:
-        std::shared_ptr<CommandKernel> commandKernel;
-
-        template <typename T, typename ACC = T>
-        void matrixMultiplyMacroTile(int         wave_m,
-                                     int         wave_n,
-                                     int         wave_k,
-                                     int         wave_b,
-                                     double      acceptableError,
-                                     bool        useLDSB = true,
-                                     std::string transA  = "N",
-                                     std::string transB  = "N")
-        {
-            commandKernel = nullptr;
-
-            REQUIRE_ARCH_CAP(GPUCapability::HasMFMA);
-            if constexpr(std::is_same_v<T, FP8> || std::is_same_v<T, BF8>)
-            {
-                REQUIRE_ARCH_CAP(GPUCapability::HasMFMA_fp8);
-
-                // TODO Remove this when we can generate FP8 kernels on archs that don't support FP8
-                if(!isLocalDevice())
-                {
-                    GTEST_SKIP();
-                }
-            }
-
-            auto dataTypeAB = TypeInfo<T>::Var.dataType;
-            auto dataTypeD  = TypeInfo<ACC>::Var.dataType;
-
-            // matrix size: A is MxK; B is KxN; D is MxN
-            int mac_m = wave_m;
-            int mac_n = wave_n;
-            int mac_k = 32;
-
-            int M = mac_m;
-            int N = mac_n;
-            int K = 32;
-
-            if constexpr(std::is_same_v<T, FP8> || std::is_same_v<T, BF8>)
-            {
-                mac_k = 2 * wave_k;
-                K     = 64;
-            }
-
-            AssertFatal(M % mac_m == 0, "MacroTile size mismatch (M)");
-            AssertFatal(N % mac_n == 0, "MacroTile size mismatch (N)");
-            AssertFatal(K % mac_k == 0, "MacroTile size mismatch (K)");
-
-            AssertFatal(mac_m == wave_m, "Single output MacroTile.");
-            AssertFatal(mac_n == wave_n, "Single output MacroTile.");
-
-            uint workgroup_size_x = 64;
-            uint workgroup_size_y = 1;
-
-            auto bpe = CeilDivide(DataTypeInfo::Get(dataTypeAB).elementBits, 8u);
-            AssertFatal(mac_m * mac_k * bpe > wave_m * wave_k, "Not enough elements.");
-
-            auto NX = std::make_shared<Expression::Expression>(workgroup_size_x);
-            auto NY = std::make_shared<Expression::Expression>(workgroup_size_y);
-            auto NZ = std::make_shared<Expression::Expression>(1u);
-
-            RandomGenerator random(9861u);
-
-            auto A = random.vector<T>(M * K, -1.f, 1.f);
-            auto B = random.vector<T>(K * N, -1.f, 1.f);
-
->>>>>>> 4e2bdc93
             auto d_A = make_shared_device(A);
             auto d_B = make_shared_device(B);
             auto d_D = make_shared_device<ACC>(M * N);
@@ -251,19 +168,11 @@
 
             auto command    = std::make_shared<Command>();
             auto tagTensorA = command->addOperation(rocRoller::Operations::Tensor(
-<<<<<<< HEAD
                 2, dataTypeA, transA == "N" ? unitStridesN : unitStridesT));
             auto tagLoadA = command->addOperation(rocRoller::Operations::T_Load_Tiled(tagTensorA));
 
             auto tagTensorB = command->addOperation(rocRoller::Operations::Tensor(
                 2, dataTypeB, transB == "N" ? unitStridesN : unitStridesT));
-=======
-                2, dataTypeAB, transA == "N" ? unitStridesN : unitStridesT));
-            auto tagLoadA = command->addOperation(rocRoller::Operations::T_Load_Tiled(tagTensorA));
-
-            auto tagTensorB = command->addOperation(rocRoller::Operations::Tensor(
-                2, dataTypeAB, transB == "N" ? unitStridesN : unitStridesT));
->>>>>>> 4e2bdc93
             auto tagLoadB = command->addOperation(rocRoller::Operations::T_Load_Tiled(tagTensorB));
 
             auto tagStoreD = command->addOperation(
@@ -274,11 +183,7 @@
 
             CommandArguments commandArgs = command->createArguments();
 
-<<<<<<< HEAD
             commandArgs.setArgument(tagTensorA, ArgumentType::Value, (TA*)d_A.get());
-=======
-            commandArgs.setArgument(tagTensorA, ArgumentType::Value, d_A.get());
->>>>>>> 4e2bdc93
             commandArgs.setArgument(tagTensorA, ArgumentType::Limit, (size_t)M * K);
             commandArgs.setArgument(tagTensorA, ArgumentType::Size, 0, (size_t)M);
             commandArgs.setArgument(tagTensorA, ArgumentType::Size, 1, (size_t)K);
@@ -293,11 +198,7 @@
                 commandArgs.setArgument(tagTensorA, ArgumentType::Stride, 1, (size_t)1);
             }
 
-<<<<<<< HEAD
             commandArgs.setArgument(tagTensorB, ArgumentType::Value, (TB*)d_B.get());
-=======
-            commandArgs.setArgument(tagTensorB, ArgumentType::Value, d_B.get());
->>>>>>> 4e2bdc93
             commandArgs.setArgument(tagTensorB, ArgumentType::Limit, (size_t)K * N);
             commandArgs.setArgument(tagTensorB, ArgumentType::Size, 0, (size_t)K);
             commandArgs.setArgument(tagTensorB, ArgumentType::Size, 1, (size_t)N);
@@ -326,12 +227,9 @@
             kernelOptions->transposeMemoryAccess[LayoutType::MATRIX_A] = transA == "T";
             kernelOptions->transposeMemoryAccess[LayoutType::MATRIX_B] = transB == "T";
 
-<<<<<<< HEAD
             kernelOptions->scaleA = scaleA;
             kernelOptions->scaleB = scaleB;
 
-=======
->>>>>>> 4e2bdc93
             auto params = std::make_shared<CommandParameters>();
             params->setManualKernelDimension(2);
             params->setManualWorkgroupSize({workgroup_size_x, workgroup_size_y, 1});
@@ -357,14 +255,9 @@
             auto postParams = std::make_shared<CommandParameters>();
             postParams->setManualWavefrontCount({1u, 1u});
 
-<<<<<<< HEAD
             setKernelOptions(*kernelOptions);
             commandKernel = std::make_shared<CommandKernel>(
                 command, testKernelName(), params, postParams, kernelOptions, m_context);
-=======
-            commandKernel = std::make_shared<CommandKernel>(
-                command, "MatrixMultiplyMacroTile", params, postParams, kernelOptions);
->>>>>>> 4e2bdc93
 
             if(isLocalDevice())
             {
@@ -376,28 +269,18 @@
 
                 std::vector<ACC> c_D(M * N, ACC{});
                 std::vector<ACC> c_C(M * N, ACC{});
-<<<<<<< HEAD
 
                 float alpha = 1.0f;
                 alpha *= std::pow(2.0f, int(scaleA) - 127) * std::pow(2.0f, int(scaleB) - 127);
 
                 CPUMM(c_D, c_C, A, B, M, N, K, alpha, 0.0, transA == "T", transB == "T");
 
-                double rnorm = relativeNorm(D, c_D);
-
-                if(std::isinf(rnorm))
-                {
-                    std::cout << "Using relativeNormInf" << std::endl;
-                    rnorm = relativeNormInf(D, c_D);
-                }
-                // TODO: more robust and accurate check when rnorm is -nan or nan, it happens in the scaled mixed matrix multiply test
-                else if(std::isnan(rnorm))
-                {
-                    std::cout << "Using normInf" << std::endl;
-                    rnorm = normInf(D);
-                }
-                Log::info("RNorm is {}", rnorm);
-                ASSERT_LT(rnorm, acceptableError);
+                auto tol = gemmAcceptableError<TA, TB, ACC>(
+                    M, N, K, m_context->targetArchitecture().target());
+                auto res = compare(D, c_D, tol);
+
+                Log::info("RNorm is {}", res.relativeNormL2);
+                ASSERT_TRUE(res.ok) << res.message();
             }
         }
 
@@ -492,51 +375,11 @@
 
             auto dataTypeAB = TypeInfo<T>::Var.dataType;
             auto dataTypeD  = TypeInfo<ACC>::Var.dataType;
-=======
-                CPUMM(c_D, c_C, A, B, M, N, K, 1.0, 0.0, transA == "T", transB == "T");
-
-                auto tol = gemmAcceptableError<T, T, ACC>(
-                    M, N, K, m_context->targetArchitecture().target());
-                auto res = compare(D, c_D, tol);
-
-                Log::info("RNorm is {}", res.relativeNormL2);
-                ASSERT_TRUE(res.ok) << res.message();
-            }
-        }
-
-        template <typename T, typename ACC = T>
-        void
-            matrixMultiplyAB(int wave_m, int wave_n, int wave_k, int wave_b, double acceptableError)
-        {
-            REQUIRE_ARCH_CAP(GPUCapability::HasMFMA);
-            if constexpr(std::is_same_v<T, FP8> || std::is_same_v<T, BF8>)
-            {
-                REQUIRE_ARCH_CAP(GPUCapability::HasMFMA_fp8);
-
-                // TODO Remove this when we can generate FP8 kernels on archs that don't support FP8
-                if(!isLocalDevice())
-                {
-                    GTEST_SKIP();
-                }
-            }
-
-            auto dataTypeAB = TypeInfo<T>::Var.dataType;
-            auto dataTypeD  = TypeInfo<ACC>::Var.dataType;
-
-            // matrix size: A is MxK; B is KxN; D is MxN
-            int M = 1024;
-            int N = 1024;
-            int K = 512;
->>>>>>> 4e2bdc93
 
             // output macro tile size; we will launch 2x2 waves
             int mac_m = 2 * wave_m;
             int mac_n = 2 * wave_n;
-<<<<<<< HEAD
             int mac_k = 2 * wave_k;
-=======
-            int mac_k = 64;
->>>>>>> 4e2bdc93
 
             AssertFatal(M % mac_m == 0, "MacroTile size mismatch (M)");
             AssertFatal(N % mac_n == 0, "MacroTile size mismatch (N)");
@@ -622,15 +465,12 @@
             auto postParams = std::make_shared<CommandParameters>();
             postParams->setManualWavefrontCount({2u, 2u});
 
-<<<<<<< HEAD
             auto kernelOptions    = std::make_shared<KernelOptions>();
             kernelOptions->scaleA = scaleA;
             kernelOptions->scaleB = scaleB;
 
             CommandKernel commandKernel(
                 command, "MatrixMultiplyAB", params, postParams, kernelOptions);
-=======
-            CommandKernel commandKernel(command, "MatrixMultiplyAB", params, postParams);
             if(isLocalDevice())
             {
                 commandKernel.launchKernel(commandArgs.runtimeArguments());
@@ -641,7 +481,11 @@
 
                 std::vector<ACC> c_D(M * N, ACC{});
                 std::vector<ACC> c_C(M * N, ACC{});
-                CPUMM(c_D, c_C, A, B, M, N, K, 1.0, 0.0, false, false);
+
+                float alpha = 1.0f;
+                alpha *= std::pow(2.0f, int(scaleA) - 127) * std::pow(2.0f, int(scaleB) - 127);
+
+                CPUMM(c_D, c_C, A, B, M, N, K, alpha, 0.0, false, false);
 
                 auto tol = gemmAcceptableError<T, T, ACC>(
                     M, N, K, m_context->targetArchitecture().target());
@@ -772,156 +616,10 @@
             params->setManualWorkitemCount({NX, NY, NZ});
 
             CommandKernel commandKernel(command, "ABC", params, postParams);
->>>>>>> 4e2bdc93
             if(isLocalDevice())
             {
                 commandKernel.launchKernel(commandArgs.runtimeArguments());
 
-<<<<<<< HEAD
-                std::vector<ACC> D(M * N);
-                ASSERT_THAT(hipMemcpy(D.data(), d_D.get(), M * N * sizeof(ACC), hipMemcpyDefault),
-                            HasHipSuccess(0));
-
-                std::vector<ACC> c_D(M * N, ACC{});
-                std::vector<ACC> c_C(M * N, ACC{});
-
-                float alpha = 1.0f;
-                alpha *= std::pow(2.0f, int(scaleA) - 127) * std::pow(2.0f, int(scaleB) - 127);
-
-                CPUMM(c_D, c_C, A, B, M, N, K, alpha, 0.0, false, false);
-
-                double rnorm = relativeNorm(D, c_D);
-                Log::info("RNorm is {}", rnorm);
-                ASSERT_LT(rnorm, acceptableError);
-            }
-        }
-
-        template <typename T>
-        void matrixMultiplyABC(
-            int wave_m, int wave_n, int wave_k, int wave_b, double acceptableError)
-        {
-            REQUIRE_ARCH_CAP(GPUCapability::HasMFMA);
-
-            // matrix size: A is MxK; B is KxN; D is MxN
-            int M = 1024;
-            int N = 1024;
-            int K = 512;
-
-            // output macro tile size
-            int mac_m = 64;
-            int mac_n = 64;
-            int mac_k = 64;
-
-            AssertFatal(M % mac_m == 0, "MacroTile size mismatch (M)");
-            AssertFatal(N % mac_n == 0, "MacroTile size mismatch (N)");
-
-            uint workgroup_size_x = 256;
-            uint workgroup_size_y = 1;
-
-            uint num_workgroup_x = M / mac_m;
-            uint num_workgroup_y = N / mac_n;
-
-            auto NX = std::make_shared<Expression::Expression>(num_workgroup_x * workgroup_size_x);
-            auto NY = std::make_shared<Expression::Expression>(num_workgroup_y * workgroup_size_y);
-            auto NZ = std::make_shared<Expression::Expression>(1u);
-
-            RandomGenerator random(61u);
-
-            auto A = random.vector<T>(M * K, -1.f, 1.f);
-            auto B = random.vector<T>(K * N, -1.f, 1.f);
-            auto C = random.vector<T>(M * N, -1.f, 1.f);
-
-            auto d_A = make_shared_device(A);
-            auto d_B = make_shared_device(B);
-            auto d_C = make_shared_device(C);
-            auto d_D = make_shared_device<T>(M * N);
-
-            auto command  = std::make_shared<Command>();
-            auto dataType = TypeInfo<T>::Var.dataType;
-
-            auto tagTensorA
-                = command->addOperation(rocRoller::Operations::Tensor(2, dataType)); // A
-            auto tagLoadA = command->addOperation(rocRoller::Operations::T_Load_Tiled(tagTensorA));
-
-            auto tagTensorB
-                = command->addOperation(rocRoller::Operations::Tensor(2, dataType)); // B
-            auto tagLoadB = command->addOperation(rocRoller::Operations::T_Load_Tiled(tagTensorB));
-
-            auto tagTensorC
-                = command->addOperation(rocRoller::Operations::Tensor(2, dataType)); // C
-            auto tagLoadC = command->addOperation(rocRoller::Operations::T_Load_Tiled(tagTensorC));
-
-            auto tagAB
-                = command->addOperation(rocRoller::Operations::T_Mul(tagLoadA, tagLoadB)); // A * B
-
-            auto execute = rocRoller::Operations::T_Execute(command->getNextTag());
-            auto tagStoreD
-                = execute.addXOp(rocRoller::Operations::E_Add(tagAB, tagLoadC)); // D = A * B + C
-            command->addOperation(std::move(execute));
-
-            auto tagTensorD
-                = command->addOperation(rocRoller::Operations::Tensor(2, dataType)); // D
-            command->addOperation(rocRoller::Operations::T_Store_Tiled(tagStoreD, tagTensorD));
-
-            CommandArguments commandArgs = command->createArguments();
-
-            commandArgs.setArgument(tagTensorA, ArgumentType::Value, d_A.get());
-            commandArgs.setArgument(tagTensorA, ArgumentType::Limit, (size_t)M * K);
-            commandArgs.setArgument(tagTensorA, ArgumentType::Size, 0, (size_t)M);
-            commandArgs.setArgument(tagTensorA, ArgumentType::Size, 1, (size_t)K);
-            commandArgs.setArgument(tagTensorA, ArgumentType::Stride, 0, (size_t)1);
-            commandArgs.setArgument(tagTensorA, ArgumentType::Stride, 1, (size_t)M);
-            // tiled?
-            commandArgs.setArgument(tagTensorB, ArgumentType::Value, d_B.get());
-            commandArgs.setArgument(tagTensorB, ArgumentType::Limit, (size_t)K * N);
-            commandArgs.setArgument(tagTensorB, ArgumentType::Size, 0, (size_t)K);
-            commandArgs.setArgument(tagTensorB, ArgumentType::Size, 1, (size_t)N);
-            commandArgs.setArgument(tagTensorB, ArgumentType::Stride, 0, (size_t)1);
-            commandArgs.setArgument(tagTensorB, ArgumentType::Stride, 1, (size_t)K);
-
-            commandArgs.setArgument(tagTensorC, ArgumentType::Value, d_C.get());
-            commandArgs.setArgument(tagTensorC, ArgumentType::Limit, (size_t)M * N);
-            commandArgs.setArgument(tagTensorC, ArgumentType::Size, 0, (size_t)M);
-            commandArgs.setArgument(tagTensorC, ArgumentType::Size, 1, (size_t)N);
-            commandArgs.setArgument(tagTensorC, ArgumentType::Stride, 0, (size_t)1);
-            commandArgs.setArgument(tagTensorC, ArgumentType::Stride, 1, (size_t)M);
-
-            commandArgs.setArgument(tagTensorD, ArgumentType::Value, d_D.get());
-            commandArgs.setArgument(tagTensorD, ArgumentType::Limit, (size_t)M * N);
-            commandArgs.setArgument(tagTensorD, ArgumentType::Size, 0, (size_t)M);
-            commandArgs.setArgument(tagTensorD, ArgumentType::Size, 1, (size_t)N);
-            commandArgs.setArgument(tagTensorD, ArgumentType::Stride, 0, (size_t)1);
-            commandArgs.setArgument(tagTensorD, ArgumentType::Stride, 1, (size_t)M);
-
-            auto params = std::make_shared<CommandParameters>();
-            params->setManualKernelDimension(2);
-
-            // TODO: the translate step should figure out that there is a
-            // T_Mul and do the right thing for the T_Load_Tiled commands
-            auto macTileA = KernelGraph::CoordinateGraph::MacroTile(
-                {mac_m, mac_k}, LayoutType::MATRIX_A, {wave_m, wave_n, wave_k, wave_b});
-            auto macTileB = KernelGraph::CoordinateGraph::MacroTile(
-                {mac_k, mac_n}, LayoutType::MATRIX_B, {wave_m, wave_n, wave_k, wave_b});
-            auto macTileC = KernelGraph::CoordinateGraph::MacroTile(
-                {mac_m, mac_n}, LayoutType::MATRIX_ACCUMULATOR, {wave_m, wave_n, wave_k, wave_b});
-
-            params->setDimensionInfo(tagLoadA, macTileA);
-            params->setDimensionInfo(tagLoadB, macTileB);
-            params->setDimensionInfo(tagLoadC, macTileC);
-
-            auto postParams = std::make_shared<CommandParameters>();
-            postParams->setManualWavefrontCount({2u, 2u});
-
-            params->setManualWorkgroupSize({workgroup_size_x, workgroup_size_y, 1});
-            params->setManualWorkitemCount({NX, NY, NZ});
-
-            CommandKernel commandKernel(command, "ABC", params, postParams);
-            if(isLocalDevice())
-            {
-                commandKernel.launchKernel(commandArgs.runtimeArguments());
-
-=======
->>>>>>> 4e2bdc93
                 std::vector<T> D(M * N, 0.f);
                 ASSERT_THAT(hipMemcpy(D.data(), d_D.get(), M * N * sizeof(T), hipMemcpyDefault),
                             HasHipSuccess(0));
@@ -929,18 +627,12 @@
                 std::vector<T> c_D(M * N, 0.f);
                 CPUMM(c_D, C, A, B, M, N, K, 1.0, 1.0, false, false);
 
-<<<<<<< HEAD
-                double rnorm = relativeNorm(D, c_D);
-                Log::info("RNorm is {}", rnorm);
-                ASSERT_LT(rnorm, acceptableError);
-=======
                 auto tol = gemmAcceptableError<T, T, T>(
                     M, N, K, m_context->targetArchitecture().target());
                 auto res = compare(D, c_D, tol);
 
                 Log::info("RNorm is {}", res.relativeNormL2);
                 ASSERT_TRUE(res.ok) << res.message();
->>>>>>> 4e2bdc93
             }
         }
     };
@@ -953,7 +645,6 @@
     {
     };
 
-<<<<<<< HEAD
     class MatrixMultiplyTestGPUF6 : public BaseMatrixMultiplyContextFixture<rocRoller::DataType>
     {
     };
@@ -968,20 +659,11 @@
     TEST_P(MatrixMultiplyTestGPU, GPU_MatrixMultiplyMacroTile)
     {
         matrixMultiplyMacroTile<float, float, float>(32, 32, 2, 1, 2.e-6);
-=======
-    TEST_P(MatrixMultiplyTestGPU, GPU_MatrixMultiplyMacroTile)
-    {
-        matrixMultiplyMacroTile<float>(32, 32, 2, 1, 2.e-6);
->>>>>>> 4e2bdc93
     }
 
     TEST_P(MatrixMultiplyTestGPU, GPU_MatrixMultiplyMacroTileFP16)
     {
-<<<<<<< HEAD
         matrixMultiplyMacroTile<Half, Half, Half>(32, 32, 8, 1, 2.e-6, false);
-=======
-        matrixMultiplyMacroTile<Half, Half>(32, 32, 8, 1, 2.e-6, false);
->>>>>>> 4e2bdc93
 
         if(!commandKernel)
             return;
@@ -1030,15 +712,9 @@
     {
         bool const isFP8 = std::get<rocRoller::DataType>(GetParam()) == rocRoller::DataType::FP8;
         if(isFP8)
-<<<<<<< HEAD
             matrixMultiplyMacroTile<FP8, FP8, float>(16, 16, 32, 1, 7.5e-6, false, "N", "N");
         else
             matrixMultiplyMacroTile<BF8, BF8, float>(16, 16, 32, 1, 7.5e-6, false, "N", "N");
-=======
-            matrixMultiplyMacroTile<FP8, float>(16, 16, 32, 1, 2.e-6, false, "N", "N");
-        else
-            matrixMultiplyMacroTile<BF8, float>(16, 16, 32, 1, 2.e-6, false, "N", "N");
->>>>>>> 4e2bdc93
 
         if(!commandKernel)
             return;
@@ -1094,15 +770,9 @@
     {
         bool const isFP8 = std::get<rocRoller::DataType>(GetParam()) == rocRoller::DataType::FP8;
         if(isFP8)
-<<<<<<< HEAD
             matrixMultiplyMacroTile<FP8, FP8, float>(32, 32, 16, 1, 7.5e-6, false, "N", "N");
         else
             matrixMultiplyMacroTile<BF8, BF8, float>(32, 32, 16, 1, 7.5e-6, false, "N", "N");
-=======
-            matrixMultiplyMacroTile<FP8, float>(32, 32, 16, 1, 2.e-6, false, "N", "N");
-        else
-            matrixMultiplyMacroTile<BF8, float>(32, 32, 16, 1, 2.e-6, false, "N", "N");
->>>>>>> 4e2bdc93
 
         if(!commandKernel)
             return;
@@ -1155,7 +825,6 @@
     }
 
     TEST_P(MatrixMultiplyTestGPUF8, GPU_MatrixMultiplyMacroTileF8_16x16x32_TN)
-<<<<<<< HEAD
     {
         bool const isFP8 = std::get<rocRoller::DataType>(GetParam()) == rocRoller::DataType::FP8;
         if(isFP8)
@@ -1708,40 +1377,6 @@
                            2,
                            "v_mfma_scale_f32_32x32x64_f8f6f4",
                            mfmaDataTypes);
-=======
-    {
-        bool const isFP8 = std::get<rocRoller::DataType>(GetParam()) == rocRoller::DataType::FP8;
-        if(isFP8)
-            matrixMultiplyMacroTile<FP8, float>(16, 16, 32, 1, 2.e-6, true, "T", "N");
-        else
-            matrixMultiplyMacroTile<BF8, float>(16, 16, 32, 1, 2.e-6, true, "T", "N");
-    }
-
-    TEST_P(MatrixMultiplyTestGPU, GPU_MatrixMultiplyAB)
-    {
-        matrixMultiplyAB<float>(32, 32, 2, 1, 2.e-6);
-    }
-
-    TEST_P(MatrixMultiplyTestGPU, GPU_MatrixMultiplyABFP16)
-    {
-        matrixMultiplyAB<Half>(32, 32, 8, 1, 2.e-5);
-    }
-
-    TEST_P(MatrixMultiplyTestGPUF8, GPU_MatrixMultiplyABF8_16x16x32)
-    {
-        if(std::get<rocRoller::DataType>(GetParam()) == rocRoller::DataType::FP8)
-            matrixMultiplyAB<FP8, float>(16, 16, 32, 1, 2.e-5);
-        else
-            matrixMultiplyAB<BF8, float>(16, 16, 32, 1, 2.e-5);
-    }
-
-    TEST_P(MatrixMultiplyTestGPUF8, GPU_MatrixMultiplyABF8_32x32x16)
-    {
-        if(std::get<rocRoller::DataType>(GetParam()) == rocRoller::DataType::FP8)
-            matrixMultiplyAB<FP8, float>(32, 32, 16, 1, 2.e-5);
-        else
-            matrixMultiplyAB<BF8, float>(32, 32, 16, 1, 2.e-5);
->>>>>>> 4e2bdc93
     }
 
     TEST_P(MatrixMultiplyTestGPU, GPU_MatrixMultiplyABC)
@@ -1754,7 +1389,6 @@
         matrixMultiplyABC<Half>(32, 32, 8, 1, 2.e-5);
     }
 
-<<<<<<< HEAD
     INSTANTIATE_TEST_SUITE_P(MatrixMultiplyTest, MatrixMultiplyTestGPU, mfmaSupportedISATuples());
 
     INSTANTIATE_TEST_SUITE_P(MatrixMultiplyTest,
@@ -1772,7 +1406,7 @@
     INSTANTIATE_TEST_SUITE_P(
         MatrixMultiplyTest,
         MatrixMultiplyTestGPUMixed,
-        ::testing::Combine(currentGPUISA(),
+        ::testing::Combine(::testing::Values("gfx950"), //mfmaSupportedISAValues(),
                            ::testing::Combine(::testing::Values(rocRoller::DataType::FP8,
                                                                 rocRoller::DataType::BF8,
                                                                 rocRoller::DataType::FP6,
@@ -1813,7 +1447,7 @@
         MatrixMultiplyTest,
         ScaledMatrixMultiplyTestGPUMixed,
         ::testing::Combine(
-            currentGPUISA(),
+            ::testing::Values("gfx950"), //mfmaSupportedISAValues(),
             ::testing::Combine(::testing::Values(rocRoller::DataType::FP8,
                                                  rocRoller::DataType::BF8,
                                                  rocRoller::DataType::FP6,
@@ -1827,12 +1461,7 @@
                                ::testing::Values(std::pair<uint8_t, uint8_t>{125u, 125u},
                                                  std::pair<uint8_t, uint8_t>{125u, 128u},
                                                  std::pair<uint8_t, uint8_t>{128u, 125u},
-                                                 std::pair<uint8_t, uint8_t>{128u, 128u},
-                                                 std::pair<uint8_t, uint8_t>{1u, 129u},
-                                                 std::pair<uint8_t, uint8_t>{1u, 254u},
-                                                 std::pair<uint8_t, uint8_t>{27u, 101u},
-                                                 std::pair<uint8_t, uint8_t>{254u, 1u},
-                                                 std::pair<uint8_t, uint8_t>{129u, 1u}),
+                                                 std::pair<uint8_t, uint8_t>{128u, 128u}),
                                ::testing::Values(64, 128))));
 
     /**
@@ -1932,15 +1561,4 @@
                              ScaledMatrixMultiplyTestGPU,
                              ::testing::Combine(::testing::Values("gfx950"),
                                                 ::testing::Values(16, 32)));
-=======
-    INSTANTIATE_TEST_SUITE_P(MatrixMultiplyTestGPU,
-                             MatrixMultiplyTestGPU,
-                             mfmaSupportedISATuples());
-
-    INSTANTIATE_TEST_SUITE_P(MatrixMultiplyTestGPUF8,
-                             MatrixMultiplyTestGPUF8,
-                             ::testing::Combine(mfmaSupportedISAValues(),
-                                                ::testing::Values(rocRoller::DataType::FP8,
-                                                                  rocRoller::DataType::BF8)));
->>>>>>> 4e2bdc93
 }