#ifdef ROCROLLER_USE_HIP
#include <hip/hip_ext.h>
#include <hip/hip_runtime.h>
#endif /* ROCROLLER_USE_HIP */

#include <rocRoller/AssemblyKernel.hpp>
#include <rocRoller/CodeGen/ArgumentLoader.hpp>
#include <rocRoller/CodeGen/Arithmetic/ScaledMatrixMultiply.hpp>
#include <rocRoller/CodeGen/CopyGenerator.hpp>
#include <rocRoller/CodeGen/MemoryInstructions.hpp>
#include <rocRoller/CodeGen/Utils.hpp>
#include <rocRoller/CommandSolution.hpp>
#include <rocRoller/Expression.hpp>
#include <rocRoller/ExpressionTransformations.hpp>
#include <rocRoller/KernelGraph/KernelGraph.hpp>
#include <rocRoller/Operations/T_Execute.hpp>
#include <rocRoller/Scheduling/Observers/FileWritingObserver.hpp>
#include <rocRoller/Utilities/Error.hpp>
#include <rocRoller/Utilities/Timer.hpp>

#include "DataTypes/DataTypes.hpp"
#include "GPUContextFixture.hpp"
#include "SourceMatcher.hpp"
#include "TensorDescriptor.hpp"
#include "Utilities.hpp"
#include <common/mxDataGen.hpp>

using namespace rocRoller;

namespace MatrixMultiplyTest
{
    template <typename T>
    concept isF8 = std::is_same_v<T, FP8> || std::is_same_v<T, BF8>;

    template <typename T>
    concept isF6F4 = std::is_same_v<T, FP6> || std::is_same_v<T, BF6> || std::is_same_v<T, FP4>;

    template <typename T>
    concept isF16 = std::is_same_v<T, Half> || std::is_same_v<T, BFloat16>;

    /**
     * @brief Return a reasonable random value range for datatype T.
     *
     * The return value is usually passed to the random generator to
     * obtain values in (-range, range), and these will be used to
     * populate matrices for (small) GEMM problems.
     *
     * The value returned *may or may not* correspond to the maximum
     * representable value of T.
     */
    template <typename T>
    float range()
    {
        // Not the maximum range.
        if constexpr(std::is_same_v<T, float> || std::is_same_v<T, Half>)
            return 10.f;
        // Maximum range
        if constexpr(std::is_same_v<T, FP8>)
            return 448.f;
        // Maximum range; kinda extreme
        if constexpr(std::is_same_v<T, BF8>)
            return 57344.f;
        // Maximum range
        if constexpr(std::is_same_v<T, FP6>)
            return 7.5f;
        // Maximum range
        if constexpr(std::is_same_v<T, BF6>)
            return 28.f;
        // FP4, maximum range
        return 6.f;
    }

    template <typename... Ts>
    class BaseMatrixMultiplyContextFixture
        : public BaseGPUContextFixture,
          public ::testing::WithParamInterface<std::tuple<rocRoller::GPUArchitectureTarget, Ts...>>
    {
    protected:
        virtual rocRoller::ContextPtr createContext() override
        {
            GPUArchitectureTarget device = std::get<0>(this->GetParam());

            return this->createContextForArch(device);
        }

    public:
        CommandKernelPtr commandKernel;

        template <typename TA, typename TB, typename ACC>
        void matrixMultiplyMacroTile(int         wave_m,
                                     int         wave_n,
                                     int         wave_k,
                                     int         wave_b,
                                     double      acceptableError,
                                     bool        useLDSB = true,
                                     std::string transA  = "N",
                                     std::string transB  = "N",
                                     bool        scaleA  = false,
                                     bool        scaleB  = false)
        {
            commandKernel = nullptr;

            REQUIRE_ARCH_CAP(GPUCapability::HasMFMA);
            if constexpr(isF8<TA> || isF8<TB>)
            {
                REQUIRE_ARCH_CAP(GPUCapability::HasMFMA_fp8);
            }
            if constexpr(isF6F4<TA> || isF6F4<TB>)
            {
                REQUIRE_ARCH_CAP(GPUCapability::HasMFMA_f8f6f4);
            }

            auto dataTypeA = TypeInfo<TA>::Var.dataType;
            auto dataTypeB = TypeInfo<TB>::Var.dataType;
            auto dataTypeD = TypeInfo<ACC>::Var.dataType;

            // matrix size: A is MxK; B is KxN; D is MxN
            int mac_m = wave_m;
            int mac_n = wave_n;
            int mac_k = 32;

            unsigned M = mac_m;
            unsigned N = mac_n;
            unsigned K = 32;

            if constexpr(isF8<TA> && isF8<TB>)
            {
                mac_k = 2 * wave_k;
                K     = 2 * mac_k;
            }
            if constexpr(isF6F4<TA> || isF6F4<TB>)
            {
                mac_k = 2 * wave_k;
                K     = 4 * mac_k;
            }

            if constexpr(isF16<TA> || isF16<TB>)
            {
                mac_k = 4 * wave_k;
                K     = 8 * mac_k;
            }

            Log::debug("MatrixMultiplyMacroTile: Matrix {}x{}x{}", M, N, K);
            Log::debug("MatrixMultiplyMacroTile: WGTile {}x{}x{}", mac_m, mac_n, mac_k);
            Log::debug(
                "MatrixMultiplyMacroTile: MFMA   {}x{}x{}x{}", wave_m, wave_n, wave_k, wave_b);

            AssertFatal(M % mac_m == 0, "MacroTile size mismatch (M)");
            AssertFatal(N % mac_n == 0, "MacroTile size mismatch (N)");
            AssertFatal(K % mac_k == 0, "MacroTile size mismatch (K)");

            AssertFatal(mac_m == wave_m, "Single output MacroTile.");
            AssertFatal(mac_n == wave_n, "Single output MacroTile.");

            uint workgroup_size_x = 64;
            uint workgroup_size_y = 1;

            auto bpe = CeilDivide(DataTypeInfo::Get(dataTypeA).elementBits, 8u);
            AssertFatal(mac_m * mac_k * bpe > wave_m * wave_k, "Not enough elements.");

            auto NX = std::make_shared<Expression::Expression>(workgroup_size_x);
            auto NY = std::make_shared<Expression::Expression>(workgroup_size_y);
            auto NZ = std::make_shared<Expression::Expression>(1u);

            std::vector<size_t> unitStridesN = {1, 0};
            std::vector<size_t> unitStridesT = {0, 1};

            auto command    = std::make_shared<Command>();
            auto tagTensorA = command->addOperation(rocRoller::Operations::Tensor(
                2, dataTypeA, transA == "N" ? unitStridesN : unitStridesT));
            auto tagLoadA = command->addOperation(rocRoller::Operations::T_Load_Tiled(tagTensorA));

            auto tagTensorB = command->addOperation(rocRoller::Operations::Tensor(
                2, dataTypeB, transB == "N" ? unitStridesN : unitStridesT));
            auto tagLoadB = command->addOperation(rocRoller::Operations::T_Load_Tiled(tagTensorB));

            std::optional<rocRoller::Operations::OperationTag> tagTensorScaleA, tagLoadScaleA,
                tagTensorScaleB, tagLoadScaleB;

            if(scaleA)
            {
                tagTensorScaleA = command->addOperation(rocRoller::Operations::Tensor(
                    2, DataType::UInt8, transA == "N" ? unitStridesN : unitStridesT));
                tagLoadScaleA
                    = command->addOperation(rocRoller::Operations::T_Load_Tiled(*tagTensorScaleA));
            }

            if(scaleB)
            {
                tagTensorScaleB = command->addOperation(rocRoller::Operations::Tensor(
                    2, DataType::UInt8, transB == "N" ? unitStridesN : unitStridesT));
                tagLoadScaleB
                    = command->addOperation(rocRoller::Operations::T_Load_Tiled(*tagTensorScaleB));
            }

            rocRoller::Operations::OperationTag tagStoreD;

            if(!scaleA)
            {
                ASSERT_FALSE(scaleB);

                tagStoreD = command->addOperation(
                    rocRoller::Operations::T_Mul(tagLoadA, tagLoadB)); // D = A * B
            }
            else
            {
                ASSERT_TRUE(scaleB);

                auto scaledA = command->addOperation(
                    rocRoller::Operations::BlockScale(tagLoadA, 2, tagLoadScaleA, {1, 32}));
                auto scaledB = command->addOperation(
                    rocRoller::Operations::BlockScale(tagLoadB, 2, tagLoadScaleB, {32, 1}));

                tagStoreD = command->addOperation(
                    rocRoller::Operations::T_Mul(scaledA, scaledB)); // D = A * B
            }

            auto tagTensorD = command->addOperation(rocRoller::Operations::Tensor(2, dataTypeD));
            command->addOperation(rocRoller::Operations::T_Store_Tiled(tagStoreD, tagTensorD));

            auto params = std::make_shared<CommandParameters>();
            params->setManualKernelDimension(2);
            params->setManualWorkgroupSize({workgroup_size_x, workgroup_size_y, 1});

            params->packMultipleElementsInto1VGPR = true;
            params->enableLongDwordInstructions   = true;

            params->transposeMemoryAccess[LayoutType::MATRIX_A] = transA == "T";
            params->transposeMemoryAccess[LayoutType::MATRIX_B] = transB == "T";

            // TODO: the translate step should figure out that there is a
            // T_Mul and do the right thing for the T_Load_Tiled commands
            auto macTileA
                = KernelGraph::CoordinateGraph::MacroTile({mac_m, mac_k},
                                                          LayoutType::MATRIX_A,
                                                          {wave_m, wave_n, wave_k, wave_b},
                                                          MemoryType::WAVE_LDS);
            params->setDimensionInfo(tagLoadA, macTileA);

            if(scaleA)
            {
                auto macTileScaleA
                    = KernelGraph::CoordinateGraph::MacroTile({mac_m, mac_k / 32},
                                                              LayoutType::MATRIX_A,
                                                              {wave_m, wave_n, wave_k / 32, wave_b},
                                                              MemoryType::WAVE);
                params->setDimensionInfo(tagLoadScaleA.value(), macTileScaleA);
            }

            auto macTileB = KernelGraph::CoordinateGraph::MacroTile(
                {mac_k, mac_n},
                LayoutType::MATRIX_B,
                {wave_m, wave_n, wave_k, wave_b},
                useLDSB ? MemoryType::WAVE_LDS : MemoryType::WAVE);
            params->setDimensionInfo(tagLoadB, macTileB);

            if(scaleB)
            {
                auto macTileScaleB
                    = KernelGraph::CoordinateGraph::MacroTile({mac_k / 32, mac_n},
                                                              LayoutType::MATRIX_B,
                                                              {wave_m, wave_n, wave_k / 32, wave_b},
                                                              MemoryType::WAVE);
                params->setDimensionInfo(tagLoadScaleB.value(), macTileScaleB);
            }

            params->setManualWavefrontCount({1u, 1u});

            commandKernel = std::make_shared<CommandKernel>(command, "MatrixMultiplyMacroTile");
            commandKernel->setContext(m_context);
            commandKernel->setCommandParameters(params);
            commandKernel->generateKernel();

            auto launch = std::make_shared<CommandLaunchParameters>();
            launch->setManualWorkitemCount({NX, NY, NZ});
            commandKernel->setLaunchParameters(launch);

            if(isLocalDevice())
            {
                TensorDescriptor descA(dataTypeA, {M, K}, transA);
                TensorDescriptor descB(dataTypeB, {K, N}, transB);
                TensorDescriptor descD(dataTypeD, {M, N}, {1u, M});
                TensorDescriptor descScaleA(dataTypeA, {M, K / 32}, transA);
                TensorDescriptor descScaleB(dataTypeB, {K / 32, N}, transB);

                float rangeA = range<TA>();
                float rangeB = range<TB>();

                uint32_t seed = 9861u;

                auto       blockScalingA = (scaleA) ? 32 : 1;
                auto       blockScalingB = (scaleB) ? 32 : 1;
                const auto dgenA
                    = getDataGenerator<TA>(descA, -rangeA, rangeA, seed, blockScalingA);
                const auto dgenB
                    = getDataGenerator<TB>(descB, -rangeB, rangeB, seed, blockScalingB);

                auto A = getRandomVector<TA>(dgenA, scaleA);
                auto B = getRandomVector<TB>(dgenB, scaleB);

                std::vector<uint8_t> hostScaleA, hostScaleB;

                auto d_A = make_shared_device(A);
                auto d_B = make_shared_device(B);
                auto d_D = make_shared_device<ACC>(descD.totalAllocatedElements());

                std::shared_ptr<uint8_t> d_scaleA, d_scaleB;

                if(scaleA)
                {
                    hostScaleA = dgenA.getScaleBytes();
                    d_scaleA   = make_shared_device(hostScaleA);
                }
                if(scaleB)
                {
                    hostScaleB = dgenB.getScaleBytes();
                    d_scaleB   = make_shared_device(hostScaleB);
                }

                CommandArguments commandArgs = command->createArguments();

                setCommandTensorArg(commandArgs, tagTensorA, descA, (TA*)d_A.get());
                setCommandTensorArg(commandArgs, tagTensorB, descB, (TB*)d_B.get());
                setCommandTensorArg(commandArgs, tagTensorD, descD, d_D.get());

                if(scaleA)
                {
                    setCommandTensorArg(
                        commandArgs, tagTensorScaleA.value(), descScaleA, d_scaleA.get());
                }
                if(scaleB)
                {
                    setCommandTensorArg(
                        commandArgs, tagTensorScaleB.value(), descScaleB, d_scaleB.get());
                }

                commandKernel->launchKernel(commandArgs.runtimeArguments());

                std::vector<ACC> D(descD.totalAllocatedElements());
                ASSERT_THAT(hipMemcpy(D.data(),
                                      d_D.get(),
                                      descD.totalAllocatedElements() * sizeof(ACC),
                                      hipMemcpyDefault),
                            HasHipSuccess(0));

                std::vector<ACC> c_D(descD.totalAllocatedElements(), ACC{});
                std::vector<ACC> c_C(descD.totalAllocatedElements(), ACC{});

                float alpha = 1.0f;

                if(scaleA)
                {
                    ASSERT_TRUE(scaleB);

                    rocRoller::ScaledCPUMM(c_D,
                                           c_C,
                                           A,
                                           B,
                                           hostScaleA,
                                           hostScaleB,
                                           M,
                                           N,
                                           K,
                                           alpha,
                                           0.0,
                                           transA == "T",
                                           transB == "T");
                }
                else
                {
                    ASSERT_FALSE(scaleB);
                    CPUMM(c_D, c_C, A, B, M, N, K, alpha, 0.0, transA == "T", transB == "T");
                }

                auto tol = gemmAcceptableError<TA, TB, ACC>(
                    M, N, K, m_context->targetArchitecture().target());
                auto res = compare(D, c_D, tol);

                Log::info("RNorm is {}", res.relativeNormL2);
                ASSERT_TRUE(res.ok) << res.message();
            }
        }

        template <typename TA>
        void matrixMultiplyMacroTileMixed(rocRoller::DataType typeB,
                                          int                 m,
                                          int                 n,
                                          int                 k,
                                          int                 b,
                                          double              err,
                                          bool                useLDSB = true,
                                          std::string         transA  = "N",
                                          std::string         transB  = "N",
                                          bool                scaleA  = false,
                                          bool                scaleB  = false)
        {
            if(typeB == rocRoller::DataType::FP8)
                matrixMultiplyMacroTile<TA, FP8, float>(
                    m, n, k, b, err, useLDSB, transA, transB, scaleA, scaleB);
            else if(typeB == rocRoller::DataType::BF8)
                matrixMultiplyMacroTile<TA, BF8, float>(
                    m, n, k, b, err, useLDSB, transA, transB, scaleA, scaleB);
            else if(typeB == rocRoller::DataType::FP6)
                matrixMultiplyMacroTile<TA, FP6, float>(
                    m, n, k, b, err, useLDSB, transA, transB, scaleA, scaleB);
            else if(typeB == rocRoller::DataType::BF6)
                matrixMultiplyMacroTile<TA, BF6, float>(
                    m, n, k, b, err, useLDSB, transA, transB, scaleA, scaleB);
            else if(typeB == rocRoller::DataType::FP4)
                matrixMultiplyMacroTile<TA, FP4, float>(
                    m, n, k, b, err, useLDSB, transA, transB, scaleA, scaleB);
            else
                Throw<FatalError>("Invalid type.");
        }

        void matrixMultiplyMacroTileMixed(rocRoller::DataType typeA,
                                          rocRoller::DataType typeB,
                                          int                 m,
                                          int                 n,
                                          int                 k,
                                          int                 b,
                                          double              err,
                                          bool                useLDSB = true,
                                          std::string         transA  = "N",
                                          std::string         transB  = "N",
                                          bool                scaleA  = false,
                                          bool                scaleB  = false)
        {
            if(typeA == rocRoller::DataType::FP8)
                matrixMultiplyMacroTileMixed<FP8>(
                    typeB, m, n, k, b, err, useLDSB, transA, transB, scaleA, scaleB);
            else if(typeA == rocRoller::DataType::BF8)
                matrixMultiplyMacroTileMixed<BF8>(
                    typeB, m, n, k, b, err, useLDSB, transA, transB, scaleA, scaleB);
            else if(typeA == rocRoller::DataType::FP6)
                matrixMultiplyMacroTileMixed<FP6>(
                    typeB, m, n, k, b, err, useLDSB, transA, transB, scaleA, scaleB);
            else if(typeA == rocRoller::DataType::BF6)
                matrixMultiplyMacroTileMixed<BF6>(
                    typeB, m, n, k, b, err, useLDSB, transA, transB, scaleA, scaleB);
            else if(typeA == rocRoller::DataType::FP4)
                matrixMultiplyMacroTileMixed<FP4>(
                    typeB, m, n, k, b, err, useLDSB, transA, transB, scaleA, scaleB);
            else
                Throw<FatalError>("Invalid type.");
        }

        template <typename T, typename ACC = T>
<<<<<<< HEAD
        void matrixMultiplyAB(int      wave_m,
                              int      wave_n,
                              int      wave_k,
                              int      wave_b,
                              double   acceptableError,
                              unsigned M      = 1024,
                              unsigned N      = 1024,
                              unsigned K      = 512,
                              uint8_t  scaleA = 127,
                              uint8_t  scaleB = 127)
=======
        void matrixMultiplyAB(int    wave_m,
                              int    wave_n,
                              int    wave_k,
                              int    wave_b,
                              double acceptableError,
                              bool   useLDS = false,
                              bool   transA = false,
                              bool   transB = false)
>>>>>>> c67e2cc7
        {
            int const M = 1024;
            int const N = 1024;
            int const K = 512;
            // matrix size: A is MxK; B is KxN; D is MxN
            REQUIRE_ARCH_CAP(GPUCapability::HasMFMA);
            if constexpr(std::is_same_v<T, FP8> || std::is_same_v<T, BF8>)
            {
                REQUIRE_ARCH_CAP(GPUCapability::HasMFMA_fp8);
            }

            auto dataTypeAB = TypeInfo<T>::Var.dataType;
            auto dataTypeD  = TypeInfo<ACC>::Var.dataType;

            // output macro tile size; we will launch 2x2 waves
            int mac_m = 2 * wave_m;
            int mac_n = 2 * wave_n;
            int mac_k = 2 * wave_k;

            AssertFatal(M % mac_m == 0, "MacroTile size mismatch (M)");
            AssertFatal(N % mac_n == 0, "MacroTile size mismatch (N)");

            uint workgroup_size_x = 256;
            uint workgroup_size_y = 1;

            auto bpe = CeilDivide(DataTypeInfo::Get(dataTypeAB).elementBits, 8u);
            AssertFatal(mac_m * mac_k * bpe > wave_m * wave_k, "Not enough elements.");

            uint num_workgroup_x = M / mac_m;
            uint num_workgroup_y = N / mac_n;

            auto NX = std::make_shared<Expression::Expression>(num_workgroup_x * workgroup_size_x);
            auto NY = std::make_shared<Expression::Expression>(num_workgroup_y * workgroup_size_y);
            auto NZ = std::make_shared<Expression::Expression>(1u);

            TensorDescriptor descA(dataTypeAB, {M, K}, {1u, M});
            TensorDescriptor descB(dataTypeAB, {K, N}, {1u, K});
            TensorDescriptor descD(dataTypeD, {M, N}, {1u, M});

            auto seed = 9861u;
            auto A    = DGenVector<T>(descA, -1.f, 1.f, seed + 1);
            auto B    = DGenVector<T>(descB, -1.f, 1.f, seed + 2);

            auto d_A = make_shared_device(A);
            auto d_B = make_shared_device(B);
            auto d_D = make_shared_device<ACC>(M * N);

            auto command  = std::make_shared<Command>();
            auto dataType = TypeInfo<T>::Var.dataType;

            std::vector<size_t> unitStridesN = {1, 0};
            std::vector<size_t> unitStridesT = {0, 1};

            auto tagTensorA = command->addOperation(
                rocRoller::Operations::Tensor(2, dataTypeAB, transA ? unitStridesT : unitStridesN));
            auto tagLoadA = command->addOperation(rocRoller::Operations::T_Load_Tiled(tagTensorA));

            auto tagTensorB = command->addOperation(rocRoller::Operations::Tensor(
                2, dataTypeAB, transB ? unitStridesT : unitStridesN)); // B
            auto tagLoadB = command->addOperation(rocRoller::Operations::T_Load_Tiled(tagTensorB));

            auto tagStoreD = command->addOperation(
                rocRoller::Operations::T_Mul(tagLoadA, tagLoadB)); // D = A * B

            auto tagTensorD
                = command->addOperation(rocRoller::Operations::Tensor(2, dataTypeD)); // D
            command->addOperation(rocRoller::Operations::T_Store_Tiled(tagStoreD, tagTensorD));

            CommandArguments commandArgs = command->createArguments();

<<<<<<< HEAD
=======
            TensorDescriptor descA(dataTypeAB, {M, K}, transA ? "T" : "N");
            TensorDescriptor descB(dataTypeAB, {K, N}, transB ? "T" : "N");
            TensorDescriptor descD(dataTypeD, {M, N}, {1u, M});

>>>>>>> c67e2cc7
            setCommandTensorArg(commandArgs, tagTensorA, descA, (T*)d_A.get());
            setCommandTensorArg(commandArgs, tagTensorB, descB, (T*)d_B.get());
            setCommandTensorArg(commandArgs, tagTensorD, descD, d_D.get());

            auto params = std::make_shared<CommandParameters>();
            params->setManualKernelDimension(2);
            params->setManualWorkgroupSize({workgroup_size_x, workgroup_size_y, 1});
            // TODO: the translate step should figure out that there is a
            // T_Mul and do the right thing for the T_Load_Tiled commands
            auto macTileA = KernelGraph::CoordinateGraph::MacroTile(
                {mac_m, mac_k},
                LayoutType::MATRIX_A,
                {wave_m, wave_n, wave_k, wave_b},
                useLDS ? MemoryType::WAVE_LDS : MemoryType::WAVE);
            auto macTileB = KernelGraph::CoordinateGraph::MacroTile(
                {mac_k, mac_n},
                LayoutType::MATRIX_B,
                {wave_m, wave_n, wave_k, wave_b},
                useLDS ? MemoryType::WAVE_LDS : MemoryType::WAVE);

            params->setDimensionInfo(tagLoadA, macTileA);
            params->setDimensionInfo(tagLoadB, macTileB);
            params->setManualWavefrontCount({2u, 2u});
            params->transposeMemoryAccess[LayoutType::MATRIX_A] = transA;
            params->transposeMemoryAccess[LayoutType::MATRIX_B] = transB;

            auto launch = std::make_shared<CommandLaunchParameters>();
            launch->setManualWorkitemCount({NX, NY, NZ});

            CommandKernel commandKernel(command, "MatrixMultiplyAB");
            commandKernel.setContext(m_context);
            commandKernel.setCommandParameters(params);
            commandKernel.generateKernel();

            commandKernel.setLaunchParameters(launch);
            if(isLocalDevice())
            {
                commandKernel.launchKernel(commandArgs.runtimeArguments());

                std::vector<ACC> D(M * N);
                ASSERT_THAT(hipMemcpy(D.data(), d_D.get(), M * N * sizeof(ACC), hipMemcpyDefault),
                            HasHipSuccess(0));

                std::vector<ACC> c_D(M * N, ACC{});
                std::vector<ACC> c_C(M * N, ACC{});

                CPUMM(c_D, c_C, A, B, M, N, K, 1.0f, 0.0, transA, transB);

                auto tol = gemmAcceptableError<T, T, ACC>(
                    M, N, K, m_context->targetArchitecture().target());
                auto res = compare(D, c_D, tol);

                Log::info("RNorm is {}", res.relativeNormL2);
                ASSERT_TRUE(res.ok) << res.message();
            }
        }

        template <typename T>
        void matrixMultiplyABC(
            int wave_m, int wave_n, int wave_k, int wave_b, double acceptableError)
        {
            REQUIRE_ARCH_CAP(GPUCapability::HasMFMA);

            // matrix size: A is MxK; B is KxN; D is MxN
            unsigned M = 1024;
            unsigned N = 1024;
            unsigned K = 512;

            // output macro tile size
            int mac_m = 64;
            int mac_n = 64;
            int mac_k = 64;

            AssertFatal(M % mac_m == 0, "MacroTile size mismatch (M)");
            AssertFatal(N % mac_n == 0, "MacroTile size mismatch (N)");

            uint workgroup_size_x = 256;
            uint workgroup_size_y = 1;

            uint num_workgroup_x = M / mac_m;
            uint num_workgroup_y = N / mac_n;

            auto NX = std::make_shared<Expression::Expression>(num_workgroup_x * workgroup_size_x);
            auto NY = std::make_shared<Expression::Expression>(num_workgroup_y * workgroup_size_y);
            auto NZ = std::make_shared<Expression::Expression>(1u);

            auto             dataType = TypeInfo<T>::Var.dataType;
            TensorDescriptor descA(dataType, {M, K}, {1u, M});
            TensorDescriptor descB(dataType, {K, N}, {1u, K});
            TensorDescriptor descC(dataType, {M, N}, {1u, M});
            TensorDescriptor descD(dataType, {M, N}, {1u, M});

            auto seed = 9861u;

            auto A = DGenVector<T>(descA, -1.f, 1.f, seed + 1);
            auto B = DGenVector<T>(descB, -1.f, 1.f, seed + 2);
            auto C = DGenVector<T>(descC, -1.f, 1.f, seed + 3);

            auto d_A = make_shared_device(A);
            auto d_B = make_shared_device(B);
            auto d_C = make_shared_device(C);
            auto d_D = make_shared_device<T>(M * N);

            auto command = std::make_shared<Command>();

            auto tagTensorA
                = command->addOperation(rocRoller::Operations::Tensor(2, dataType)); // A
            auto tagLoadA = command->addOperation(rocRoller::Operations::T_Load_Tiled(tagTensorA));

            auto tagTensorB
                = command->addOperation(rocRoller::Operations::Tensor(2, dataType)); // B
            auto tagLoadB = command->addOperation(rocRoller::Operations::T_Load_Tiled(tagTensorB));

            auto tagTensorC
                = command->addOperation(rocRoller::Operations::Tensor(2, dataType)); // C
            auto tagLoadC = command->addOperation(rocRoller::Operations::T_Load_Tiled(tagTensorC));

            auto tagAB
                = command->addOperation(rocRoller::Operations::T_Mul(tagLoadA, tagLoadB)); // A * B

            auto execute = rocRoller::Operations::T_Execute(command->getNextTag());
            auto tagStoreD
                = execute.addXOp(rocRoller::Operations::E_Add(tagAB, tagLoadC)); // D = A * B + C
            command->addOperation(std::move(execute));

            auto tagTensorD
                = command->addOperation(rocRoller::Operations::Tensor(2, dataType)); // D
            command->addOperation(rocRoller::Operations::T_Store_Tiled(tagStoreD, tagTensorD));

            CommandArguments commandArgs = command->createArguments();

            setCommandTensorArg(commandArgs, tagTensorA, descA, (T*)d_A.get());
            setCommandTensorArg(commandArgs, tagTensorB, descB, (T*)d_B.get());
            setCommandTensorArg(commandArgs, tagTensorC, descC, (T*)d_C.get());
            setCommandTensorArg(commandArgs, tagTensorD, descD, d_D.get());

            auto params = std::make_shared<CommandParameters>();
            params->setManualKernelDimension(2);

            // TODO: the translate step should figure out that there is a
            // T_Mul and do the right thing for the T_Load_Tiled commands
            auto macTileA = KernelGraph::CoordinateGraph::MacroTile(
                {mac_m, mac_k}, LayoutType::MATRIX_A, {wave_m, wave_n, wave_k, wave_b});
            auto macTileB = KernelGraph::CoordinateGraph::MacroTile(
                {mac_k, mac_n}, LayoutType::MATRIX_B, {wave_m, wave_n, wave_k, wave_b});
            auto macTileC = KernelGraph::CoordinateGraph::MacroTile(
                {mac_m, mac_n}, LayoutType::MATRIX_ACCUMULATOR, {wave_m, wave_n, wave_k, wave_b});

            params->setDimensionInfo(tagLoadA, macTileA);
            params->setDimensionInfo(tagLoadB, macTileB);
            params->setDimensionInfo(tagLoadC, macTileC);
            params->setManualWavefrontCount({2u, 2u});
            params->setManualWorkgroupSize({workgroup_size_x, workgroup_size_y, 1});

            CommandKernel commandKernel(command, "ABC");
            commandKernel.setContext(m_context);
            commandKernel.setCommandParameters(params);
            commandKernel.generateKernel();

            auto launch = std::make_shared<CommandLaunchParameters>();
            launch->setManualWorkitemCount({NX, NY, NZ});
            commandKernel.setLaunchParameters(launch);

            if(isLocalDevice())
            {
                commandKernel.launchKernel(commandArgs.runtimeArguments());

                std::vector<T> D(M * N, 0.f);
                ASSERT_THAT(hipMemcpy(D.data(), d_D.get(), M * N * sizeof(T), hipMemcpyDefault),
                            HasHipSuccess(0));

                std::vector<T> c_D(M * N, 0.f);
                CPUMM(c_D, C, A, B, M, N, K, 1.0, 1.0, false, false);

                auto tol = gemmAcceptableError<T, T, T>(
                    M, N, K, m_context->targetArchitecture().target());
                auto res = compare(D, c_D, tol);

                Log::info("RNorm is {}", res.relativeNormL2);
                ASSERT_TRUE(res.ok) << res.message();
            }
        }
    };

    class MatrixMultiplyTestGPU : public BaseMatrixMultiplyContextFixture<>
    {
    };

    // Params are: AB type, K tile size, (transA, transB)
    class MatrixMultiplyTestGPUF16
        : public BaseMatrixMultiplyContextFixture<
              std::tuple<rocRoller::DataType, int, std::pair<std::string, std::string>>>
    {
    };

    class MatrixMultiplyTestGPUF8 : public BaseMatrixMultiplyContextFixture<rocRoller::DataType>
    {
    };

    // Params are: AB type, K tile size, (transA, transB)
    class MatrixMultiplyF8F6F4TestGPU
        : public BaseMatrixMultiplyContextFixture<
              std::tuple<rocRoller::DataType, int, std::pair<std::string, std::string>>>
    {
    };

    // Params are: A type, B type, K tile size, (transA, transB)
    class MatrixMultiplyMixedTestGPU
        : public BaseMatrixMultiplyContextFixture<std::tuple<rocRoller::DataType,
                                                             rocRoller::DataType,
                                                             int,
                                                             std::pair<std::string, std::string>>>
    {
    };

    class MatrixMultiplyTestGPUBFloat16
        : public BaseMatrixMultiplyContextFixture<std::tuple<int, int, int>>
    {
    };

    TEST_P(MatrixMultiplyTestGPU, GPU_MatrixMultiplyMacroTile)
    {
        matrixMultiplyMacroTile<float, float, float>(32, 32, 2, 1, 2.e-6);
    }

    TEST_P(MatrixMultiplyTestGPU, GPU_MatrixMultiplyMacroTileFP16)
    {
        matrixMultiplyMacroTile<Half, Half, Half>(32, 32, 8, 1, 2.e-6, false);

        if(!commandKernel)
            return;

        auto instructions = NormalizedSourceLines(commandKernel->getInstructions(), false);

        int expectedLocalWriteOffset = 0;
        int numLocalRead             = 0;
        int expectedLocalReadOffset  = 0;
        for(auto const& instruction : instructions)
        {
            // Count the number of ds_write_b128 instructions and make sure they have
            // the expected offset values
            if(instruction.starts_with("ds_write_b128"))
            {
                if(expectedLocalWriteOffset > 0)
                    EXPECT_TRUE(instruction.ends_with("offset:"
                                                      + std::to_string(expectedLocalWriteOffset)));
                expectedLocalWriteOffset += 64;
            }

            if(instruction.starts_with("ds_read_u16"))
            {
                numLocalRead++;

                if(expectedLocalReadOffset > 0)
                    EXPECT_TRUE(
                        instruction.ends_with("offset:" + std::to_string(expectedLocalReadOffset)));

                if(numLocalRead % 4 == 0)
                {
                    expectedLocalReadOffset = numLocalRead / 4 * 512;
                }
                else
                {
                    expectedLocalReadOffset += 64;
                }
            }
        }

        EXPECT_EQ(expectedLocalWriteOffset, 128);
        EXPECT_EQ(numLocalRead, 16);
    }

    TEST_P(MatrixMultiplyTestGPUBFloat16, GPU_MatrixMultiplyMacroTile_FP32_BF16)
    {
        REQUIRE_ARCH_CAP(GPUCapability::HasMFMA_bf16_32x32x4);
        REQUIRE_ARCH_CAP(GPUCapability::HasMFMA_bf16_32x32x8_1k);
        REQUIRE_ARCH_CAP(GPUCapability::HasMFMA_bf16_16x16x8);
        REQUIRE_ARCH_CAP(GPUCapability::HasMFMA_bf16_16x16x16_1k);

        auto [mfma_m, mfma_n, mfma_k] = std::get<std::tuple<int, int, int>>(GetParam());

        matrixMultiplyMacroTile<BFloat16, BFloat16, float>(mfma_m, mfma_n, mfma_k, 1, 2.e-6, false);
    }

    TEST_P(MatrixMultiplyTestGPUBFloat16, GPU_MatrixMultiplyMacroTile_BF16_BF16)
    {
        REQUIRE_ARCH_CAP(GPUCapability::HasMFMA_bf16_32x32x4);
        REQUIRE_ARCH_CAP(GPUCapability::HasMFMA_bf16_32x32x8_1k);
        REQUIRE_ARCH_CAP(GPUCapability::HasMFMA_bf16_16x16x8);
        REQUIRE_ARCH_CAP(GPUCapability::HasMFMA_bf16_16x16x16_1k);

        auto [mfma_m, mfma_n, mfma_k] = std::get<std::tuple<int, int, int>>(GetParam());

        matrixMultiplyMacroTile<BFloat16, BFloat16, BFloat16>(
            mfma_m, mfma_n, mfma_k, 1, 2.e-6, false);
    }

    TEST_P(MatrixMultiplyTestGPUF16, GPU_MatrixMultiplyMacroTileF16)
    {
        auto [typeAB, MFMAK, transOp] = std::get<1>(GetParam());

        uint const waveM = (MFMAK == 32) ? 16 : 32;
        uint const waveN = (MFMAK == 32) ? 16 : 32;
        uint const waveK = MFMAK;

        auto const transA = transOp.first;
        auto const transB = transOp.second;

        auto typeStr = "f16";
        switch(typeAB)
        {
        case DataType::Half:
            if(waveK == 32)
            {
                REQUIRE_ARCH_CAP(GPUCapability::HasMFMA_16x16x32_f16);
            }
            else
            {
                REQUIRE_ARCH_CAP(GPUCapability::HasMFMA_32x32x16_f16);
            }
            matrixMultiplyMacroTile<Half, Half, float>(
                waveM, waveN, waveK, 1, 2.e-6, true, transA, transB);
            break;
        case DataType::BFloat16:
            if(waveK == 32)
            {
                REQUIRE_ARCH_CAP(GPUCapability::HasMFMA_16x16x32_bf16);
            }
            else
            {
                REQUIRE_ARCH_CAP(GPUCapability::HasMFMA_32x32x16_bf16);
            }
            matrixMultiplyMacroTile<BFloat16, BFloat16, float>(
                waveM, waveN, waveK, 1, 2.e-6, true, transA, transB);
            typeStr = "bf16";
            break;
        default:
            Throw<FatalError>(std::format("Unexpected data type: {}. (Allowed: Half and Bfloat16)",
                                          toString(typeAB)));
        }

        std::string generatedCode = m_context->instructions()->toString();

        uint const elementBits = DataTypeInfo::Get(typeAB).elementBits;

        std::string const mfmaMnemonic{
            std::format("v_mfma_f32_{}x{}x{}_{}", waveM, waveN, waveK, typeStr)};
        std::string const trLoadMnemonic{transposeLoadMnemonic(elementBits)};

        uint const numMFMAs            = 4;
        uint const elementsPerWavetile = waveM * waveK / 64;
        uint const elementsPerTrLoad   = bitsPerTransposeLoad(elementBits) / elementBits;
        uint const trLoadsPerMFMA      = elementsPerWavetile / elementsPerTrLoad;
        uint       expectedTrLoads     = 0;
        if(transA == "N")
            expectedTrLoads += numMFMAs * trLoadsPerMFMA;
        if(transB == "T")
            expectedTrLoads += numMFMAs * trLoadsPerMFMA;

        EXPECT_EQ(countSubstring(generatedCode, "v_mfma"), numMFMAs);
        EXPECT_EQ(countSubstring(generatedCode, mfmaMnemonic), numMFMAs);
        EXPECT_EQ(countSubstring(generatedCode, trLoadMnemonic), expectedTrLoads);
    }

    TEST_P(MatrixMultiplyTestGPUF8, GPU_MatrixMultiplyMacroTileF8_16x16x32_NN)
    {
        if(m_context->targetArchitecture().target().isCDNA3GPU())
        {
            GTEST_SKIP() << "FIXME: Skipping test for gfx94X";
        }

        bool const isFP8 = std::get<rocRoller::DataType>(GetParam()) == rocRoller::DataType::FP8;
        if(isFP8)
            matrixMultiplyMacroTile<FP8, FP8, float>(16, 16, 32, 1, 7.5e-6, false, "N", "N");
        else
            matrixMultiplyMacroTile<BF8, BF8, float>(16, 16, 32, 1, 7.5e-6, false, "N", "N");

        if(!commandKernel)
            return;

        auto instructions = NormalizedSourceLines(commandKernel->getInstructions(), false);

        int               expectedLocalWriteOffset = 0;
        int               numLocalRead             = 0;
        int               expectedLocalReadOffset  = 0;
        int               numMFMA                  = 0;
        std::string const mfma_pattern
            = isFP8 ? "v_mfma_f32_16x16x32_fp8_fp8" : "v_mfma_f32_16x16x32_bf8_bf8";
        for(auto const& instruction : instructions)
        {
            if(instruction.starts_with(mfma_pattern))
                numMFMA++;

            // Count the number of ds_write_b128 instructions and make sure they have
            // the expected offset values
            if(instruction.starts_with("ds_write_b128"))
            {
                if(expectedLocalWriteOffset > 0)
                    EXPECT_TRUE(instruction.ends_with("offset:"
                                                      + std::to_string(expectedLocalWriteOffset)));
                expectedLocalWriteOffset += 1024;
            }

            if(instruction.starts_with("ds_read_u8"))
            {
                numLocalRead++;

                if(expectedLocalReadOffset > 0)
                    EXPECT_TRUE(
                        instruction.ends_with("offset:" + std::to_string(expectedLocalReadOffset)));

                if(numLocalRead % 8 == 0)
                {
                    expectedLocalReadOffset = numLocalRead / 8 * 512;
                }
                else
                {
                    expectedLocalReadOffset += 16;
                }
            }
        }

        EXPECT_EQ(expectedLocalWriteOffset, 1024);
        EXPECT_EQ(numLocalRead, 16);
        EXPECT_EQ(numMFMA, 2);
    }

    TEST_P(MatrixMultiplyTestGPUF8, GPU_MatrixMultiplyMacroTileF8_32x32x16_NN)
    {
        if(m_context->targetArchitecture().target().isCDNA3GPU())
        {
            GTEST_SKIP() << "FIXME: Skipping test for gfx94X";
        }

        bool const isFP8 = std::get<rocRoller::DataType>(GetParam()) == rocRoller::DataType::FP8;
        if(isFP8)
            matrixMultiplyMacroTile<FP8, FP8, float>(32, 32, 16, 1, 7.5e-6, false, "N", "N");
        else
            matrixMultiplyMacroTile<BF8, BF8, float>(32, 32, 16, 1, 7.5e-6, false, "N", "N");

        if(!commandKernel)
            return;

        auto instructions = NormalizedSourceLines(commandKernel->getInstructions(), false);

        int               expectedLocalWriteOffset = 0;
        int               numLocalRead             = 0;
        int               expectedLocalReadOffset  = 0;
        int               numMFMA                  = 0;
        std::string const mfma_pattern
            = isFP8 ? "v_mfma_f32_32x32x16_fp8_fp8" : "v_mfma_f32_32x32x16_bf8_bf8";
        for(auto const& instruction : instructions)
        {
            if(instruction.starts_with(mfma_pattern))
                numMFMA++;

            // Count the number of ds_write_b128 instructions and make sure they have
            // the expected offset values
            if(instruction.starts_with("ds_write_b128"))
            {
                if(expectedLocalWriteOffset > 0)
                    EXPECT_TRUE(instruction.ends_with("offset:"
                                                      + std::to_string(expectedLocalWriteOffset)));
                expectedLocalWriteOffset += 1024;
            }

            if(instruction.starts_with("ds_read_u8"))
            {
                numLocalRead++;

                if(expectedLocalReadOffset > 0)
                    EXPECT_TRUE(
                        instruction.ends_with("offset:" + std::to_string(expectedLocalReadOffset)));

                if(numLocalRead % 8 == 0)
                {
                    expectedLocalReadOffset = numLocalRead / 8 * 512;
                }
                else
                {
                    expectedLocalReadOffset += 32;
                }
            }
        }

        EXPECT_EQ(expectedLocalWriteOffset, 1024);
        EXPECT_EQ(numLocalRead, 16);
        EXPECT_EQ(numMFMA, 2);
    }

    TEST_P(MatrixMultiplyTestGPUF8, GPU_MatrixMultiplyMacroTileF8_16x16x32_TN)
    {
        if(m_context->targetArchitecture().target().isCDNA3GPU())
        {
            GTEST_SKIP() << "FIXME: Skipping test for gfx94X";
        }

        bool const isFP8 = std::get<rocRoller::DataType>(GetParam()) == rocRoller::DataType::FP8;
        if(isFP8)
            matrixMultiplyMacroTile<FP8, FP8, float>(16, 16, 32, 1, 2.e-5, true, "T", "N");
        else
            matrixMultiplyMacroTile<BF8, BF8, float>(16, 16, 32, 1, 2.e-5, true, "T", "N");
    }

    TEST_P(MatrixMultiplyF8F6F4TestGPU, GPU_MatrixMultiplyMacroTileF8F6F4)
    {
        REQUIRE_ARCH_CAP(GPUCapability::HasMFMA_f8f6f4);

        auto [typeAB, MFMAK, transOp] = std::get<1>(GetParam());

        uint const waveM = (MFMAK == 128) ? 16 : 32;
        uint const waveN = (MFMAK == 128) ? 16 : 32;
        uint const waveK = MFMAK;

        std::string const mfmaMnemonic{
            std::format("v_mfma_f32_{}x{}x{}_f8f6f4", waveM, waveN, waveK)};

        auto const [transA, transB] = transOp;

        uint const        elementBits = DataTypeInfo::Get(typeAB).elementBits;
        std::string const trLoadMnemonic{transposeLoadMnemonic(elementBits)};

        // TODO: enable non-TN F6 tests
        if(elementBits == 6 && (transA != "T" || transB != "N"))
        {
            GTEST_SKIP();
        }

        std::string modifiers{"cbsz:0b000 blgp:0b000"};

        switch(typeAB)
        {
        case DataType::FP8:
            matrixMultiplyMacroTile<FP8, FP8, float>(
                waveM, waveN, waveK, 1, 7.5e-6, true, transA, transB);
            break;
        case DataType::BF8:
            matrixMultiplyMacroTile<BF8, BF8, float>(
                waveM, waveN, waveK, 1, 7.5e-6, true, transA, transB);
            modifiers = "cbsz:0b001 blgp:0b001";
            break;
        case DataType::FP6:
            matrixMultiplyMacroTile<FP6, FP6, float>(
                waveM, waveN, waveK, 1, 7.5e-6, true, transA, transB);
            modifiers = "cbsz:0b010 blgp:0b010";
            break;
        case DataType::BF6:
            matrixMultiplyMacroTile<BF6, BF6, float>(
                waveM, waveN, waveK, 1, 7.5e-6, true, transA, transB);
            modifiers = "cbsz:0b011 blgp:0b011";
            break;
        case DataType::FP4:
            matrixMultiplyMacroTile<FP4, FP4, float>(
                waveM, waveN, waveK, 1, 7.5e-6, true, transA, transB);
            modifiers = "cbsz:0b100 blgp:0b100";
            break;
        default:
            Throw<FatalError>(
                std::format("Unexpected data type: {}. (Allowed FP8, BF8, FP6, BF6, and FP4)",
                            toString(typeAB)));
        }

        uint const numMFMAs            = 2;
        uint const elementsPerWavetile = waveM * waveK / 64;
        uint const elementsPerTrLoad   = bitsPerTransposeLoad(elementBits) / elementBits;
        uint const trLoadsPerMFMA      = elementsPerWavetile / elementsPerTrLoad;
        uint       expectedTrLoads     = 0;
        if(transA == "N")
            expectedTrLoads += numMFMAs * trLoadsPerMFMA;
        if(transB == "T")
            expectedTrLoads += numMFMAs * trLoadsPerMFMA;

        std::string generatedCode = m_context->instructions()->toString();

        EXPECT_EQ(countSubstring(generatedCode, "v_mfma"), 2);
        EXPECT_EQ(countSubstring(generatedCode, mfmaMnemonic), 2);
        EXPECT_EQ(countSubstring(generatedCode, trLoadMnemonic), expectedTrLoads);
        EXPECT_EQ(countSubstring(generatedCode, modifiers), 2);
    }

    TEST_P(MatrixMultiplyF8F6F4TestGPU, GPU_ScaledMatrixMultiplyMacroTileF8F6F4)
    {
        REQUIRE_ARCH_CAP(GPUCapability::HasMFMA_f8f6f4);

        auto [typeAB, MFMAK, transOp] = std::get<1>(GetParam());

        uint const waveM = (MFMAK == 128) ? 16 : 32;
        uint const waveN = (MFMAK == 128) ? 16 : 32;
        uint const waveK = MFMAK;

        std::string const mfmaMnemonic{
            std::format("v_mfma_scale_f32_{}x{}x{}_f8f6f4", waveM, waveN, waveK)};

        auto const [transA, transB] = transOp;

        uint        elementBits = DataTypeInfo::Get(typeAB).elementBits;
        std::string trLoadMnemonic{transposeLoadMnemonic(elementBits)};

        // TODO: enable non-TN F6 tests
        if(elementBits == 6 && (transA != "T" || transB != "N"))
        {
            GTEST_SKIP();
        }

        std::string modifiers{"cbsz:0b000 blgp:0b000"};

        switch(typeAB)
        {
        case DataType::FP8:
            matrixMultiplyMacroTile<FP8, FP8, float>(
                waveM, waveN, waveK, 1, 7.5e-6, true, transA, transB, true, true);
            break;
        case DataType::BF8:
            matrixMultiplyMacroTile<BF8, BF8, float>(
                waveM, waveN, waveK, 1, 7.5e-6, true, transA, transB, true, true);
            modifiers = "cbsz:0b001 blgp:0b001";
            break;
        case DataType::FP6:
            matrixMultiplyMacroTile<FP6, FP6, float>(
                waveM, waveN, waveK, 1, 7.5e-6, true, transA, transB, true, true);
            modifiers = "cbsz:0b010 blgp:0b010";
            break;
        case DataType::BF6:
            matrixMultiplyMacroTile<BF6, BF6, float>(
                waveM, waveN, waveK, 1, 7.5e-6, true, transA, transB, true, true);
            modifiers = "cbsz:0b011 blgp:0b011";
            break;
        case DataType::FP4:
            matrixMultiplyMacroTile<FP4, FP4, float>(
                waveM, waveN, waveK, 1, 7.5e-6, true, transA, transB, true, true);
            modifiers = "cbsz:0b100 blgp:0b100";
            break;
        default:
            Throw<FatalError>(
                std::format("Unexpected data type: {}. (Allowed FP8, BF8, FP6, BF6, and FP4)",
                            toString(typeAB)));
        }

        uint const numMFMAs            = 2;
        uint const elementsPerWavetile = waveM * waveK / 64;
        uint const elementsPerTrLoad   = bitsPerTransposeLoad(elementBits) / elementBits;
        uint const trLoadsPerMFMA      = elementsPerWavetile / elementsPerTrLoad;
        uint       expectedTrLoads     = 0;
        if(transA == "N")
            expectedTrLoads += numMFMAs * trLoadsPerMFMA;
        if(transB == "T")
            expectedTrLoads += numMFMAs * trLoadsPerMFMA;

        std::string generatedCode = m_context->instructions()->toString();

        EXPECT_EQ(countSubstring(generatedCode, "v_mfma"), 2);
        EXPECT_EQ(countSubstring(generatedCode, mfmaMnemonic), 2);
        EXPECT_EQ(countSubstring(generatedCode, trLoadMnemonic), expectedTrLoads);
        EXPECT_EQ(countSubstring(generatedCode, modifiers), 2);
    }

    TEST_P(MatrixMultiplyMixedTestGPU, GPU_MatrixMultiplyMacroTileMixed)
    {
        auto [typeA, typeB, MFMAK, transOp] = std::get<1>(GetParam());

        int wave_m = (MFMAK == 128) ? 16 : 32;
        int wave_n = (MFMAK == 128) ? 16 : 32;
        int wave_k = MFMAK;

        uint const elementBitsA = DataTypeInfo::Get(typeA).elementBits;
        uint const elementBitsB = DataTypeInfo::Get(typeB).elementBits;
        auto [transA, transB]   = transOp;
        // TODO: enable non-TN F6 tests
        if((elementBitsA == 6 || elementBitsB == 6) && (transA != "T" || transB != "N"))
        {
            GTEST_SKIP();
        }

        matrixMultiplyMacroTileMixed(
            typeA, typeB, wave_m, wave_n, wave_k, 1, 1.e-5, true, "T", "N");
    }

    TEST_P(MatrixMultiplyTestGPU, GPU_MatrixMultiplyAB)
    {
        matrixMultiplyAB<float>(32, 32, 2, 1, 2.e-6);
    }

    TEST_P(MatrixMultiplyTestGPU, GPU_MatrixMultiplyABFP16)
    {
        matrixMultiplyAB<Half>(32, 32, 8, 1, 2.e-5);
    }

    TEST_P(MatrixMultiplyTestGPUF8, GPU_MatrixMultiplyABF8_16x16x32)
    {
        if(m_context->targetArchitecture().target().isCDNA3GPU())
        {
            GTEST_SKIP() << "FIXME: Skipping test for gfx94X";
        }

        if(std::get<rocRoller::DataType>(GetParam()) == rocRoller::DataType::FP8)
            matrixMultiplyAB<FP8, float>(16, 16, 32, 1, 2.e-5);
        else
            matrixMultiplyAB<BF8, float>(16, 16, 32, 1, 2.e-5);
    }

    TEST_P(MatrixMultiplyTestGPUF8, GPU_MatrixMultiplyABF8_32x32x16)
    {
        if(m_context->targetArchitecture().target().isCDNA3GPU())
        {
            GTEST_SKIP() << "FIXME: Skipping test for gfx94X";
        }

        if(std::get<rocRoller::DataType>(GetParam()) == rocRoller::DataType::FP8)
            matrixMultiplyAB<FP8, float>(32, 32, 16, 1, 2.e-5);
        else
            matrixMultiplyAB<BF8, float>(32, 32, 16, 1, 2.e-5);
    }

    TEST_P(MatrixMultiplyF8F6F4TestGPU, GPU_MatrixMultiplyABF8F6F4)
    {
        REQUIRE_ARCH_CAP(GPUCapability::HasMFMA_f8f6f4);

        auto [typeAB, MFMAK, transOp] = std::get<1>(GetParam());

        uint const waveM = (MFMAK == 128) ? 16 : 32;
        uint const waveN = (MFMAK == 128) ? 16 : 32;
        uint const waveK = MFMAK;

        std::string const mfmaMnemonic{
            std::format("v_mfma_f32_{}x{}x{}_f8f6f4", waveM, waveN, waveK)};

        auto const transA = transOp.first == "T";
        auto const transB = transOp.second == "T";

        uint const        elementBits = DataTypeInfo::Get(typeAB).elementBits;
        std::string const trLoadMnemonic{transposeLoadMnemonic(elementBits)};

        // TODO: enable non-TN F6 tests
        if(elementBits == 6 && (!transA || transB))
        {
            GTEST_SKIP();
        }

        std::string modifiers{"cbsz:0b000 blgp:0b000"};

        switch(typeAB)
        {
        case DataType::FP8:
            matrixMultiplyAB<FP8, float>(waveM, waveN, waveK, 1, 2.e-5, true, transA, transB);
            break;
        case DataType::BF8:
            matrixMultiplyAB<BF8, float>(waveM, waveN, waveK, 1, 2.e-5, true, transA, transB);
            modifiers = "cbsz:0b001 blgp:0b001";
            break;
        case DataType::FP6:
            matrixMultiplyAB<FP6, float>(waveM, waveN, waveK, 1, 2.e-5, true, transA, transB);
            modifiers = "cbsz:0b010 blgp:0b010";
            break;
        case DataType::BF6:
            matrixMultiplyAB<BF6, float>(waveM, waveN, waveK, 1, 2.e-5, true, transA, transB);
            modifiers = "cbsz:0b011 blgp:0b011";
            break;
        case DataType::FP4:
            matrixMultiplyAB<FP4, float>(waveM, waveN, waveK, 1, 2.e-5, true, transA, transB);
            modifiers = "cbsz:0b100 blgp:0b100";
            break;
        default:
            Throw<FatalError>(
                std::format("Unexpected data type: {}. (Allowed FP8, BF8, FP6, BF6, and FP4)",
                            toString(typeAB)));
        }

        uint const numMFMAs            = 2;
        uint const elementsPerWavetile = waveM * waveK / 64;
        uint const elementsPerTrLoad   = bitsPerTransposeLoad(elementBits) / elementBits;
        uint const trLoadsPerMFMA      = elementsPerWavetile / elementsPerTrLoad;
        uint       expectedTrLoads     = 0;
        if(!transA)
            expectedTrLoads += numMFMAs * trLoadsPerMFMA;
        if(transB)
            expectedTrLoads += numMFMAs * trLoadsPerMFMA;

        std::string generatedCode = m_context->instructions()->toString();

        EXPECT_EQ(countSubstring(generatedCode, "v_mfma"), numMFMAs);
        EXPECT_EQ(countSubstring(generatedCode, mfmaMnemonic), numMFMAs);
        EXPECT_EQ(countSubstring(generatedCode, modifiers), numMFMAs);
        EXPECT_EQ(countSubstring(generatedCode, trLoadMnemonic), expectedTrLoads);
    }

    TEST_P(MatrixMultiplyTestGPU, GPU_MatrixMultiplyABC)
    {
        matrixMultiplyABC<float>(32, 32, 2, 1, 2.e-6);
    }

    TEST_P(MatrixMultiplyTestGPU, GPU_MatrixMultiplyABCFP16)
    {
        matrixMultiplyABC<Half>(32, 32, 8, 1, 2.e-5);
    }

    INSTANTIATE_TEST_SUITE_P(MatrixMultiplyTest, MatrixMultiplyTestGPU, mfmaSupportedISATuples());

    INSTANTIATE_TEST_SUITE_P(MatrixMultiplyTest,
                             MatrixMultiplyTestGPUF8,
                             ::testing::Combine(mfmaSupportedISAValues(),
                                                ::testing::Values(rocRoller::DataType::FP8,
                                                                  rocRoller::DataType::BF8)));

    INSTANTIATE_TEST_SUITE_P(
        MatrixMultiplyTest,
        MatrixMultiplyTestGPUF16,
        ::testing::Combine(
            ::testing::Values(GPUArchitectureTarget{GPUArchitectureGFX::GFX950},
                              GPUArchitectureTarget{GPUArchitectureGFX::GFX950, {.sramecc = true}},
                              GPUArchitectureTarget{GPUArchitectureGFX::GFX950, {.xnack = true}}),
            ::testing::Combine(::testing::Values(rocRoller::DataType::Half,
                                                 rocRoller::DataType::BFloat16),
                               ::testing::Values(16, 32),
                               ::testing::Values(std::pair<std::string, std::string>("N", "N"),
                                                 std::pair<std::string, std::string>("N", "T"),
                                                 std::pair<std::string, std::string>("T", "N"),
                                                 std::pair<std::string, std::string>("T", "T")))));

    INSTANTIATE_TEST_SUITE_P(
        MatrixMultiplyTest,
        MatrixMultiplyF8F6F4TestGPU,
        ::testing::Combine(
            ::testing::Values(GPUArchitectureTarget{GPUArchitectureGFX::GFX950},
                              GPUArchitectureTarget{GPUArchitectureGFX::GFX950, {.sramecc = true}},
                              GPUArchitectureTarget{GPUArchitectureGFX::GFX950, {.xnack = true}}),
            ::testing::Combine(::testing::Values(rocRoller::DataType::FP8,
                                                 rocRoller::DataType::BF8,
                                                 rocRoller::DataType::FP6,
                                                 rocRoller::DataType::BF6,
                                                 rocRoller::DataType::FP4),
                               ::testing::Values(64, 128),
                               ::testing::Values(std::pair<std::string, std::string>("N", "N"),
                                                 std::pair<std::string, std::string>("N", "T"),
                                                 std::pair<std::string, std::string>("T", "N"),
                                                 std::pair<std::string, std::string>("T", "T")))));

    INSTANTIATE_TEST_SUITE_P(
        MatrixMultiplyTest,
        MatrixMultiplyMixedTestGPU,
        ::testing::Combine(
            ::testing::Values(GPUArchitectureTarget{GPUArchitectureGFX::GFX950},
                              GPUArchitectureTarget{GPUArchitectureGFX::GFX950, {.sramecc = true}},
                              GPUArchitectureTarget{GPUArchitectureGFX::GFX950, {.xnack = true}}),
            ::testing::Combine(::testing::Values(rocRoller::DataType::FP8,
                                                 rocRoller::DataType::BF8,
                                                 rocRoller::DataType::FP6,
                                                 rocRoller::DataType::BF6,
                                                 rocRoller::DataType::FP4),
                               ::testing::Values(rocRoller::DataType::FP8,
                                                 rocRoller::DataType::BF8,
                                                 rocRoller::DataType::FP6,
                                                 rocRoller::DataType::BF6,
                                                 rocRoller::DataType::FP4),
                               ::testing::Values(64, 128),
                               ::testing::Values(std::pair<std::string, std::string>("N", "N"),
                                                 std::pair<std::string, std::string>("N", "T"),
                                                 std::pair<std::string, std::string>("T", "N"),
                                                 std::pair<std::string, std::string>("T", "T")))));

    // Params are: A type, B type, scale pair, K tile size
    class ScaledMatrixMultiplyMixedTestGPU
        : public BaseMatrixMultiplyContextFixture<std::tuple<rocRoller::DataType,
                                                             rocRoller::DataType,
                                                             int,
                                                             std::pair<std::string, std::string>>>
    {
    };

    TEST_P(ScaledMatrixMultiplyMixedTestGPU, GPU_ScaledMatrixMultiplyMacroTileMixed)
    {
        auto [typeA, typeB, MFMAK, transOp] = std::get<1>(GetParam());

        int waveM = (MFMAK == 128) ? 16 : 32;
        int waveN = (MFMAK == 128) ? 16 : 32;
        int waveK = MFMAK;

        uint const elementBitsA = DataTypeInfo::Get(typeA).elementBits;
        uint const elementBitsB = DataTypeInfo::Get(typeB).elementBits;
        auto [transA, transB]   = transOp;
        // TODO: enable non-TN F6 tests
        if((elementBitsA == 6 || elementBitsB == 6) && (transA != "T" || transB != "N"))
        {
            GTEST_SKIP();
        }

        matrixMultiplyMacroTileMixed(
            typeA, typeB, waveM, waveN, waveK, 1, 1.e-5, true, transA, transB, true, true);
    }

    INSTANTIATE_TEST_SUITE_P(
        MatrixMultiplyTest,
        ScaledMatrixMultiplyMixedTestGPU,
        ::testing::Combine(
            ::testing::Values(GPUArchitectureTarget{GPUArchitectureGFX::GFX950},
                              GPUArchitectureTarget{GPUArchitectureGFX::GFX950, {.sramecc = true}},
                              GPUArchitectureTarget{GPUArchitectureGFX::GFX950, {.xnack = true}}),
            ::testing::Combine(::testing::Values(rocRoller::DataType::FP8,
                                                 rocRoller::DataType::BF8,
                                                 rocRoller::DataType::FP6,
                                                 rocRoller::DataType::BF6,
                                                 rocRoller::DataType::FP4),
                               ::testing::Values(rocRoller::DataType::FP8,
                                                 rocRoller::DataType::BF8,
                                                 rocRoller::DataType::FP6,
                                                 rocRoller::DataType::BF6,
                                                 rocRoller::DataType::FP4),
                               ::testing::Values(64, 128),
                               ::testing::Values(std::pair<std::string, std::string>("N", "N"),
                                                 std::pair<std::string, std::string>("N", "T"),
                                                 std::pair<std::string, std::string>("T", "N"),
                                                 std::pair<std::string, std::string>("T", "T")))));

    class ScaledMMTest
        : public BaseMatrixMultiplyContextFixture<std::tuple<rocRoller::DataType,
                                                             rocRoller::DataType,
                                                             std::pair<uint8_t, uint8_t>,
                                                             int,
                                                             std::pair<std::string, std::string>>>
    {
    };

    template <typename TA, typename TB>
    void exeScaledCPUMM(unsigned    M,
                        unsigned    N,
                        unsigned    K,
                        const float scaleA,
                        const float scaleB,
                        float       alpha,
                        double      err,
                        bool        transA,
                        bool        transB)
    {
        auto dataTypeA = TypeInfo<TA>::Var.dataType;
        auto dataTypeB = TypeInfo<TB>::Var.dataType;

        TensorDescriptor descA(dataTypeA, {M, K}, "T");
        TensorDescriptor descB(dataTypeB, {K, N}, "T");

        auto A     = DGenVector<TA>(descA, -1.0, 1.0, 9861u);
        auto B     = DGenVector<TB>(descB, -1.0, 1.0, 9861u);
        auto C     = std::vector<float>(M * N);
        auto D     = std::vector<float>(M * N);
        auto ref_D = std::vector<float>(M * N);

        auto AX = std::vector<uint8_t>(M * K / 32);
        auto BX = std::vector<uint8_t>(K * N / 32);
        std::fill(AX.begin(), AX.end(), scaleA);
        std::fill(BX.begin(), BX.end(), scaleB);

        // TODO: now only works for _TN for A and B, need to enable other data layout
        ScaledCPUMM(D, C, A, B, AX, BX, M, N, K, alpha, 0.0, transA, transB);

        alpha *= std::pow(2.0f, int(scaleA) - 127) * std::pow(2.0f, int(scaleB) - 127);

        CPUMM(ref_D, C, A, B, M, N, K, alpha, 0.0, transA, transB);

        double rnorm = relativeNormL2(D, ref_D);
        Log::info("RNorm is {}", rnorm);
        ASSERT_LT(rnorm, err);
    }

    template <typename TA>
    void scaledCPUMMMixed(rocRoller::DataType typeB,
                          const int           m,
                          const int           n,
                          const int           k,
                          const float         scaleA,
                          const float         scaleB,
                          float               alpha,
                          double              err,
                          bool                transA,
                          bool                transB)
    {
        if(typeB == rocRoller::DataType::FP8)
            exeScaledCPUMM<TA, FP8>(m, n, k, scaleA, scaleB, alpha, err, transA, transB);
        else if(typeB == rocRoller::DataType::BF8)
            exeScaledCPUMM<TA, BF8>(m, n, k, scaleA, scaleB, alpha, err, transA, transB);
        else if(typeB == rocRoller::DataType::FP6)
            exeScaledCPUMM<TA, FP6>(m, n, k, scaleA, scaleB, alpha, err, transA, transB);
        else if(typeB == rocRoller::DataType::BF6)
            exeScaledCPUMM<TA, BF6>(m, n, k, scaleA, scaleB, alpha, err, transA, transB);
        else if(typeB == rocRoller::DataType::FP4)
            exeScaledCPUMM<TA, FP4>(m, n, k, scaleA, scaleB, alpha, err, transA, transB);
        else
            Throw<FatalError>("Invalid type.");
    }

    void scaledCPUMMMixed(rocRoller::DataType typeA,
                          rocRoller::DataType typeB,
                          const int           m,
                          const int           n,
                          const int           k,
                          const float         scaleA,
                          const float         scaleB,
                          float               alpha,
                          double              err,
                          bool                transA,
                          bool                transB)
    {
        if(typeA == rocRoller::DataType::FP8)
            scaledCPUMMMixed<FP8>(typeB, m, n, k, scaleA, scaleB, alpha, err, transA, transB);
        else if(typeA == rocRoller::DataType::BF8)
            scaledCPUMMMixed<BF8>(typeB, m, n, k, scaleA, scaleB, alpha, err, transA, transB);
        else if(typeA == rocRoller::DataType::FP6)
            scaledCPUMMMixed<FP6>(typeB, m, n, k, scaleA, scaleB, alpha, err, transA, transB);
        else if(typeA == rocRoller::DataType::BF6)
            scaledCPUMMMixed<BF6>(typeB, m, n, k, scaleA, scaleB, alpha, err, transA, transB);
        else if(typeA == rocRoller::DataType::FP4)
            scaledCPUMMMixed<FP4>(typeB, m, n, k, scaleA, scaleB, alpha, err, transA, transB);
        else
            Throw<FatalError>("Invalid type.");
    }

    TEST_P(ScaledMMTest, ScaledMMTestCPU)
    {
        auto [typeA, typeB, scales, MFMAK, transOp] = std::get<1>(GetParam());

        auto [scaleA, scaleB] = scales;
        auto [transA, transB] = transOp;

        int M = (MFMAK == 128) ? 16 : 32;
        int N = (MFMAK == 128) ? 16 : 32;
        int K = MFMAK;

        float alpha = 1.0f;

        scaledCPUMMMixed(
            typeA, typeB, M, N, K, scaleA, scaleB, alpha, 1.e-5, transA == "T", transB == "T");
    }

    INSTANTIATE_TEST_SUITE_P(
        ScaledMMCPU,
        ScaledMMTest,
        ::testing::Combine(
            ::testing::Values(GPUArchitectureTarget{GPUArchitectureGFX::GFX950},
                              GPUArchitectureTarget{GPUArchitectureGFX::GFX950, {.sramecc = true}},
                              GPUArchitectureTarget{GPUArchitectureGFX::GFX950, {.xnack = true}}),
            ::testing::Combine(::testing::Values(rocRoller::DataType::FP8,
                                                 rocRoller::DataType::BF8,
                                                 rocRoller::DataType::FP6,
                                                 rocRoller::DataType::BF6,
                                                 rocRoller::DataType::FP4),
                               ::testing::Values(rocRoller::DataType::FP8,
                                                 rocRoller::DataType::BF8,
                                                 rocRoller::DataType::FP6,
                                                 rocRoller::DataType::BF6,
                                                 rocRoller::DataType::FP4),
                               ::testing::Values(std::pair<uint8_t, uint8_t>{125u, 125u},
                                                 std::pair<uint8_t, uint8_t>{125u, 128u},
                                                 std::pair<uint8_t, uint8_t>{128u, 125u},
                                                 std::pair<uint8_t, uint8_t>{128u, 128u}),
                               ::testing::Values(64, 128),
                               ::testing::Values(std::pair<std::string, std::string>("N", "N"),
                                                 std::pair<std::string, std::string>("N", "T"),
                                                 std::pair<std::string, std::string>("T", "N"),
                                                 std::pair<std::string, std::string>("T", "T")))));

    INSTANTIATE_TEST_SUITE_P(
        MatrixMultiplyTestGPUBFloat16,
        MatrixMultiplyTestGPUBFloat16,
        ::testing::Combine(mfmaSupportedISAValues(),
                           ::testing::Values(std::tuple<int, int, int>{32, 32, 4},
                                             std::tuple<int, int, int>{16, 16, 8})));
}<|MERGE_RESOLUTION|>--- conflicted
+++ resolved
@@ -446,18 +446,6 @@
         }
 
         template <typename T, typename ACC = T>
-<<<<<<< HEAD
-        void matrixMultiplyAB(int      wave_m,
-                              int      wave_n,
-                              int      wave_k,
-                              int      wave_b,
-                              double   acceptableError,
-                              unsigned M      = 1024,
-                              unsigned N      = 1024,
-                              unsigned K      = 512,
-                              uint8_t  scaleA = 127,
-                              uint8_t  scaleB = 127)
-=======
         void matrixMultiplyAB(int    wave_m,
                               int    wave_n,
                               int    wave_k,
@@ -466,7 +454,6 @@
                               bool   useLDS = false,
                               bool   transA = false,
                               bool   transB = false)
->>>>>>> c67e2cc7
         {
             int const M = 1024;
             int const N = 1024;
@@ -502,8 +489,8 @@
             auto NY = std::make_shared<Expression::Expression>(num_workgroup_y * workgroup_size_y);
             auto NZ = std::make_shared<Expression::Expression>(1u);
 
-            TensorDescriptor descA(dataTypeAB, {M, K}, {1u, M});
-            TensorDescriptor descB(dataTypeAB, {K, N}, {1u, K});
+            TensorDescriptor descA(dataTypeAB, {M, K}, transA ? "T" : "N");
+            TensorDescriptor descB(dataTypeAB, {K, N}, transB ? "T" : "N");
             TensorDescriptor descD(dataTypeD, {M, N}, {1u, M});
 
             auto seed = 9861u;
@@ -537,13 +524,6 @@
 
             CommandArguments commandArgs = command->createArguments();
 
-<<<<<<< HEAD
-=======
-            TensorDescriptor descA(dataTypeAB, {M, K}, transA ? "T" : "N");
-            TensorDescriptor descB(dataTypeAB, {K, N}, transB ? "T" : "N");
-            TensorDescriptor descD(dataTypeD, {M, N}, {1u, M});
-
->>>>>>> c67e2cc7
             setCommandTensorArg(commandArgs, tagTensorA, descA, (T*)d_A.get());
             setCommandTensorArg(commandArgs, tagTensorB, descB, (T*)d_B.get());
             setCommandTensorArg(commandArgs, tagTensorD, descD, d_D.get());
@@ -1148,6 +1128,12 @@
             GTEST_SKIP();
         }
 
+        // TODO: enable non-TN 16x16x128 tests
+        if((transA != "T" || transB != "N") && MFMAK == 128)
+        {
+            GTEST_SKIP() << "FIXME: Skipping scaled non-TN 16x16x128 tests";
+        }
+
         std::string modifiers{"cbsz:0b000 blgp:0b000"};
 
         switch(typeAB)
@@ -1429,6 +1415,12 @@
             GTEST_SKIP();
         }
 
+        // TODO: enable non-TN 16x16x128 tests
+        if((transA != "T" || transB != "N") && MFMAK == 128)
+        {
+            GTEST_SKIP() << "FIXME: Skipping scaled non-TN 16x16x128 tests";
+        }
+
         matrixMultiplyMacroTileMixed(
             typeA, typeB, waveM, waveN, waveK, 1, 1.e-5, true, transA, transB, true, true);
     }
