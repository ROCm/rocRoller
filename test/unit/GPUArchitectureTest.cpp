#include <algorithm>

#include <vector>

#include <rocRoller/GPUArchitecture/GPUArchitecture.hpp>
#include <rocRoller/GPUArchitecture/GPUArchitectureLibrary.hpp>

#include "SimpleFixture.hpp"

using namespace rocRoller;

class GPUArchitectureTest : public SimpleFixture
{
};

TEST_F(GPUArchitectureTest, EmptyConstructor)
{
    GPUArchitecture Test;
    EXPECT_EQ(Test.HasCapability(GPUCapability::SupportedISA), false);
    Test.AddCapability(GPUCapability::SupportedISA, 0);
    EXPECT_EQ(Test.HasCapability(GPUCapability::SupportedISA), true);
    EXPECT_EQ(Test.HasCapability(GPUCapability::MaxVmcnt), false);
    Test.AddCapability(GPUCapability::MaxVmcnt, 15);
    EXPECT_EQ(Test.HasCapability(GPUCapability::MaxVmcnt), true);
    EXPECT_EQ(Test.GetCapability(GPUCapability::MaxVmcnt), 15);
}

TEST_F(GPUArchitectureTest, TargetConstructor)
{
    GPUArchitecture Test({GPUArchitectureGFX::GFX908});
    EXPECT_EQ(Test.HasCapability(GPUCapability::SupportedISA), false);
    Test.AddCapability(GPUCapability::SupportedISA, 0);
    EXPECT_EQ(Test.HasCapability(GPUCapability::SupportedISA), true);
    EXPECT_EQ(Test.HasCapability(GPUCapability::MaxVmcnt), false);
    Test.AddCapability(GPUCapability::MaxVmcnt, 15);
    EXPECT_EQ(Test.HasCapability(GPUCapability::MaxVmcnt), true);
    EXPECT_EQ(Test.GetCapability(GPUCapability::MaxVmcnt), 15);
}

TEST_F(GPUArchitectureTest, FullConstructor)
{
    std::map<GPUCapability, int> capabilities
        = {{GPUCapability::SupportedSource, 0}, {GPUCapability::MaxLgkmcnt, 63}};
    GPUArchitecture Test({GPUArchitectureGFX::GFX908}, capabilities, {});
    EXPECT_EQ(Test.HasCapability("SupportedSource"), true);
    EXPECT_EQ(Test.HasCapability("MaxLgkmcnt"), true);
    EXPECT_EQ(Test.GetCapability("MaxLgkmcnt"), 63);

    EXPECT_EQ(Test.HasCapability(GPUCapability::SupportedISA), false);
    Test.AddCapability(GPUCapability::SupportedISA, 0);
    EXPECT_EQ(Test.HasCapability(GPUCapability::SupportedISA), true);
    EXPECT_EQ(Test.HasCapability(GPUCapability::MaxVmcnt), false);
    Test.AddCapability(GPUCapability::MaxVmcnt, 15);
    EXPECT_EQ(Test.HasCapability(GPUCapability::MaxVmcnt), true);
    EXPECT_EQ(Test.GetCapability(GPUCapability::MaxVmcnt), 15);
}

TEST_F(GPUArchitectureTest, ValidateGeneratedDef)
{
    EXPECT_EQ(GPUArchitectureLibrary::getInstance()->HasCapability(
                  {GPUArchitectureGFX::GFX908, {.xnack = false}}, GPUCapability::HasExplicitNC),
              false);
    EXPECT_EQ(GPUArchitectureLibrary::getInstance()->HasCapability(
                  {GPUArchitectureGFX::GFX908, {.xnack = false}}, GPUCapability::HasDirectToLds),
              false);
    EXPECT_EQ(GPUArchitectureLibrary::getInstance()->HasCapability(
                  {GPUArchitectureGFX::GFX908, {.xnack = false}}, GPUCapability::HasAtomicAdd),
              true);

    EXPECT_EQ(GPUArchitectureLibrary::getInstance()->GetCapability({GPUArchitectureGFX::GFX803},
                                                                   GPUCapability::MaxVmcnt),
              15);
    EXPECT_EQ(GPUArchitectureLibrary::getInstance()->GetCapability({GPUArchitectureGFX::GFX90A},
                                                                   GPUCapability::MaxVmcnt),
              63);

    EXPECT_EQ(GPUCapability("v_fma_f16"), GPUCapability::v_fma_f16);

    EXPECT_EQ(GPUArchitectureLibrary::getInstance()->HasCapability(
                  {GPUArchitectureGFX::GFX908, {.xnack = false}}, GPUCapability::v_fma_f16),
              GPUArchitectureLibrary::getInstance()->HasCapability(
                  {GPUArchitectureGFX::GFX908, {.xnack = false}}, "v_fma_f16"));
}

TEST_F(GPUArchitectureTest, Xnack)
{
    EXPECT_EQ(GPUArchitectureLibrary::getInstance()->HasCapability({GPUArchitectureGFX::GFX1030},
                                                                   GPUCapability::HasXnack),
              false);
    EXPECT_EQ(GPUArchitectureLibrary::getInstance()->HasCapability(
                  {GPUArchitectureGFX::GFX1012, {.xnack = true}}, GPUCapability::HasXnack),
              true);
    EXPECT_EQ(GPUArchitectureLibrary::getInstance()->HasCapability(
                  {GPUArchitectureGFX::GFX1012, {.xnack = false}}, GPUCapability::HasXnack),
              false);
    EXPECT_EQ(GPUArchitectureLibrary::getInstance()->HasCapability(
                  {GPUArchitectureGFX::GFX1012, {.xnack = true}}, GPUCapability::HasXnack),
              true);
    EXPECT_EQ(GPUArchitectureLibrary::getInstance()->HasCapability(
                  {GPUArchitectureGFX::GFX1012, {.xnack = false}}, GPUCapability::HasXnack),
              false);
}

TEST_F(GPUArchitectureTest, WaveFrontSize)
{
    EXPECT_EQ(GPUArchitectureLibrary::getInstance()->HasCapability({GPUArchitectureGFX::GFX1030},
                                                                   GPUCapability::HasWave64),
              true);
    EXPECT_EQ(GPUArchitectureLibrary::getInstance()->HasCapability(
                  {GPUArchitectureGFX::GFX1012, {.xnack = true}}, GPUCapability::HasWave64),
              true);
    EXPECT_EQ(GPUArchitectureLibrary::getInstance()->HasCapability(
                  {GPUArchitectureGFX::GFX1012, {.xnack = false}}, GPUCapability::HasWave64),
              true);
    EXPECT_EQ(GPUArchitectureLibrary::getInstance()->HasCapability(
                  {GPUArchitectureGFX::GFX908, {.xnack = true}}, GPUCapability::HasWave64),
              true);
    EXPECT_EQ(GPUArchitectureLibrary::getInstance()->HasCapability(
                  {GPUArchitectureGFX::GFX908, {.xnack = false}}, GPUCapability::HasWave64),
              true);

    EXPECT_EQ(GPUArchitectureLibrary::getInstance()->HasCapability(
                  {GPUArchitectureGFX::GFX908, {.xnack = true}}, GPUCapability::HasWave32),
              false);
    EXPECT_EQ(GPUArchitectureLibrary::getInstance()->HasCapability(
                  {GPUArchitectureGFX::GFX908, {.xnack = false}}, GPUCapability::HasWave32),
              false);
    EXPECT_EQ(GPUArchitectureLibrary::getInstance()->HasCapability({GPUArchitectureGFX::GFX1030},
                                                                   GPUCapability::HasWave32),
              true);
    EXPECT_EQ(GPUArchitectureLibrary::getInstance()->HasCapability(
                  {GPUArchitectureGFX::GFX1012, {.xnack = true}}, GPUCapability::HasWave32),
              true);
    EXPECT_EQ(GPUArchitectureLibrary::getInstance()->HasCapability(
                  {GPUArchitectureGFX::GFX1012, {.xnack = false}}, GPUCapability::HasWave32),
              true);

    EXPECT_EQ(GPUArchitectureLibrary::getInstance()->GetCapability(
                  {GPUArchitectureGFX::GFX90A}, GPUCapability::DefaultWavefrontSize),
              64);
    EXPECT_EQ(GPUArchitectureLibrary::getInstance()->GetCapability(
                  {GPUArchitectureGFX::GFX1030}, GPUCapability::DefaultWavefrontSize),
              32);
}

TEST_F(GPUArchitectureTest, Validate90aInstructions)
{
    //Check that some flat instructions belong to both LGKMDSQueue and VMQueue.
    std::vector<std::string> test_insts
        = {"flat_store_dword", "flat_store_dwordx2", "flat_store_dwordx3", "flat_store_dwordx4"};
    for(std::string& inst : test_insts)
    {
        auto queues = GPUArchitectureLibrary::getInstance()
                          ->GetInstructionInfo({GPUArchitectureGFX::GFX90A}, inst)
                          .getWaitQueues();
        EXPECT_NE(std::find(queues.begin(), queues.end(), GPUWaitQueueType::VMQueue), queues.end());
        EXPECT_NE(std::find(queues.begin(), queues.end(), GPUWaitQueueType::LGKMDSQueue),
                  queues.end());
        EXPECT_EQ(GPUArchitectureLibrary::getInstance()
                      ->GetInstructionInfo({GPUArchitectureGFX::GFX90A}, inst)
                      .getWaitCount(),
                  0);
    }

    EXPECT_EQ(GPUArchitectureLibrary::getInstance()
                  ->GetInstructionInfo({GPUArchitectureGFX::GFX90A}, "exp")
                  .getWaitCount(),
              1);
    EXPECT_EQ(GPUArchitectureLibrary::getInstance()
                  ->GetInstructionInfo({GPUArchitectureGFX::GFX90A}, "exp")
                  .getWaitQueues()[0],
              GPUWaitQueueType::EXPQueue);
    EXPECT_EQ(GPUArchitectureLibrary::getInstance()
                  ->GetInstructionInfo({GPUArchitectureGFX::GFX90A}, "exp")
                  .getLatency(),
              0);

    EXPECT_EQ(GPUArchitectureLibrary::getInstance()
                  ->GetInstructionInfo({GPUArchitectureGFX::GFX90A}, "s_sendmsg")
                  .getWaitCount(),
              1);
    EXPECT_EQ(GPUArchitectureLibrary::getInstance()
                  ->GetInstructionInfo({GPUArchitectureGFX::GFX90A}, "s_sendmsg")
                  .getWaitQueues()[0],
              GPUWaitQueueType::LGKMSendMsgQueue);
    EXPECT_EQ(GPUArchitectureLibrary::getInstance()
                  ->GetInstructionInfo({GPUArchitectureGFX::GFX90A}, "s_sendmsg")
                  .getLatency(),
              0);

    EXPECT_EQ(GPUArchitectureLibrary::getInstance()
                  ->GetInstructionInfo({GPUArchitectureGFX::GFX90A}, "v_mfma_f32_32x32x2f32")
                  .getLatency(),
              16);
    EXPECT_EQ(GPUArchitectureLibrary::getInstance()
                  ->GetInstructionInfo({GPUArchitectureGFX::GFX90A}, "v_accvgpr_read_b32")
                  .getLatency(),
              1);
    EXPECT_EQ(GPUArchitectureLibrary::getInstance()
                  ->GetInstructionInfo({GPUArchitectureGFX::GFX90A}, "v_accvgpr_write_b32")
                  .getLatency(),
              2);
    EXPECT_EQ(GPUArchitectureLibrary::getInstance()
                  ->GetInstructionInfo({GPUArchitectureGFX::GFX90A}, "v_accvgpr_write")
                  .getLatency(),
              2);

    EXPECT_EQ(GPUArchitectureLibrary::getInstance()->HasCapability({GPUArchitectureGFX::GFX90A},
                                                                   GPUCapability::v_mac_f32),
              true);
    EXPECT_EQ(GPUArchitectureLibrary::getInstance()->HasCapability({GPUArchitectureGFX::GFX90A},
                                                                   GPUCapability::v_fmac_f32),
              true);
}

TEST_F(GPUArchitectureTest, Validate908Instructions)
{
    EXPECT_EQ(GPUArchitectureLibrary::getInstance()->HasCapability({GPUArchitectureGFX::GFX90A},
                                                                   GPUCapability::v_mac_f32),
              true);
    EXPECT_EQ(GPUArchitectureLibrary::getInstance()->HasCapability({GPUArchitectureGFX::GFX90A},
                                                                   GPUCapability::v_fmac_f32),
              true);
}

TEST_F(GPUArchitectureTest, Validate94xInstructions)
{
    EXPECT_EQ(GPUArchitectureLibrary::getInstance()->HasCapability({GPUArchitectureGFX::GFX942},
                                                                   GPUCapability::v_mac_f32),
              false);
    EXPECT_EQ(GPUArchitectureLibrary::getInstance()->HasCapability({GPUArchitectureGFX::GFX942},
                                                                   GPUCapability::v_fmac_f32),
              true);
    EXPECT_EQ(GPUArchitectureLibrary::getInstance()->HasCapability({GPUArchitectureGFX::GFX942},
                                                                   GPUCapability::v_mov_b64),
              true);
}

TEST_F(GPUArchitectureTest, MFMA)
{
    EXPECT_EQ(GPUArchitectureLibrary::getInstance()->HasCapability(
                  {GPUArchitectureGFX::GFX942, {.sramecc = true}}, GPUCapability::HasMFMA_fp8),
              true);
    EXPECT_EQ(GPUArchitectureLibrary::getInstance()->HasCapability({GPUArchitectureGFX::GFX90A},
                                                                   GPUCapability::HasMFMA_fp8),
              false);
}

TEST_F(GPUArchitectureTest, TargetComparison)
{
    EXPECT_EQ(GPUArchitectureTarget{GPUArchitectureGFX::GFX908}
                  == GPUArchitectureTarget{GPUArchitectureGFX::GFX908},
              true);
    EXPECT_EQ(GPUArchitectureTarget{GPUArchitectureGFX::GFX90A}
                  != GPUArchitectureTarget{GPUArchitectureGFX::GFX908},
              true);
}

TEST_F(GPUArchitectureTest, ToLLVMString)
{
<<<<<<< HEAD
    EXPECT_EQ(GPUArchitectureTarget("gfx908") == GPUArchitectureTarget("gfx908"), true);
    EXPECT_EQ(GPUArchitectureTarget("gfx90a") != GPUArchitectureTarget("gfx908"), true);
}

TEST_F(GPUArchitectureTest, F8Mode)
{
    EXPECT_EQ(
        GPUArchitectureLibrary::getInstance()->HasCapability("gfx942", GPUCapability::HasNaNoo),
        true);
    auto allISAs = GPUArchitectureLibrary::getInstance()->getAllSupportedISAs();
    auto gfx942  = std::remove_if(allISAs.begin(), allISAs.end(), [](const std::string& isa) {
        return isa.starts_with("gfx942");
    });
    for(auto I = allISAs.begin(); I != gfx942; I++)
    {
        EXPECT_EQ(GPUArchitectureLibrary::getInstance()->HasCapability(*I, GPUCapability::HasNaNoo),
                  false);
=======
    {
        GPUArchitectureTarget target = {GPUArchitectureGFX::GFX908};
        EXPECT_EQ(target.features.toString(), "");
        EXPECT_EQ(toString(target.features), "");
        EXPECT_EQ(target.features.toLLVMString(), "");
    }

    {
        GPUArchitectureTarget target = {GPUArchitectureGFX::GFX908, {.sramecc = true}};
        EXPECT_EQ(target.features.toString(), "sramecc+");
        EXPECT_EQ(toString(target.features), "sramecc+");
        EXPECT_EQ(target.features.toLLVMString(), "+sramecc");
    }

    {
        GPUArchitectureTarget target = {GPUArchitectureGFX::GFX908, {.xnack = true}};
        EXPECT_EQ(target.features.toString(), "xnack+");
        EXPECT_EQ(toString(target.features), "xnack+");
        EXPECT_EQ(target.features.toLLVMString(), "+xnack");
    }

    {
        GPUArchitectureTarget target
            = {GPUArchitectureGFX::GFX908, {.sramecc = true, .xnack = true}};
        EXPECT_EQ(target.features.toString(), "sramecc+xnack+");
        EXPECT_EQ(toString(target.features), "sramecc+xnack+");
        EXPECT_EQ(target.features.toLLVMString(), "+xnack,+sramecc");
>>>>>>> 69d0f867
    }
}<|MERGE_RESOLUTION|>--- conflicted
+++ resolved
@@ -258,25 +258,6 @@
 
 TEST_F(GPUArchitectureTest, ToLLVMString)
 {
-<<<<<<< HEAD
-    EXPECT_EQ(GPUArchitectureTarget("gfx908") == GPUArchitectureTarget("gfx908"), true);
-    EXPECT_EQ(GPUArchitectureTarget("gfx90a") != GPUArchitectureTarget("gfx908"), true);
-}
-
-TEST_F(GPUArchitectureTest, F8Mode)
-{
-    EXPECT_EQ(
-        GPUArchitectureLibrary::getInstance()->HasCapability("gfx942", GPUCapability::HasNaNoo),
-        true);
-    auto allISAs = GPUArchitectureLibrary::getInstance()->getAllSupportedISAs();
-    auto gfx942  = std::remove_if(allISAs.begin(), allISAs.end(), [](const std::string& isa) {
-        return isa.starts_with("gfx942");
-    });
-    for(auto I = allISAs.begin(); I != gfx942; I++)
-    {
-        EXPECT_EQ(GPUArchitectureLibrary::getInstance()->HasCapability(*I, GPUCapability::HasNaNoo),
-                  false);
-=======
     {
         GPUArchitectureTarget target = {GPUArchitectureGFX::GFX908};
         EXPECT_EQ(target.features.toString(), "");
@@ -304,6 +285,21 @@
         EXPECT_EQ(target.features.toString(), "sramecc+xnack+");
         EXPECT_EQ(toString(target.features), "sramecc+xnack+");
         EXPECT_EQ(target.features.toLLVMString(), "+xnack,+sramecc");
->>>>>>> 69d0f867
+    }
+}
+
+TEST_F(GPUArchitectureTest, F8Mode)
+{
+    EXPECT_EQ(GPUArchitectureLibrary::getInstance()->HasCapability(
+                  {GPUArchitectureTarget{GPUArchitectureGFX::GFX942}}, GPUCapability::HasNaNoo),
+              true);
+    auto allISAs = GPUArchitectureLibrary::getInstance()->getAllSupportedISAs();
+    auto gfx942  = std::remove_if(allISAs.begin(), allISAs.end(), [](const auto& isa) {
+        return isa.gfx == GPUArchitectureGFX::GFX942;
+    });
+    for(auto I = allISAs.begin(); I != gfx942; I++)
+    {
+        EXPECT_EQ(GPUArchitectureLibrary::getInstance()->HasCapability(*I, GPUCapability::HasNaNoo),
+                  false);
     }
 }