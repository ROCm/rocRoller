#include "SimpleFixture.hpp"
#include "SourceMatcher.hpp"

#include <rocRoller/Operations/Command.hpp>

using namespace rocRoller;

class CommandTest : public SimpleFixture
{
};

TEST_F(CommandTest, Basic)
{
    auto command = std::make_shared<rocRoller::Command>();

    EXPECT_EQ(0, command->operations().size());

    auto tagTensor = command->addOperation(Operations::Tensor(1, DataType::Int32));

    auto load_linear
        = std::make_shared<Operations::Operation>(Operations::T_Load_Linear(tagTensor));
    auto tagLoad = command->addOperation(load_linear);

    Operations::T_Store_Linear tsl(tagLoad, tagTensor);
    // tag value is assigned to an operation when it's added to the Command Graph
    EXPECT_EQ(-1, static_cast<int32_t>(tsl.getTag()));
    auto store_linear = std::make_shared<Operations::Operation>(std::move(tsl));
    auto execute
        = std::make_shared<Operations::Operation>(Operations::T_Execute(command->getNextTag()));

    command->addOperation(store_linear);
    command->addOperation(execute);

    EXPECT_EQ(load_linear, command->findTag(Operations::OperationTag(1)));

    EXPECT_EQ(4, command->operations().size());
}

TEST_F(CommandTest, ToString)
{
    auto command = std::make_shared<rocRoller::Command>();

    EXPECT_EQ(0, command->operations().size());

    command->addOperation(std::make_shared<Operations::Operation>(
        Operations::T_Load_Linear(Operations::OperationTag())));
    command->addOperation(
        std::make_shared<Operations::Operation>(Operations::T_Execute(command->getNextTag())));

    EXPECT_EQ(2, command->operations().size());

    std::ostringstream msg;
    msg << *command;

    EXPECT_THAT(msg.str(), ::testing::HasSubstr("T_LOAD_LINEAR"));
    EXPECT_THAT(msg.str(), ::testing::HasSubstr("T_EXECUTE"));

    EXPECT_EQ(msg.str(), command->toString());
}

TEST_F(CommandTest, VectorAdd)
{
    auto command = std::make_shared<rocRoller::Command>();

    auto tagTensorA = command->addOperation(Operations::Tensor(1, DataType::Float));
    auto tagLoadA   = command->addOperation(Operations::T_Load_Linear(tagTensorA));

    auto tagTensorB = command->addOperation(Operations::Tensor(1, DataType::Float));
    auto tagLoadB   = command->addOperation(Operations::T_Load_Linear(tagTensorB));

    Operations::T_Execute execute(command->getNextTag());
    auto                  tagResult = execute.addXOp(Operations::E_Add(tagLoadA, tagLoadB));
    command->addOperation(std::move(execute));

    auto tagTensorResult = command->addOperation(Operations::Tensor(1, DataType::Float));
    command->addOperation(Operations::T_Store_Linear(tagResult, tagTensorResult));

    std::string result = R"(
        Tensor.Float.d1 0, (base=&0, lim=&8, sizes={&16 }, strides={&24 })
        T_LOAD_LINEAR 1 Source 0
        Tensor.Float.d1 2, (base=&32, lim=&40, sizes={&48 }, strides={&56 })
        T_LOAD_LINEAR 3 Source 2
        T_EXECUTE 1 3
        E_Add 4, 1, 3
        Tensor.Float.d1 6, (base=&64, lim=&72, sizes={&80 }, strides={&88 })
        T_STORE_LINEAR 7 Source 4 Dest 6)";
    EXPECT_EQ(NormalizedSource(command->toString()), NormalizedSource(result));

    {
        std::string expected = R"([
            Tensor_0_pointer: PointerGlobal: Float(offset: 0, size: 8, read_write),
            Tensor_0_extent: Value: Int64(offset: 8, size: 8, read_only),
            Tensor_0_size_0: Value: Int64(offset: 16, size: 8, read_only),
            Tensor_0_stride_0: Value: Int64(offset: 24, size: 8, read_only),
            Tensor_2_pointer: PointerGlobal: Float(offset: 32, size: 8, read_write),
            Tensor_2_extent: Value: Int64(offset: 40, size: 8, read_only),
            Tensor_2_size_0: Value: Int64(offset: 48, size: 8, read_only),
            Tensor_2_stride_0: Value: Int64(offset: 56, size: 8, read_only),
            Tensor_6_pointer: PointerGlobal: Float(offset: 64, size: 8, read_write),
            Tensor_6_extent: Value: Int64(offset: 72, size: 8, read_only),
            Tensor_6_size_0: Value: Int64(offset: 80, size: 8, read_only),
            Tensor_6_stride_0: Value: Int64(offset: 88, size: 8, read_only)
        ])";

        std::ostringstream msg;
        msg << command->getArguments();
        EXPECT_EQ(NormalizedSource(expected), NormalizedSource(msg.str()));
    }
}

TEST_F(CommandTest, DuplicateOp)
{
    auto command = std::make_shared<rocRoller::Command>();

    auto execute
        = std::make_shared<Operations::Operation>(Operations::T_Execute(command->getNextTag()));

    command->addOperation(execute);
#ifdef NDEBUG
    GTEST_SKIP() << "Skipping assertion check in release mode.";
#endif

    EXPECT_THROW({ command->addOperation(execute); }, FatalError);
}

TEST_F(CommandTest, XopInputOutputs)
{
    auto command = std::make_shared<rocRoller::Command>();
    command->allocateTag();
    command->allocateTag();
    Operations::OperationTag tagA(0);
    Operations::OperationTag tagB(1);
    Operations::OperationTag tagC(2);
    Operations::OperationTag tagD(3);
    Operations::OperationTag tagE(4);
    Operations::OperationTag tagF(5);

    Operations::T_Execute execute(command->getNextTag());
    execute.addXOp(std::make_shared<Operations::XOp>(Operations::E_Sub(tagA, tagB)));
    execute.addXOp(std::make_shared<Operations::XOp>(Operations::E_Mul(tagC, tagB)));

    EXPECT_EQ(execute.getInputs(), std::unordered_set<Operations::OperationTag>({tagA, tagB}));
    EXPECT_EQ(execute.getOutputs(), std::unordered_set<Operations::OperationTag>({tagC, tagD}));

    execute.addXOp(std::make_shared<Operations::XOp>(Operations::E_Abs(tagD)));
    execute.addXOp(std::make_shared<Operations::XOp>(Operations::E_Neg(tagE)));

    EXPECT_EQ(execute.getInputs(), std::unordered_set<Operations::OperationTag>({tagA, tagB}));
    EXPECT_EQ(execute.getOutputs(),
              std::unordered_set<Operations::OperationTag>({tagC, tagD, tagE, tagF}));
}

TEST_F(CommandTest, BlockScaleInline)
{
    auto command = std::make_shared<rocRoller::Command>();

    auto dataTensor = command->addOperation(Operations::Tensor(1, DataType::Int32));

    auto block_scale = Operations::BlockScale(dataTensor, 3);
    auto block_scale_tag
        = command->addOperation(std::make_shared<Operations::Operation>(block_scale));

    EXPECT_EQ(block_scale.scaleMode(), Operations::ScaleMode::Inline);
    EXPECT_EQ(block_scale.strides(), std::vector<size_t>({32, 1, 1}));
    EXPECT_EQ(command->getOperation<Operations::BlockScale>(block_scale_tag).getInputs(),
              std::unordered_set<Operations::OperationTag>({dataTensor}));
}

TEST_F(CommandTest, BlockScaleSeparate)
{
    auto command = std::make_shared<rocRoller::Command>();

    auto dataTensor  = command->addOperation(Operations::Tensor(1, DataType::Int32));
    auto scaleTensor = command->addOperation(Operations::Tensor(1, DataType::Int32));

    auto block_scale = Operations::BlockScale(dataTensor, 3, scaleTensor, {4, 32});
    auto block_scale_tag
        = command->addOperation(std::make_shared<Operations::Operation>(block_scale));

    EXPECT_EQ(block_scale.scaleMode(), Operations::ScaleMode::Separate);
    EXPECT_EQ(block_scale.strides(), std::vector<size_t>({4, 32, 1}));
    EXPECT_EQ(command->getOperation<Operations::BlockScale>(block_scale_tag).getInputs(),
              std::unordered_set<Operations::OperationTag>({dataTensor, scaleTensor}));
}

<<<<<<< HEAD
TEST(CommandTest, SetCommandArguments)
=======
TEST_F(CommandTest, SetCommandArguments)
>>>>>>> 4e2bdc93
{
    auto command = std::make_shared<rocRoller::Command>();

    auto tagTensorA = command->addOperation(Operations::Tensor(1, DataType::Float));
    auto tagLoadA   = command->addOperation(Operations::T_Load_Linear(tagTensorA));

    auto tagScalarB = command->addOperation(Operations::Scalar(DataType::Float));
    auto tagLoadB   = command->addOperation(Operations::T_Load_Scalar(tagScalarB));

    Operations::T_Execute execute(command->getNextTag());
    auto                  tagResult = execute.addXOp(Operations::E_Mul(tagLoadA, tagLoadB));
    command->addOperation(std::move(execute));

    auto tagTensorResult = command->addOperation(Operations::Tensor(1, DataType::Float));
    command->addOperation(Operations::T_Store_Linear(tagResult, tagTensorResult));

    CommandArguments commandArgs = command->createArguments();

    commandArgs.setArgument(tagTensorA, ArgumentType::Limit, 10);
    EXPECT_THROW({ commandArgs.setArgument(tagTensorA, ArgumentType::Size, 10); }, FatalError);
    commandArgs.setArgument(tagTensorA, ArgumentType::Size, 0, 10);
    EXPECT_THROW({ commandArgs.setArgument(tagTensorA, ArgumentType::Stride, 1); }, FatalError);
    commandArgs.setArgument(tagTensorA, ArgumentType::Stride, 0, 1);

    commandArgs.setArgument(tagScalarB, ArgumentType::Value, 2);
    EXPECT_THROW({ commandArgs.setArgument(tagScalarB, ArgumentType::Limit, 10); }, FatalError);
}

<<<<<<< HEAD
TEST(CommandTest, GetRuntimeArguments)
=======
TEST_F(CommandTest, GetRuntimeArguments)
>>>>>>> 4e2bdc93
{
    std::unordered_map<DataType, size_t> typeSizes
        = {{DataType::Float, 4},        {DataType::Double, 8},
           {DataType::ComplexFloat, 8}, {DataType::ComplexDouble, 16},
           {DataType::Half, 2},         {DataType::Halfx2, 4},
           {DataType::FP8, 1},          {DataType::FP8x4, 4},
           {DataType::BF8, 1},          {DataType::BF8x4, 4},
           {DataType::Int8x4, 4},       {DataType::Int8, 1},
           {DataType::Int16, 2},        {DataType::Int32, 4},
           {DataType::Int64, 8},        {DataType::BFloat16, 2},
           {DataType::Raw32, 4},        {DataType::UInt8, 1},
           {DataType::UInt16, 2},       {DataType::UInt32, 4},
           {DataType::UInt64, 8}};

    // Check scalar
    for(auto const& [type, bytes] : typeSizes)
    {
        auto                  command   = std::make_shared<rocRoller::Command>();
        [[maybe_unused]] auto tagScalar = command->addOperation(Operations::Scalar(type));

        CommandArguments commandArgs      = command->createArguments();
        auto             runtimeArguments = commandArgs.runtimeArguments();

        EXPECT_EQ(runtimeArguments.size(), bytes);
        EXPECT_EQ(runtimeArguments.size_bytes(), bytes);
    }

    // Check tensor
    for(auto const& iter : typeSizes)
    {
        auto                  command   = std::make_shared<rocRoller::Command>();
        [[maybe_unused]] auto tagTensor = command->addOperation(Operations::Tensor(1, iter.first));

        CommandArguments commandArgs      = command->createArguments();
        auto             runtimeArguments = commandArgs.runtimeArguments();

        // The total number of bytes required by pointer, extent, size and stride
        EXPECT_EQ(runtimeArguments.size(), 32);
        EXPECT_EQ(runtimeArguments.size_bytes(), 32);
    }
}<|MERGE_RESOLUTION|>--- conflicted
+++ resolved
@@ -183,11 +183,7 @@
               std::unordered_set<Operations::OperationTag>({dataTensor, scaleTensor}));
 }
 
-<<<<<<< HEAD
-TEST(CommandTest, SetCommandArguments)
-=======
 TEST_F(CommandTest, SetCommandArguments)
->>>>>>> 4e2bdc93
 {
     auto command = std::make_shared<rocRoller::Command>();
 
@@ -216,11 +212,7 @@
     EXPECT_THROW({ commandArgs.setArgument(tagScalarB, ArgumentType::Limit, 10); }, FatalError);
 }
 
-<<<<<<< HEAD
-TEST(CommandTest, GetRuntimeArguments)
-=======
 TEST_F(CommandTest, GetRuntimeArguments)
->>>>>>> 4e2bdc93
 {
     std::unordered_map<DataType, size_t> typeSizes
         = {{DataType::Float, 4},        {DataType::Double, 8},
