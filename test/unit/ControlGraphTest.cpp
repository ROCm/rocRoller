--- conflicted
+++ resolved
@@ -434,11 +434,7 @@
         EXPECT_EQ(NormalizedSource(expected), NormalizedSource(control.toDOT()));
     }
 
-<<<<<<< HEAD
-    TEST(ControlGraphTest, AssertOp)
-=======
     TEST_F(ControlGraphTest, AssertOp)
->>>>>>> 4e2bdc93
     {
         using GD             = rocRoller::Graph::Direction;
         ControlGraph control = ControlGraph();
@@ -461,11 +457,7 @@
         EXPECT_EQ(assertOps.size(), 1);
     }
 
-<<<<<<< HEAD
-    TEST(ControlGraphTest, getSetCoordinates)
-=======
     TEST_F(ControlGraphTest, getSetCoordinates)
->>>>>>> 4e2bdc93
     {
         KernelGraph::KernelGraph kg;
         using namespace KernelGraph;
