--- conflicted
+++ resolved
@@ -137,19 +137,11 @@
         ASSERT_THAT(hipMemset(ptr.get(), 0, sizeof(float)), HasHipSuccess(0));
 
         CommandArguments commandArgs = command->createArguments();
-<<<<<<< HEAD
 
         commandArgs.setArgument(ptrTag, ArgumentType::Value, ptr.get());
         commandArgs.setArgument(valTag, ArgumentType::Value, val);
         commandArgs.setArgument(sizeTag, ArgumentType::Limit, size);
 
-=======
-
-        commandArgs.setArgument(ptrTag, ArgumentType::Value, ptr.get());
-        commandArgs.setArgument(valTag, ArgumentType::Value, val);
-        commandArgs.setArgument(sizeTag, ArgumentType::Limit, size);
-
->>>>>>> 4e2bdc93
         commandKernel.launchKernel(commandArgs.runtimeArguments());
 
         float resultValue = 0.0f;
