--- conflicted
+++ resolved
@@ -560,7 +560,6 @@
     )
 
 
-<<<<<<< HEAD
 def f8gemm_16x16x128_f8f6f4():
     params = dict(
         M=256,
@@ -857,7 +856,8 @@
         for type in [fp8fp8_fp32, fp6fp6_fp32, fp4fp4_fp32, bf8bf8_fp32, bf6bf6_fp32]:
             yield from _f8f6f4_gemm_prefetch(16, 16, 128, type, factor)
             yield from _f8f6f4_gemm_prefetch(32, 32, 64, type, factor)
-=======
+
+
 def bf16gemm_16x16x8():
     yield GEMMRun(
         M=1024,
@@ -924,7 +924,6 @@
         workgroup_size_y=1,
         **bf16_bf16,
     )
->>>>>>> 1794b3ef
 
 
 def all():
