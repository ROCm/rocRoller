
#include <filesystem>

#ifdef ROCROLLER_USE_HIP
#include <hip/hip_ext.h>
#include <hip/hip_runtime.h>
#endif /* ROCROLLER_USE_HIP */

#include <rocRoller/CommandSolution.hpp>
#include <rocRoller/Operations/CommandArgument_fwd.hpp>
#include <rocRoller/Operations/OperationTag.hpp>
#include <rocRoller/Serialization/Enum.hpp>
#include <rocRoller/Serialization/GPUArchitecture.hpp>
#include <rocRoller/Serialization/YAML.hpp>
#include <rocRoller/Utilities/HipUtils.hpp>
#include <rocRoller/Utilities/Timer.hpp>
#include <rocRoller/Utilities/Utils.hpp>
#include <rocRoller/Utilities/Version.hpp>

#include <common/Utilities.hpp>
#include <common/mxDataGen.hpp>

#include "include/DataParallelGEMMSolution.hpp"
#include "include/GEMMParameters.hpp"
#include "include/StreamKGEMMSolution.hpp"

#include <CLI/CLI.hpp>

using namespace rocRoller;

const std::string clientName = "GEMMv00";

enum ReturnCodes : int
{
    OK                         = 0,
    GenerateFailure            = 1,
    CorrectnessFailure         = 2,
    SolutionNotSupportedOnArch = 3
};

template <typename IO>
struct rocRoller::Serialization::
    MappingTraits<Client::GEMMClient::Result, IO, rocRoller::Serialization::EmptyContext>
{
    static const bool flow = false;
    using iot              = IOTraits<IO>;

    static void mapping(IO& io, Client::GEMMClient::Result& result)
    {
        iot::mapRequired(io, "client", clientName);
        iot::mapRequired(io, "device", result.benchmarkResults.runParams.device);
        iot::mapRequired(io, "M", result.problemParams.m);
        iot::mapRequired(io, "N", result.problemParams.n);
        iot::mapRequired(io, "K", result.problemParams.k);
        iot::mapRequired(io, "alpha", result.problemParams.alpha);
        iot::mapRequired(io, "beta", result.problemParams.beta);
        iot::mapRequired(io, "trans_A", Client::GEMMClient::toString(result.solutionParams.transA));
        iot::mapRequired(io, "trans_B", Client::GEMMClient::toString(result.solutionParams.transB));

        iot::mapRequired(io, "type_A", result.solutionParams.typeA);
        iot::mapRequired(io, "type_B", result.solutionParams.typeB);
        iot::mapRequired(io, "type_C", result.solutionParams.typeC);
        iot::mapRequired(io, "type_D", result.solutionParams.typeD);
        iot::mapRequired(io, "type_acc", result.solutionParams.typeAcc);

        iot::mapRequired(io, "scale_A", result.solutionParams.scaleA);
        iot::mapRequired(io, "scale_B", result.solutionParams.scaleB);
        iot::mapRequired(io, "loadLDSScale_A", result.solutionParams.loadLDSScaleA);
        iot::mapRequired(io, "loadLDSScale_B", result.solutionParams.loadLDSScaleB);

        iot::mapRequired(io, "mac_m", result.solutionParams.macM);
        iot::mapRequired(io, "mac_n", result.solutionParams.macN);
        iot::mapRequired(io, "mac_k", result.solutionParams.macK);
        iot::mapRequired(io, "wave_m", result.solutionParams.waveM);
        iot::mapRequired(io, "wave_n", result.solutionParams.waveN);
        iot::mapRequired(io, "wave_k", result.solutionParams.waveK);
        iot::mapRequired(io, "wave_b", result.solutionParams.waveB);
        iot::mapRequired(io, "workgroup_size_x", result.solutionParams.workgroupSizeX);
        iot::mapRequired(io, "workgroup_size_y", result.solutionParams.workgroupSizeY);
        iot::mapRequired(io, "unroll_x", result.solutionParams.unrollX);
        iot::mapRequired(io, "unroll_y", result.solutionParams.unrollY);
        iot::mapRequired(io, "loadLDS_A", result.solutionParams.loadLDSA);
        iot::mapRequired(io, "loadLDS_B", result.solutionParams.loadLDSB);
        iot::mapRequired(io, "storeLDS_D", result.solutionParams.storeLDSD);
        iot::mapRequired(io, "direct2LDS_A", result.solutionParams.direct2LDSA);
        iot::mapRequired(io, "direct2LDS_B", result.solutionParams.direct2LDSB);
        iot::mapRequired(io, "prefetch", result.solutionParams.prefetch);
        iot::mapRequired(io, "prefetchInFlight", result.solutionParams.prefetchInFlight);
        iot::mapRequired(io, "prefetchLDSFactor", result.solutionParams.prefetchLDSFactor);
        iot::mapRequired(io, "betaInFma", result.solutionParams.betaInFma);
        iot::mapRequired(io, "scheduler", result.solutionParams.scheduler);

        iot::mapRequired(io, "streamK", result.solutionParams.streamK);
        iot::mapRequired(io, "numWGs", result.benchmarkResults.runParams.numWGs);
        iot::mapRequired(io, "streamKTwoTile", result.solutionParams.streamKTwoTile);

        iot::mapRequired(io, "numWarmUp", result.benchmarkResults.runParams.numWarmUp);
        iot::mapRequired(io, "numOuter", result.benchmarkResults.runParams.numOuter);
        iot::mapRequired(io, "numInner", result.benchmarkResults.runParams.numInner);

        iot::mapRequired(io, "kernelGenerate", result.benchmarkResults.kernelGenerate);
        iot::mapRequired(io, "kernelAssemble", result.benchmarkResults.kernelAssemble);
        iot::mapRequired(io, "kernelExecute", result.benchmarkResults.kernelExecute);

        iot::mapRequired(io, "checked", result.benchmarkResults.checked);
        iot::mapRequired(io, "correct", result.benchmarkResults.correct);
        iot::mapRequired(io, "rnorm", result.benchmarkResults.rnorm);
    }

    static void mapping(IO& io, Client::GEMMClient::Result& result, EmptyContext& ctx)
    {
        mapping(io, result);
    }
};

template <typename IO>
struct rocRoller::Serialization::MappingTraits<Client::GEMMClient::SolutionParameters,
                                               IO,
                                               rocRoller::Serialization::EmptyContext>
{
    static const bool flow = false;
    using iot              = IOTraits<IO>;

    static void mapping(IO& io, Client::GEMMClient::SolutionParameters& params)
    {
        iot::mapRequired(io, "architecture", params.architecture);

        iot::mapRequired(io, "mac_m", params.macM);
        iot::mapRequired(io, "mac_n", params.macN);
        iot::mapRequired(io, "mac_k", params.macK);
        iot::mapRequired(io, "wave_m", params.waveM);
        iot::mapRequired(io, "wave_n", params.waveN);
        iot::mapRequired(io, "wave_k", params.waveK);
        iot::mapRequired(io, "wave_b", params.waveB);
        iot::mapRequired(io, "workgroup_size_x", params.workgroupSizeX);
        iot::mapRequired(io, "workgroup_size_y", params.workgroupSizeY);
        iot::mapRequired(io, "unroll_x", params.unrollX);
        iot::mapRequired(io, "unroll_y", params.unrollY);
        iot::mapRequired(io, "loadLDS_A", params.loadLDSA);
        iot::mapRequired(io, "loadLDS_B", params.loadLDSB);
        iot::mapRequired(io, "storeLDS_D", params.storeLDSD);
        iot::mapRequired(io, "direct2LDS_A", params.direct2LDSA);
        iot::mapRequired(io, "direct2LDS_B", params.direct2LDSB);
        iot::mapRequired(io, "prefetch", params.prefetch);
        iot::mapRequired(io, "prefetchInFlight", params.prefetchInFlight);
        iot::mapRequired(io, "prefetchLDSFactor", params.prefetchLDSFactor);
        iot::mapRequired(io, "betaInFma", params.betaInFma);
        iot::mapRequired(io, "scheduler", params.scheduler);
        iot::mapRequired(io, "matchMemoryAccess", params.matchMemoryAccess);

        iot::mapRequired(io, "trans_A", params.transA);
        iot::mapRequired(io, "trans_B", params.transB);

        iot::mapRequired(io, "type_A", params.typeA);
        iot::mapRequired(io, "type_B", params.typeB);
        iot::mapRequired(io, "type_C", params.typeC);
        iot::mapRequired(io, "type_D", params.typeD);
        iot::mapRequired(io, "type_acc", params.typeAcc);

        iot::mapRequired(io, "scale_A", params.scaleA);
        iot::mapRequired(io, "scale_B", params.scaleB);
        iot::mapRequired(io, "loadScaleLDS_A", params.loadLDSScaleA);
        iot::mapRequired(io, "loadScaleLDS_B", params.loadLDSScaleB);

        iot::mapRequired(io, "streamK", params.streamK);
        iot::mapRequired(io, "streamKTwoTile", params.streamKTwoTile);

        iot::mapOptional(io, "version", params.version);
    }

    static void mapping(IO& io, Client::GEMMClient::SolutionParameters& params, EmptyContext& ctx)
    {
        mapping(io, params);
    }
};

namespace rocRoller::Client::GEMMClient
{
    using GEMMSolutionPtr = std::shared_ptr<Client::GEMMClient::GEMMSolution>;

    template <typename A, typename B, typename C, typename D>
    std::pair<bool, double>
        validate(std::vector<typename UnsegmentedTypeOf<A>::type> const& h_A,
                 std::vector<typename UnsegmentedTypeOf<B>::type> const& h_B,
                 std::vector<C> const&                                   h_C,
                 std::vector<D> const&                                   h_D,
                 std::vector<uint8_t> const&                             h_scaleA,
                 std::vector<uint8_t> const&                             h_scaleB,
                 rocRoller::Client::GEMMClient::ProblemParameters const& problemParams,
                 GPUArchitecture const&                                  arch)
    {
        using namespace rocRoller::Client::GEMMClient;

        // Host result
        std::vector<D> h_result(problemParams.m * problemParams.n, static_cast<D>(0.0));

        if(!h_scaleA.empty() && !h_scaleB.empty())
        {
            rocRoller::ScaledCPUMM(h_result,
                                   h_C,
                                   h_A,
                                   h_B,
                                   h_scaleA,
                                   h_scaleB,
                                   problemParams.m,
                                   problemParams.n,
                                   problemParams.k,
                                   problemParams.alpha,
                                   problemParams.beta,
                                   problemParams.transA == TransposeType::T,
                                   problemParams.transB == TransposeType::T);
        }
        else
        {
            CPUMM(h_result,
                  h_C,
                  h_A,
                  h_B,
                  problemParams.m,
                  problemParams.n,
                  problemParams.k,
                  problemParams.alpha,
                  problemParams.beta,
                  problemParams.transA == TransposeType::T,
                  problemParams.transB == TransposeType::T);
        }

        auto tol = gemmAcceptableError<A, B, D>(
            problemParams.m, problemParams.n, problemParams.k, arch.target());
        auto res = compare(h_D, h_result, tol);

        Log::debug(res.message());

        std::cout << "Result: " << (res.ok ? "Correct" : "Incorrect") << std::endl;
        std::cout << "RNorm: " << res.relativeNormL2 << std::endl;
        if(!res.ok)
        {
            std::cerr << "WARNING: Result incorrect.  " << res.message() << std::endl;
        }
        return {res.ok, res.relativeNormL2};
    }

    // D (MxN) = alpha * A (MxK) X B (KxN) + beta * C (MxN)
    template <typename A, typename B, typename C, typename D>
    Client::BenchmarkResults GEMM(CommandPtr               command,
                                  CommandKernelPtr         commandKernel,
                                  GEMMSolutionPtr          gemm,
                                  ProblemParameters const& problemParams,
                                  RunParameters const&     runParams,
                                  GPUArchitecture const&   arch)
    {
        using namespace rocRoller::Client;
        using namespace rocRoller::Client::GEMMClient;

        // Host Data
        std::cout << "Generating input data..." << std::endl;

        TensorDescriptor descA(getDataTypeFromString(problemParams.typeA),
                               {static_cast<unsigned long>(problemParams.m),
                                static_cast<unsigned long>(problemParams.k)},
                               problemParams.transA == TransposeType::T ? "T" : "N");
        TensorDescriptor descB(getDataTypeFromString(problemParams.typeB),
                               {static_cast<unsigned long>(problemParams.k),
                                static_cast<unsigned long>(problemParams.n)},
                               problemParams.transB == TransposeType::T ? "T" : "N");
        TensorDescriptor descC(getDataTypeFromString(problemParams.typeC),
                               {static_cast<unsigned long>(problemParams.m),
                                static_cast<unsigned long>(problemParams.n)},
                               "N");

        using UnsegmentedTypeA = typename UnsegmentedTypeOf<A>::type;
        using UnsegmentedTypeB = typename UnsegmentedTypeOf<B>::type;
        std::vector<UnsegmentedTypeA> hostA;
        std::vector<UnsegmentedTypeB> hostB;
        std::vector<C>                hostC;
        std::vector<D>                hostD(problemParams.m * problemParams.n, D{});
        std::vector<uint8_t>          hostScaleA, hostScaleB;

        auto seed = 31415u;
        DGenInput(seed,
                  hostA,
                  descA,
                  hostB,
                  descB,
                  hostC,
                  descC,
                  hostScaleA,
                  hostScaleB,
                  problemParams.scaleA == Operations::ScaleMode::Separate,
                  problemParams.scaleB == Operations::ScaleMode::Separate);

        auto deviceA = make_shared_device(hostA);
        auto deviceB = make_shared_device(hostB);
        auto deviceC = make_shared_device(hostC);
        auto deviceD = make_shared_device<D>(problemParams.m * problemParams.n, D{});

        std::shared_ptr<uint8_t> deviceScaleA, deviceScaleB;
        AssertFatal(problemParams.scaleA == Operations::ScaleMode::None
                        || problemParams.scaleA == Operations::ScaleMode::Separate,
                    "Scale mode not supported!",
                    ShowValue(problemParams.scaleA));
        AssertFatal(problemParams.scaleB == Operations::ScaleMode::None
                        || problemParams.scaleB == Operations::ScaleMode::Separate,
                    "Scale mode not supported!",
                    ShowValue(problemParams.scaleB));
        if(problemParams.scaleA == Operations::ScaleMode::Separate)
        {
            deviceScaleA = make_shared_device(hostScaleA);
        }
        if(problemParams.scaleB == Operations::ScaleMode::Separate)
        {
            deviceScaleB = make_shared_device(hostScaleB);
        }

        std::cout << "Generating lauch parameters and runtime arguments..." << std::endl;

        commandKernel->loadKernel();

        auto commandArgs = gemm->commandArguments(command, problemParams, runParams);

        auto [aTag, bTag, cTag, dTag] = gemm->getABCDTags();
        commandArgs.setArgument(aTag, ArgumentType::Value, (A*)deviceA.get());
        commandArgs.setArgument(bTag, ArgumentType::Value, (B*)deviceB.get());
        commandArgs.setArgument(cTag, ArgumentType::Value, (C*)deviceC.get());
        commandArgs.setArgument(dTag, ArgumentType::Value, (D*)deviceD.get());

        if(problemParams.scaleA == Operations::ScaleMode::Separate)
        {
            auto dataTypeA  = TypeInfo<A>::Var.dataType;
            auto descAScale = TensorDescriptor(
                dataTypeA,
                {size_t(problemParams.m), size_t(problemParams.k / elementsPerMXBlock)},
                problemParams.transA == TransposeType::T ? "T" : "N");
            auto [aScaleTag, bScaleTag] = gemm->getABScaleTags();
            setCommandTensorArg(commandArgs, aScaleTag, descAScale, deviceScaleA.get());
        }
        if(problemParams.scaleB == Operations::ScaleMode::Separate)
        {
            auto dataTypeB  = TypeInfo<A>::Var.dataType;
            auto descBScale = TensorDescriptor(
                dataTypeB,
                {size_t(problemParams.k / elementsPerMXBlock), size_t(problemParams.n)},
                problemParams.transB == TransposeType::T ? "T" : "N");
            auto [aScaleTag, bScaleTag] = gemm->getABScaleTags();
            setCommandTensorArg(commandArgs, bScaleTag, descBScale, deviceScaleB.get());
        }

        gemm->validateRunParameters(command, problemParams, runParams, commandKernel);

        auto runtimeArgs = commandArgs.runtimeArguments();

        auto scratchSpaceRequired = commandKernel->scratchSpaceRequired(runtimeArgs);
        if(scratchSpaceRequired > 0)
        {
            auto deviceScratch = make_shared_device<uint8_t>(scratchSpaceRequired, 0);
            commandArgs.setArgument(
                gemm->getScratchTag(), ArgumentType::Value, deviceScratch.get());
        }

        if(runParams.visualize)
        {
            Client::visualize(command, *commandKernel, commandArgs);
        }

        std::cout << std::endl;
        std::cout << "Problem:" << std::endl;
        std::cout << problemParams << std::endl;

        std::cout << "Launching GPU kernel(s)..." << std::endl;

        BenchmarkResults result;
        result.runParams = runParams;

        // Benchmark runs
        for(int outer = 0; outer < runParams.numOuter; ++outer)
        {
            // Warmup runs
            for(int i = 0; i < runParams.numWarmUp; ++i)
            {
                commandKernel->launchKernel(runtimeArgs);
            }

            HIP_TIMER(t_kernel, "GEMM", runParams.numInner);
            for(int inner = 0; inner < runParams.numInner; ++inner)
            {
                commandKernel->launchKernel(runtimeArgs, t_kernel, inner);
            }
            HIP_SYNC(t_kernel);
            t_kernel->sleep(50);
            auto nanoseconds = t_kernel->allNanoseconds();
            result.kernelExecute.insert(
                result.kernelExecute.end(), nanoseconds.begin(), nanoseconds.end());
        }

        double totalTime = 0;
        for(auto ke : result.kernelExecute)
            totalTime += static_cast<double>(ke) / 1.e9;
        double averageTime = totalTime / (runParams.numInner * runParams.numOuter);

        std::cout << "Average runtime (s): " << averageTime << std::endl;
        std::cout << "Average GFLOPS:      "
                  << (double)problemParams.m * problemParams.n * problemParams.k * 2.0 / averageTime
                         * 1.e-9
                  << std::endl;

        result.kernelAssemble = TimerPool::nanoseconds("CommandKernel::assembleKernel");
        result.kernelGenerate = TimerPool::nanoseconds("CommandKernel::generateKernel");

        if(runParams.check)
        {
            AssertFatal(hipMemcpy(hostD.data(),
                                  deviceD.get(),
                                  problemParams.m * problemParams.n * sizeof(D),
                                  hipMemcpyDeviceToHost)
                        == (hipError_t)HIP_SUCCESS);

            auto [correct, rnorm] = validate<A, B, C, D>(
                hostA, hostB, hostC, hostD, hostScaleA, hostScaleB, problemParams, arch);

            result.checked = true;
            result.correct = correct;
            result.rnorm   = rnorm;
        }

        return result;
    }

    template <typename A, typename C, typename D>
    Client::BenchmarkResults GEMMMixed(CommandPtr               command,
                                       CommandKernelPtr         commandKernel,
                                       GEMMSolutionPtr          gemm,
                                       ProblemParameters const& problemParams,
                                       RunParameters const&     runParams,
                                       GPUArchitecture const&   arch,
                                       auto                     typeB)
    {
        if(typeB == "fp8")
        {
            return GEMM<A, FP8, C, D>(command, commandKernel, gemm, problemParams, runParams, arch);
        }
        else if(typeB == "bf8")
        {
            return GEMM<A, BF8, C, D>(command, commandKernel, gemm, problemParams, runParams, arch);
        }
        else if(typeB == "fp6")
        {
            return GEMM<A, FP6, C, D>(command, commandKernel, gemm, problemParams, runParams, arch);
        }
        else if(typeB == "bf6")
        {
            return GEMM<A, BF6, C, D>(command, commandKernel, gemm, problemParams, runParams, arch);
        }
        else if(typeB == "fp4")
        {
            return GEMM<A, FP4, C, D>(command, commandKernel, gemm, problemParams, runParams, arch);
        }
        else
            Throw<FatalError>("Invalid type for Mixed GEMM.");
    }

    template <typename C, typename D>
    Client::BenchmarkResults GEMMMixed(CommandPtr               command,
                                       CommandKernelPtr         commandKernel,
                                       GEMMSolutionPtr          gemm,
                                       ProblemParameters const& problemParams,
                                       RunParameters const&     runParams,
                                       GPUArchitecture const&   arch,
                                       auto                     typeA,
                                       auto                     typeB)
    {
        if(typeA == "fp8")
        {
            return GEMMMixed<FP8, C, D>(
                command, commandKernel, gemm, problemParams, runParams, arch, typeB);
        }
        else if(typeA == "bf8")
        {
            return GEMMMixed<BF8, C, D>(
                command, commandKernel, gemm, problemParams, runParams, arch, typeB);
        }
        else if(typeA == "fp6")
        {
            return GEMMMixed<FP6, C, D>(
                command, commandKernel, gemm, problemParams, runParams, arch, typeB);
        }
        else if(typeA == "bf6")
        {
            return GEMMMixed<BF6, C, D>(
                command, commandKernel, gemm, problemParams, runParams, arch, typeB);
        }
        else if(typeA == "fp4")
        {
            return GEMMMixed<FP4, C, D>(
                command, commandKernel, gemm, problemParams, runParams, arch, typeB);
        }
        else
            Throw<FatalError>("Invalid type for Mixed GEMM.");
    }

    template <typename AB>
    Client::BenchmarkResults GEMMUniform(CommandPtr               command,
                                         CommandKernelPtr         commandKernel,
                                         GEMMSolutionPtr          gemm,
                                         ProblemParameters const& problemParams,
                                         RunParameters const&     runParams,
                                         GPUArchitecture const&   arch,
                                         auto                     typeCD)
    {
        if(typeCD == "float")
        {
            return GEMM<AB, AB, float, float>(
                command, commandKernel, gemm, problemParams, runParams, arch);
        }
        if(typeCD == "half")
        {
            return GEMM<AB, AB, Half, Half>(
                command, commandKernel, gemm, problemParams, runParams, arch);
        }
        if(typeCD == "bf16")
        {
            return GEMM<AB, AB, BFloat16, BFloat16>(
                command, commandKernel, gemm, problemParams, runParams, arch);
        }
        Throw<FatalError>("Invalid CD type for uniform GEMM.");
    }

    Client::BenchmarkResults GEMMUniform(CommandPtr               command,
                                         CommandKernelPtr         commandKernel,
                                         GEMMSolutionPtr          gemm,
                                         ProblemParameters const& problemParams,
                                         RunParameters const&     runParams,
                                         GPUArchitecture const&   arch,
                                         auto                     typeAB,
                                         auto                     typeCD)
    {
        if(typeAB == "float")
        {
            return GEMMUniform<float>(
                command, commandKernel, gemm, problemParams, runParams, arch, typeCD);
        }
        if(typeAB == "half")
        {
            return GEMMUniform<Half>(
                command, commandKernel, gemm, problemParams, runParams, arch, typeCD);
        }
        if(typeAB == "bf16")
        {
            return GEMMUniform<BFloat16>(
                command, commandKernel, gemm, problemParams, runParams, arch, typeCD);
        }
        if(typeAB == "fp8")
        {
            return GEMMUniform<FP8>(
                command, commandKernel, gemm, problemParams, runParams, arch, typeCD);
        }
        if(typeAB == "bf8")
        {
            return GEMMUniform<BF8>(
                command, commandKernel, gemm, problemParams, runParams, arch, typeCD);
        }
        if(typeAB == "fp6")
        {
            return GEMMUniform<FP6>(
                command, commandKernel, gemm, problemParams, runParams, arch, typeCD);
        }
        if(typeAB == "bf6")
        {
            return GEMMUniform<BF6>(
                command, commandKernel, gemm, problemParams, runParams, arch, typeCD);
        }
        if(typeAB == "fp4")
        {
            return GEMMUniform<FP4>(
                command, commandKernel, gemm, problemParams, runParams, arch, typeCD);
        }
        Throw<FatalError>("Invalid AB type for uniform GEMM.");
    }

    /*
     * Generate an instance of GEMMSolution and call generateSolution.
     *
     * The kind of GEMMSolution returned is based on the parameters in
     * solutionParams.
     */
    std::pair<GEMMSolutionPtr, int> createGEMMSolution(rocRoller::ContextPtr     context,
                                                       SolutionParameters const& solution)
    {
        GEMMSolutionPtr gemmSolution;

        auto arch = context->targetArchitecture().target();

        if(solution.streamK)
        {
            if(context->targetArchitecture().HasCapability(GPUCapability::ArchAccUnifiedRegs))
            {
                gemmSolution = std::make_shared<Client::GEMMClient::StreamKGEMMSolution>(context);
            }
            else
            {
                std::cout << "Not running StreamK for " << arch.toString() << std::endl;
                return {nullptr, ReturnCodes::SolutionNotSupportedOnArch};
            }
        }
        else
        {
            gemmSolution = std::make_shared<Client::GEMMClient::DataParallelGEMMSolution>(context);
        }

        AssertFatal(gemmSolution, "No solution!");

        return {gemmSolution, ReturnCodes::OK};
    }

    struct ArchitectureParameters
    {
        GPUArchitectureTarget target;
    };

    struct TypeParameters
    {
        std::string typeA   = "float";
        std::string typeB   = "float";
        std::string typeC   = "float";
        std::string typeD   = "float";
        std::string typeAcc = "float";

        Client::GEMMClient::TransposeType transA = Client::GEMMClient::TransposeType::N;
        Client::GEMMClient::TransposeType transB = Client::GEMMClient::TransposeType::N;

        Operations::ScaleMode scaleA = Operations::ScaleMode::None;
        Operations::ScaleMode scaleB = Operations::ScaleMode::None;
    };

    struct IOParameters
    {
        bool        doSaveAsm, doSaveCO;
        std::string saveAsmPath, loadAsmPath;
        std::string saveCOPath, loadCOPath;
        std::string resultsPath, timersPath;
    };

    void writeFile(std::filesystem::path const& filename, std::vector<char> const& x)
    {
        std::ofstream file(filename, std::ios::out | std::ios::binary);
        std::copy(x.cbegin(), x.cend(), std::ostream_iterator<unsigned char>(file));
    }

    int RunGEMMCLI(bool                   doGenerate,
                   bool                   doValidate,
                   bool                   doBenchmark,
                   bool                   doInfo,
                   ArchitectureParameters architecture,
                   SolutionParameters     solution,
                   ProblemParameters      problem,
                   TypeParameters         types,
                   RunParameters          run,
                   IOParameters           io)
    {
        GEMMSolutionPtr  gemm;
        CommandPtr       command;
        CommandKernelPtr commandKernel;

        if(doInfo)
        {
            std::cout << "Loading kernel from: " << io.loadCOPath << std::endl;
            auto yaml = readMetaDataFromCodeObject(io.loadCOPath);
            std::cout << yaml << std::endl;

            auto kernelFromYAML = AssemblyKernels::fromYAML(yaml).kernels[0];
            std::cout << *kernelFromYAML.command() << std::endl;

            return ReturnCodes::OK;
        }

        // Changing settings has to go before creating the context :(
        if(io.doSaveAsm)
        {
            if(io.saveAsmPath.empty())
                io.saveAsmPath = solution.generateKernelName() + ".s";

            Settings::getInstance()->set(Settings::SaveAssembly, true);
            Settings::getInstance()->set(Settings::AssemblyFile, std::string(io.saveAsmPath));
        }

        // When loading from .s or .co, currently need to load
        // solution from a .yaml file.
        if(!io.loadAsmPath.empty())
        {
            auto yamlPath = std::filesystem::path{io.loadAsmPath};
            yamlPath.replace_extension(".yaml");

            solution            = Serialization::readYAMLFile<SolutionParameters>(yamlPath);
            architecture.target = solution.architecture;
            if(solution.version != rocRoller::Version::Git())
            {
                std::cout << "Warning: this version of rocRoller (" << rocRoller::Version::Git()
                          << ") differs from the one that generated the kernel." << std::endl;
            }
        }

        auto arch = GPUArchitectureLibrary::getInstance()->GetArch(architecture.target);

        if(solution.scheduler != "")
        {
            auto schedulerValue = fromString<Scheduling::SchedulerProcedure>(solution.scheduler);
            Settings::getInstance()->set(Settings::Scheduler, schedulerValue);
        }

        auto context = Context::ForTarget(arch, solution.generateKernelName());

        bool willRunOnGPU = doValidate || doBenchmark;
        if(willRunOnGPU)
        {
            std::cout << "Setting HIP device to " << run.device << std::endl;
            HIP_CHECK(hipSetDevice(run.device));
        }

        if(willRunOnGPU && solution.streamK)
        {
            if(run.numWGs == 0)
            {
                hipDeviceProp_t deviceProperties;
                AssertFatal(hipGetDeviceProperties(&deviceProperties, 0)
                            == (hipError_t)HIP_SUCCESS);
                run.numWGs = deviceProperties.multiProcessorCount;
            }
            AssertFatal(!solution.streamKTwoTile || solution.streamK);
        }

        if(doGenerate)
        {
            std::cout << "Generating for architecture: "
                      << context->targetArchitecture().target().toString() << std::endl;

            std::cout << std::endl;
            std::cout << "Solution:" << std::endl;
            std::cout << solution << std::endl;

            std::cout << "Generating: " << solution.generateKernelName() << "..." << std::endl;

            int reason;
            std::tie(gemm, reason) = createGEMMSolution(context, solution);
            if(!gemm)
                return reason;
            command       = gemm->makeCommand(solution);
            commandKernel = gemm->generateCommandKernel(command, solution);

            std::string basePath;
            if(io.doSaveAsm)
                basePath = io.saveAsmPath;
            if(io.doSaveCO)
                basePath = io.saveCOPath;

            if(io.doSaveAsm || io.doSaveCO)
            {
                // When saveing ASM, also need code-object so that
                // Command (ie, workgroup size, argument mapping etc)
                // can be de-serialized later.

                auto codeObject = commandKernel->assembleKernel();

                std::filesystem::path codeObjectPath{basePath};
                codeObjectPath.replace_extension(".co");

                std::filesystem::path yamlPath{basePath};
                yamlPath.replace_extension(".yaml");
                if(!std::filesystem::exists(yamlPath))
                {
                    std::ofstream file(yamlPath);
                    Serialization::writeYAML(file, solution);
                    std::cout << "Wrote: " << yamlPath.string() << std::endl;
                }

                writeFile(codeObjectPath, codeObject);
                std::cout << "Wrote: " << codeObjectPath.string() << std::endl;
            }

            if(io.doSaveAsm)
            {
                std::filesystem::path assemblyPath{basePath};
                assemblyPath.replace_extension(".s");

                // We don't explicitly write here (the code-gen does),
                // but we still emit a message here.
                std::cout << "Wrote: " << assemblyPath.string() << std::endl;
            }
        }
        else
        {
            int reason;
            std::tie(gemm, reason) = createGEMMSolution(context, solution);

            command = gemm->makeCommand(solution);

            if(!io.loadAsmPath.empty())
            {
                // When loading ASM, we also load code-object so that
                // Command (ie, workgroup size, argument mapping etc)
                // can be de-serialized.
                std::filesystem::path codeObjectPath{io.loadAsmPath};
                codeObjectPath.replace_extension(".co");

                std::cout << "Loading kernel meta-data from: " << codeObjectPath.string()
                          << std::endl;
                commandKernel = std::make_shared<CommandKernel>();
                commandKernel->setContext(context);
                auto kernel = commandKernel->loadKernelFromCodeObject(
                    codeObjectPath, solution.generateKernelName());
                command = kernel->command();

                std::cout << "Loading kernel from: " << io.loadAsmPath << std::endl;
                commandKernel
                    = std::make_shared<CommandKernel>(command, solution.generateKernelName());
                commandKernel->setContext(context);
                commandKernel->loadKernelFromAssembly(io.loadAsmPath,
                                                      solution.generateKernelName());
            }
            else if(!io.loadCOPath.empty())
            {
                std::cout << "Loading kernel from: " << io.loadCOPath << std::endl;

                commandKernel = std::make_shared<CommandKernel>();
                commandKernel->setContext(context);
                auto kernel = commandKernel->loadKernelFromCodeObject(
                    io.loadCOPath, solution.generateKernelName());

                command = kernel->command();
            }
        }

        if(!gemm || !command || !commandKernel)
            return ReturnCodes::GenerateFailure;

        if(doValidate || doBenchmark)
        {
            std::cout << "Running..." << std::endl;

            if(doValidate)
            {
                run.check     = true;
                run.numWarmUp = 0;
                run.numOuter  = 1;
                run.numInner  = 1;
            }

            auto isF8F6F4 = [](auto dtype) {
                return (dtype == "fp8" || dtype == "bf8" || dtype == "fp6" || dtype == "bf6"
                        || dtype == "fp4");
            };

            Client::GEMMClient::Result result;

            result.problemParams              = problem;
            result.solutionParams             = solution;
            result.benchmarkResults.runParams = run;

            if(types.typeA == types.typeB && types.typeC == types.typeD)
            {
                result.benchmarkResults = GEMMUniform(
                    command, commandKernel, gemm, problem, run, arch, types.typeA, types.typeC);
            }
            else if((problem.typeA != problem.typeB) && isF8F6F4(problem.typeA)
                    && isF8F6F4(problem.typeB))
            {
                result.benchmarkResults = GEMMMixed<float, float>(
                    command, commandKernel, gemm, problem, run, arch, problem.typeA, problem.typeB);
            }
            else
            {
                Throw<FatalError>("Unsupported combination of datatypes for GEMM");
            }

            if(!io.resultsPath.empty())
            {
                std::ofstream file(io.resultsPath);
                Serialization::writeYAML(file, result);
            }

            if(!result.benchmarkResults.correct)
                return ReturnCodes::CorrectnessFailure;
        }

        // Dump timers
        if(!io.timersPath.empty())
        {
            std::ofstream dfile;
            dfile.open(io.timersPath, std::ofstream::out | std::ofstream::trunc);
            dfile << rocRoller::TimerPool::CSV();
            dfile.close();
        }

        return ReturnCodes::OK;
    }
}

/*
 * Parse the command line and dispatch.
 */
int main(int argc, const char* argv[])
{
    CLI::App app{"GEMM Driver: D (MxN) = alpha * A (MxK) * B (KxN) + beta * C (MxN)"};
    app.footer(Settings::getInstance()->help());

    //
    // Parameters
    //
    std::string                                           architectureName;
    rocRoller::Client::GEMMClient::ArchitectureParameters architecture;

    rocRoller::Client::GEMMClient::SolutionParameters solution{
        .macM = 64,
        .macN = 64,
        .macK = 64,

        .waveM = -1,
        .waveN = -1,
        .waveK = -1,
        .waveB = -1,

        .workgroupSizeX = 128,
        .workgroupSizeY = 2,

<<<<<<< HEAD
        .loadLDSA    = true,
        .loadLDSB    = true,
        .storeLDSD   = true,
        .direct2LDSA = false,
        .direct2LDSB = false,
=======
        .scaleA = Operations::ScaleMode::None,
        .scaleB = Operations::ScaleMode::None,

        .loadLDSScaleA = false,
        .loadLDSScaleB = false,

        .loadLDSA  = true,
        .loadLDSB  = true,
        .storeLDSD = true,
>>>>>>> 1c973e2f

        .prefetch          = false,
        .prefetchInFlight  = 0,
        .prefetchLDSFactor = 0,

        .betaInFma = true,

        .unrollX = 0,
        .unrollY = 0,

        .scheduler         = "Priority",
        .matchMemoryAccess = true,

        .streamK        = false,
        .streamKTwoTile = false,

        .version = rocRoller::Version::Git(),
    };

    rocRoller::Client::GEMMClient::ProblemParameters problem{
        .m = 3072,
        .n = 4096,
        .k = 4096,

        .alpha = 2.0f,
        .beta  = 0.5f,
    };

    rocRoller::Client::GEMMClient::TypeParameters types;

    rocRoller::Client::RunParameters run{
        .device    = 0,
        .numWarmUp = 3,
        .numOuter  = 5,
        .numInner  = 2,
        .check     = true,
        .visualize = false,
        .numWGs    = 0,
    };

    rocRoller::Client::GEMMClient::IOParameters io{
        .doSaveAsm   = false,
        .doSaveCO    = false,
        .saveAsmPath = "",
        .loadAsmPath = "",
        .saveCOPath  = "",
        .loadCOPath  = "",
        .resultsPath = "",
    };

    //
    // Architecture
    //
    app.option_defaults()->ignore_case()->group("Architecture parameters");
    app.add_option("--arch", architectureName, "GPU architecture name (eg, gfx90a).");

    //
    // Problem definition
    //
    app.option_defaults()->ignore_case()->group("Problem parameters");
    app.add_option("-M,--M", problem.m, "Tensor size M.");
    app.add_option("-N,--N", problem.n, "Tensor size N.");
    app.add_option("-K,--K", problem.k, "Tensor size K.");
    app.add_option("--alpha", problem.alpha, "Alpha scalar.");
    app.add_option("--beta", problem.beta, "Beta scalar.");

    //
    // Problem types
    //
    app.option_defaults()->ignore_case()->group("Type parameters");
    app.add_option("--type_A",
                   types.typeA,
                   "Datatype of A matrix [float | half | bf16 | fp8 | bf8 | fp6 | bf6 | fp4].  "
                   "Default: float.");
    app.add_option("--type_B",
                   types.typeB,
                   "Datatype of B matrix [float | half | bf16 | fp8 | bf8 | fp6 | bf6 | fp4].  "
                   "Default: float.");
    app.add_option(
        "--type_C", types.typeC, "Datatype of C matrix [float | half | bf16].  Default: float.");
    app.add_option(
        "--type_D", types.typeD, "Datatype of D matrix [float | half | bf16].  Default: float.");
    app.add_option("--type_acc", types.typeAcc, "Datatype of accumulation [float]");
    app.add_option(
        "--trans_A",
        [&types](auto res) -> bool {
            types.transA = fromString<Client::GEMMClient::TransposeType>(res[0]);
            return true;
        },
        "N: A is not to be transposed.  T: A is to be transposed.",
        "N");
    app.add_option(
        "--trans_B",
        [&types](auto res) -> bool {
            types.transB = fromString<Client::GEMMClient::TransposeType>(res[0]);
            return true;
        },
        "N: B is not to be transposed.  T: B is to be transposed.",
        "N");
    app.add_option(
        "--scale_A",
        [&types](auto res) -> bool {
            types.scaleA = fromString<Operations::ScaleMode>(res[0]);
            return true;
        },
        "Enable MX scaling of A matrix [None | Separate].",
        "Default: None.");
    app.add_option(
        "--scale_B",
        [&types](auto res) -> bool {
            types.scaleB = fromString<Operations::ScaleMode>(res[0]);
            return true;
        },
        "Enable MX scaling of B matrix [None | Separate].",
        "Default: None.");

    //
    // Kernel options
    //
    app.option_defaults()->ignore_case()->group("Solution parameters");
    app.add_option("--mac_m", solution.macM, "(Macro) Tile size M.");
    app.add_option("--mac_n", solution.macN, "(Macro) Tile size N.");
    app.add_option("--mac_k", solution.macK, "(Macro) Tile size K.");
    app.add_option("--wave_m", solution.waveM, "(MI) Tile size M.");
    app.add_option("--wave_n", solution.waveN, "(MI) Tile size N.");
    app.add_option("--wave_k", solution.waveK, "(MI) Tile size K.");
    app.add_option("--wave_b", solution.waveB, "(MI) Tile size K.");

    app.add_option(
        "--mi",
        [&solution](auto res) -> bool {
            auto mi = res[0];
            if(!mi.empty())
            {
                bool fail = false;
                try
                {
                    std::istringstream iss(mi);
                    std::string        token;

                    iss.exceptions(std::ifstream::eofbit | std::ifstream::failbit
                                   | std::ifstream::badbit);
                    std::getline(iss, token, 'x');
                    solution.waveM = std::stoi(token);
                    std::getline(iss, token, 'x');
                    solution.waveN = std::stoi(token);
                    std::getline(iss, token, 'x');
                    solution.waveK = std::stoi(token);
                    iss.exceptions(std::ifstream::failbit | std::ifstream::badbit);
                    std::getline(iss, token, 'x');
                    solution.waveB = std::stoi(token);
                }
                catch(const std::invalid_argument&)
                {
                    fail = true;
                }
                catch(const std::ios_base::failure&)
                {
                    fail = true;
                }
                fail |= (solution.waveM < 1) || (solution.waveN < 1) || (solution.waveK < 1)
                        || (solution.waveB < 1);
                if(fail)
                {
                    std::cout << "Invalid format for MI instruction." << std::endl;
                    std::cout << std::endl;
                    std::cout << "The MI argument should be formatted like:" << std::endl;
                    std::cout << std::endl;
                    std::cout << "    --mi=MxNxKxB" << std::endl;
                    std::cout << std::endl;
                    std::cout << "For example: --mi=32x32x2x1" << std::endl;
                }
                return !fail;
            }
            return false;
        },
        "MI instruction to use.  Default 32x32x2x1 for floats, 32x32x8x1 for halfs.");

    app.add_option(
        "--workgroup_size_x", solution.workgroupSizeX, "Workgroup size in the x dimension.");
    app.add_option(
        "--workgroup_size_y", solution.workgroupSizeY, "Workgroup size in the y dimension.");
    app.add_option("--unroll_x", solution.unrollX, "Unroll size in X.");
    app.add_option("--unroll_y", solution.unrollY, "Unroll size in Y.");
    app.add_flag("--loadLDS_A", solution.loadLDSA, "Use LDS when loading A.");
    app.add_flag("--loadLDS_B", solution.loadLDSB, "Use LDS when loading B.");
    app.add_flag("--storeLDS_D", solution.storeLDSD, "Use LDS when storing D.");
    app.add_flag("--direct2LDS_A", solution.direct2LDSA, "Use direct-to-LDS when loading A.");
    app.add_flag("--direct2LDS_B", solution.direct2LDSB, "Use direct-to-LDS when loading B.");
    app.add_flag(
        "--betaInFma", solution.betaInFma, "Use beta in FMA instruction instead of alpha.");
    app.add_option("--scheduler", solution.scheduler, "Which scheduler to use.");
    app.add_flag("--match_memory_access",
                 solution.matchMemoryAccess,
                 "Match memory access to transpose.  Currently decreases performance.");
    app.add_flag("--prefetch", solution.prefetch, "Enable prefetching (UnrollK=2 implied).");
    app.add_option("--prefetchInFlight",
                   solution.prefetchInFlight,
                   "Number of prefetches in flight at the same time");
    app.add_option("--prefetchLDSFactor",
                   solution.prefetchLDSFactor,
                   "Prefetch 1/prefetchLDSFactor of MacroTile from LDS");
    app.add_flag("--streamK", solution.streamK, "Enable StreamK algorithm.");
    app.add_flag("--streamKTwoTile", solution.streamKTwoTile, "Enable two-tile StreamK algorithm.");

    app.add_flag("--loadLDSScale_A", solution.loadLDSScaleA, "Use LDS when loading A scale.");
    app.add_flag("--loadLDSScale_B", solution.loadLDSScaleB, "Use LDS when loading B scale.");

    //
    // Benchmarking options
    //
    app.option_defaults()->ignore_case()->group("Benchmarking parameters");
    app.add_option("--num_warmup", run.numWarmUp, "Number of warm-up runs.");
    app.add_option("--num_outer", run.numOuter, "Number of outer runs.");
    app.add_option("--num_inner", run.numInner, "Number of inner runs.");
    app.add_option("--device", run.device, "GPU device ordinal");
    app.add_option("--numWGs",
                   run.numWGs,
                   "Number of workgroups to use with StreamK algorithm.  Defaults to number of WGs "
                   "present on local device.");

    //
    // Client params and shortcuts
    //

    app.option_defaults()->ignore_case()->group("Client options and shortcuts");

    bool noCheckResult = false;

    std::string loadPath, examplePath;

    app.add_flag(
        "--hgemm",
        [&types](auto res) -> bool {
            types.typeA   = "half";
            types.typeB   = "half";
            types.typeC   = "half";
            types.typeD   = "half";
            types.typeAcc = "float";
            return true;
        },
        "Overwrite types to: --type_A=half --type_B=half --type_C=half --type_D=half "
        "--type_acc=float.");

    app.add_flag(
        "--visualize", run.visualize, "Dump out volumes describing memory access patterns.");

    app.add_flag("--no-check", noCheckResult, "Do not verify GEMM results against OpenBLAS.");

    app.add_option("--yaml", io.resultsPath, "Save results to file.");

    app.add_option("--timers", io.timersPath, "Save timers to CSV file.");

    //
    // generate sub-command
    //

    std::string loadConfigPath;

    auto generate = app.add_subcommand("generate", "Generate a GEMM solution.")->fallthrough();

    auto asmOption = generate->add_option("--asm", io.saveAsmPath, "Save yaml+assembly to files.")
                         ->expected(0, 1);
    auto coOption
        = generate->add_option("--co", io.saveCOPath, "Save code-object to file.")->expected(0, 1);
    generate
        ->add_option(
            "--config", loadConfigPath, "Load solution generation parameters from YAML file.")
        ->expected(1, 1);

    //
    // validate sub-command
    //

    auto validate
        = app.add_subcommand("validate",
                             "Run and validate a GEMM solution (only runs the solution once).")
              ->fallthrough();

    validate->add_option(
        "--load", loadPath, "Load solution from code-object (.co) or assembly (.s) file.");

    //
    // benchmark sub-command
    //

    auto benchmark
        = app.add_subcommand("benchmark",
                             "Benchmark a GEMM solution (may run the solution many times).")
              ->fallthrough();

    benchmark->add_option(
        "--load", loadPath, "Load solution from code-object (.co) or assembly (.s) file.");

    //
    // info sub-command
    //

    auto info = app.add_subcommand("info", "Dump info about a GEMM solution.")->fallthrough();

    info->add_option("load", loadPath, "Load solution from code-object (.co).")->required();

    //
    // example sub-command
    //
    auto example = app.add_subcommand("example", "Save example generation parameters to YAML file.")
                       ->fallthrough();

    example->add_option("save", examplePath, "Example config path.")->required();

    //
    // Parse and update/validate problem definition
    //

    CLI11_PARSE(app, argc, argv);

    if(architectureName.empty())
        architecture.target
            = GPUArchitectureLibrary::getInstance()->GetDefaultHipDeviceArch(run.device).target();
    else
        architecture.target = GPUArchitectureTarget::fromString(architectureName);

    solution.architecture = architecture.target;

    if(!loadConfigPath.empty())
    {
        // THIS OVERWRITES COMMAND LINE OPTIONS
        solution = Serialization::readYAMLFile<rocRoller::Client::GEMMClient::SolutionParameters>(
            loadConfigPath);

        if(solution.architecture.gfx == GPUArchitectureGFX::UNKNOWN)
            solution.architecture = architecture.target;
    }

    if(!loadPath.empty())
    {
        auto path = std::filesystem::path(loadPath);
        if(path.extension() == ".s" || path.extension() == ".yaml")
        {
            io.loadAsmPath = path.string();
        }
        else if(path.extension() == ".co")
        {
            io.loadCOPath = path.string();
        }
        else
        {
            Throw<FatalError>("Extension not supported.  Can not load solution from ", loadPath);
        }
    }

    if(!io.loadAsmPath.empty() || !io.loadCOPath.empty())
    {
        std::filesystem::path yamlPath;
        if(!io.loadAsmPath.empty())
            yamlPath = std::filesystem::path{io.loadAsmPath};
        if(!io.loadCOPath.empty())
            yamlPath = std::filesystem::path{io.loadCOPath};
        yamlPath.replace_extension(".yaml");

        solution = Serialization::readYAMLFile<rocRoller::Client::GEMMClient::SolutionParameters>(
            yamlPath);

        if((types.typeA != solution.typeA) || (types.typeB != solution.typeB)
           || (types.typeC != solution.typeC) || (types.typeD != solution.typeD)
           || (types.typeAcc != solution.typeAcc))
        {
            std::cout << "NOTE: Types from command line have been superceded by types from "
                         "solution."
                      << std::endl;
        }
        if((types.transA != solution.transA) || (types.transB != solution.transB))
        {
            std::cout << "NOTE: Transposes from command line have been superceded by transposes "
                         "from solution."
                      << std::endl;
        }
        if((types.scaleA != solution.scaleA) || (types.scaleA != solution.scaleB))
        {
            std::cout << "NOTE: MX Scalings from command line have been superceded by scaling from "
                         "solution."
                      << std::endl;
        }

        types.typeA   = solution.typeA;
        types.typeB   = solution.typeB;
        types.typeC   = solution.typeC;
        types.typeD   = solution.typeD;
        types.typeAcc = solution.typeAcc;
        types.transA  = solution.transA;
        types.transB  = solution.transB;
        types.scaleA  = solution.scaleA;
        types.scaleB  = solution.scaleB;
    }

    // Currently, we only support F32 accumulation
    AssertFatal(types.typeAcc == "float");

    problem.typeA   = types.typeA;
    problem.typeB   = types.typeB;
    problem.typeC   = types.typeC;
    problem.typeD   = types.typeD;
    problem.typeAcc = types.typeAcc;
    problem.transA  = types.transA;
    problem.transB  = types.transB;
    problem.scaleA  = types.scaleA;
    problem.scaleB  = types.scaleB;

    solution.typeA   = types.typeA;
    solution.typeB   = types.typeB;
    solution.typeC   = types.typeC;
    solution.typeD   = types.typeD;
    solution.typeAcc = types.typeAcc;
    solution.transA  = types.transA;
    solution.transB  = types.transB;
    solution.scaleA  = types.scaleA;
    solution.scaleB  = types.scaleB;

    run.check = !noCheckResult;

    io.doSaveAsm = asmOption->count() > 0;
    io.doSaveCO  = coOption->count() > 0;

    // Set default MI sizes
    if(problem.typeA == "float" && problem.typeB == "float" && problem.typeC == "float"
       && problem.typeD == "float")
    {
        if(solution.waveM == -1)
            solution.waveM = 32;
        if(solution.waveN == -1)
            solution.waveN = 32;
        if(solution.waveK == -1)
            solution.waveK = 2;
        if(solution.waveB == -1)
            solution.waveB = 1;
    }
    else if(solution.typeA == "half" && solution.typeB == "half")
    {
        if(solution.waveM == -1)
            solution.waveM = 32;
        if(solution.waveN == -1)
            solution.waveN = 32;
        if(solution.waveK == -1)
            solution.waveK = 8;
        if(solution.waveB == -1)
            solution.waveB = 1;
    }
    else if(solution.typeA == "bf16" && solution.typeB == "bf16")
    {
        if(solution.waveM == -1)
            solution.waveM = 16;
        if(solution.waveN == -1)
            solution.waveN = 16;
        if(solution.waveK == -1)
            solution.waveK = 8;
        if(solution.waveB == -1)
            solution.waveB = 1;
    }
    else if((solution.typeA == "fp8" && solution.typeB == "fp8")
            || (solution.typeA == "bf8" && solution.typeB == "bf8"))
    {
        if(solution.waveM == -1)
            solution.waveM = 16;
        if(solution.waveN == -1)
            solution.waveN = 16;
        if(solution.waveK == -1)
            solution.waveK = 32;
        if(solution.waveB == -1)
            solution.waveB = 1;
    }

    //
    // Run!
    //
    if(example->parsed())
    {
        std::ofstream file(examplePath);
        Serialization::writeYAML(file, solution);
        return 0;
    }

    // If no subcommands were given, default behaviour is: generate
    // and benchmark.
    bool generateAndBenchmark
        = !generate->parsed() && !validate->parsed() && !benchmark->parsed() && !info->parsed();

    bool doGenerate  = generateAndBenchmark || generate->parsed();
    bool doValidate  = validate->parsed();
    bool doBenchmark = generateAndBenchmark || benchmark->parsed();
    bool doInfo      = info->parsed();

    return rocRoller::Client::GEMMClient::RunGEMMCLI(doGenerate,
                                                     doValidate,
                                                     doBenchmark,
                                                     doInfo,
                                                     architecture,
                                                     solution,
                                                     problem,
                                                     types,
                                                     run,
                                                     io);
}<|MERGE_RESOLUTION|>--- conflicted
+++ resolved
@@ -255,15 +255,15 @@
         // Host Data
         std::cout << "Generating input data..." << std::endl;
 
-        TensorDescriptor descA(getDataTypeFromString(problemParams.typeA),
+        TensorDescriptor descA(fromString<DataType>(problemParams.typeA),
                                {static_cast<unsigned long>(problemParams.m),
                                 static_cast<unsigned long>(problemParams.k)},
                                problemParams.transA == TransposeType::T ? "T" : "N");
-        TensorDescriptor descB(getDataTypeFromString(problemParams.typeB),
+        TensorDescriptor descB(fromString<DataType>(problemParams.typeB),
                                {static_cast<unsigned long>(problemParams.k),
                                 static_cast<unsigned long>(problemParams.n)},
                                problemParams.transB == TransposeType::T ? "T" : "N");
-        TensorDescriptor descC(getDataTypeFromString(problemParams.typeC),
+        TensorDescriptor descC(fromString<DataType>(problemParams.typeC),
                                {static_cast<unsigned long>(problemParams.m),
                                 static_cast<unsigned long>(problemParams.n)},
                                "N");
@@ -920,13 +920,6 @@
         .workgroupSizeX = 128,
         .workgroupSizeY = 2,
 
-<<<<<<< HEAD
-        .loadLDSA    = true,
-        .loadLDSB    = true,
-        .storeLDSD   = true,
-        .direct2LDSA = false,
-        .direct2LDSB = false,
-=======
         .scaleA = Operations::ScaleMode::None,
         .scaleB = Operations::ScaleMode::None,
 
@@ -936,7 +929,9 @@
         .loadLDSA  = true,
         .loadLDSB  = true,
         .storeLDSD = true,
->>>>>>> 1c973e2f
+
+        .direct2LDSA = false,
+        .direct2LDSB = false,
 
         .prefetch          = false,
         .prefetchInFlight  = 0,
