
#include <filesystem>

#ifdef ROCROLLER_USE_HIP
#include <hip/hip_ext.h>
#include <hip/hip_runtime.h>
#endif /* ROCROLLER_USE_HIP */

#include <rocRoller/CommandSolution.hpp>
#include <rocRoller/Operations/CommandArgument_fwd.hpp>
#include <rocRoller/Serialization/Enum.hpp>
#include <rocRoller/Serialization/GPUArchitecture.hpp>
#include <rocRoller/Serialization/YAML.hpp>
#include <rocRoller/Utilities/HipUtils.hpp>
#include <rocRoller/Utilities/Version.hpp>

#include <common/Utilities.hpp>
#include <common/mxDataGen.hpp>

#include "include/DataParallelGEMMSolution.hpp"
#include "include/GEMMParameters.hpp"
#include "include/StreamKGEMMSolution.hpp"
#include "include/TensileGEMMSolution.hpp"

#include <CLI/CLI.hpp>

using namespace rocRoller;

const std::string clientName = "GEMMv00";

namespace rocRoller::Client::GEMMClient
{
    struct GEMMSolutionBlob
    {
        GPUArchitectureTarget architecture;
        SolutionParameters    solution;
        std::string           assembly;
    };
}

template <typename IO>
struct rocRoller::Serialization::
    MappingTraits<Client::GEMMClient::Result, IO, rocRoller::Serialization::EmptyContext>
{
    static const bool flow = false;
    using iot              = IOTraits<IO>;

    static void mapping(IO& io, Client::GEMMClient::Result& result)
    {
        iot::mapRequired(io, "client", clientName);
        iot::mapRequired(io, "device", result.benchmarkResults.runParams.device);
        iot::mapRequired(io, "M", result.problemParams.m);
        iot::mapRequired(io, "N", result.problemParams.n);
        iot::mapRequired(io, "K", result.problemParams.k);
        iot::mapRequired(io, "alpha", result.problemParams.alpha);
        iot::mapRequired(io, "beta", result.problemParams.beta);
        iot::mapRequired(io, "trans_A", Client::GEMMClient::toString(result.solutionParams.transA));
        iot::mapRequired(io, "trans_B", Client::GEMMClient::toString(result.solutionParams.transB));

        iot::mapRequired(io, "type_A", result.solutionParams.typeA);
        iot::mapRequired(io, "type_B", result.solutionParams.typeB);
        iot::mapRequired(io, "type_C", result.solutionParams.typeC);
        iot::mapRequired(io, "type_D", result.solutionParams.typeD);
        iot::mapRequired(io, "type_acc", result.solutionParams.typeAcc);

        iot::mapRequired(io, "mac_m", result.solutionParams.macM);
        iot::mapRequired(io, "mac_n", result.solutionParams.macN);
        iot::mapRequired(io, "mac_k", result.solutionParams.macK);
        iot::mapRequired(io, "wave_m", result.solutionParams.waveM);
        iot::mapRequired(io, "wave_n", result.solutionParams.waveN);
        iot::mapRequired(io, "wave_k", result.solutionParams.waveK);
        iot::mapRequired(io, "wave_b", result.solutionParams.waveB);
        iot::mapRequired(io, "workgroup_size_x", result.solutionParams.workgroupSizeX);
        iot::mapRequired(io, "workgroup_size_y", result.solutionParams.workgroupSizeY);
        iot::mapRequired(io, "unroll_x", result.solutionParams.unrollX);
        iot::mapRequired(io, "unroll_y", result.solutionParams.unrollY);
        iot::mapRequired(io, "loadLDS_A", result.solutionParams.loadLDSA);
        iot::mapRequired(io, "loadLDS_B", result.solutionParams.loadLDSB);
        iot::mapRequired(io, "storeLDS_D", result.solutionParams.storeLDSD);
        iot::mapRequired(io, "prefetch", result.solutionParams.prefetch);
        iot::mapRequired(io, "prefetchInFlight", result.solutionParams.prefetchInFlight);
        iot::mapRequired(io, "prefetchLDSFactor", result.solutionParams.prefetchLDSFactor);
        iot::mapRequired(io, "betaInFma", result.solutionParams.betaInFma);
        iot::mapRequired(io, "scheduler", result.solutionParams.scheduler);

        iot::mapRequired(io, "streamK", result.solutionParams.streamK);
        iot::mapRequired(io, "numWGs", result.benchmarkResults.runParams.numWGs);
        iot::mapRequired(io, "streamKTwoTile", result.solutionParams.streamKTwoTile);

        iot::mapRequired(io, "numWarmUp", result.benchmarkResults.runParams.numWarmUp);
        iot::mapRequired(io, "numOuter", result.benchmarkResults.runParams.numOuter);
        iot::mapRequired(io, "numInner", result.benchmarkResults.runParams.numInner);

        iot::mapRequired(io, "kernelGenerate", result.benchmarkResults.kernelGenerate);
        iot::mapRequired(io, "kernelAssemble", result.benchmarkResults.kernelAssemble);
        iot::mapRequired(io, "kernelExecute", result.benchmarkResults.kernelExecute);

        iot::mapRequired(io, "checked", result.benchmarkResults.checked);
        iot::mapRequired(io, "correct", result.benchmarkResults.correct);
        iot::mapRequired(io, "rnorm", result.benchmarkResults.rnorm);
    }

    static void mapping(IO& io, Client::GEMMClient::Result& result, EmptyContext& ctx)
    {
        mapping(io, result);
    }
};

template <typename IO>
struct rocRoller::Serialization::MappingTraits<Client::GEMMClient::SolutionParameters,
                                               IO,
                                               rocRoller::Serialization::EmptyContext>
{
    static const bool flow = false;
    using iot              = IOTraits<IO>;

    static void mapping(IO& io, Client::GEMMClient::SolutionParameters& params)
    {
        iot::mapRequired(io, "mac_m", params.macM);
        iot::mapRequired(io, "mac_n", params.macN);
        iot::mapRequired(io, "mac_k", params.macK);
        iot::mapRequired(io, "wave_m", params.waveM);
        iot::mapRequired(io, "wave_n", params.waveN);
        iot::mapRequired(io, "wave_k", params.waveK);
        iot::mapRequired(io, "wave_b", params.waveB);
        iot::mapRequired(io, "workgroup_size_x", params.workgroupSizeX);
        iot::mapRequired(io, "workgroup_size_y", params.workgroupSizeY);
        iot::mapRequired(io, "unroll_x", params.unrollX);
        iot::mapRequired(io, "unroll_y", params.unrollY);
        iot::mapRequired(io, "loadLDS_A", params.loadLDSA);
        iot::mapRequired(io, "loadLDS_B", params.loadLDSB);
        iot::mapRequired(io, "storeLDS_D", params.storeLDSD);
        iot::mapRequired(io, "prefetch", params.prefetch);
        iot::mapRequired(io, "prefetchInFlight", params.prefetchInFlight);
        iot::mapRequired(io, "prefetchLDSFactor", params.prefetchLDSFactor);
        iot::mapRequired(io, "betaInFma", params.betaInFma);
        iot::mapRequired(io, "scheduler", params.scheduler);

        iot::mapRequired(io, "trans_A", params.transA);
        iot::mapRequired(io, "trans_B", params.transB);

        iot::mapRequired(io, "type_A", params.typeA);
        iot::mapRequired(io, "type_B", params.typeB);
        iot::mapRequired(io, "type_C", params.typeC);
        iot::mapRequired(io, "type_D", params.typeD);
        iot::mapRequired(io, "type_acc", params.typeAcc);

        iot::mapRequired(io, "streamK", params.streamK);
        iot::mapRequired(io, "streamKTwoTile", params.streamKTwoTile);

        iot::mapRequired(io, "version", params.version);
    }

    static void mapping(IO& io, Client::GEMMClient::SolutionParameters& params, EmptyContext& ctx)
    {
        mapping(io, params);
    }
};

template <typename IO>
struct rocRoller::Serialization::
    MappingTraits<Client::GEMMClient::GEMMSolutionBlob, IO, rocRoller::Serialization::EmptyContext>
{
    static const bool flow = false;
    using iot              = IOTraits<IO>;

    static void mapping(IO& io, Client::GEMMClient::GEMMSolutionBlob& soln)
    {
        iot::mapRequired(io, "architecture", soln.architecture);
        iot::mapRequired(io, "solution", soln.solution);
        iot::mapRequired(io, "assembly", soln.assembly);
    }

    static void mapping(IO& io, Client::GEMMClient::GEMMSolutionBlob& soln, EmptyContext& ctx)
    {
        mapping(io, soln);
    }
};

namespace rocRoller::Client::GEMMClient
{
    template <typename A, typename B, typename C, typename D>
    std::pair<bool, double>
        validate(std::vector<typename UnsegmentedTypeOf<A>::type> const& h_A,
                 std::vector<typename UnsegmentedTypeOf<B>::type> const& h_B,
                 std::vector<C> const&                                   h_C,
                 std::vector<D> const&                                   h_D,
                 rocRoller::Client::GEMMClient::ProblemParameters const& problemParams,
                 GPUArchitecture const&                                  arch)
    {
        using namespace rocRoller::Client::GEMMClient;

        // Host result
        std::vector<D> h_result(problemParams.m * problemParams.n, static_cast<D>(0.0));
        CPUMM(h_result,
              h_C,
              h_A,
              h_B,
              problemParams.m,
              problemParams.n,
              problemParams.k,
              problemParams.alpha,
              problemParams.beta,
              problemParams.transA == TransposeType::T,
              problemParams.transB == TransposeType::T);

        auto tol = gemmAcceptableError<A, B, D>(
            problemParams.m, problemParams.n, problemParams.k, arch.target());
        auto res = compare(h_D, h_result, tol);

        Log::debug(res.message());

        std::cout << "Result: " << (res.ok ? "Correct" : "Incorrect") << std::endl;
        std::cout << "RNorm: " << res.relativeNormL2 << std::endl;
        if(!res.ok)
        {
            std::cerr << "WARNING: Result incorrect.  " << res.message() << std::endl;
        }
        return {res.ok, res.relativeNormL2};
    }

    // D (MxN) = alpha * A (MxK) X B (KxN) + beta * C (MxN)
    template <typename A, typename B, typename C, typename D>
    Client::BenchmarkResults GEMM(std::shared_ptr<Client::GEMMClient::GEMMSolution> gemm,
                                  Client::GEMMClient::SolutionParameters const&     solutionParams,
                                  Client::GEMMClient::ProblemParameters const&      problemParams,
                                  Client::RunParameters const&                      runParams,
                                  std::string            loadAssemblyFile,
                                  GPUArchitecture const& arch)
    {
        using namespace rocRoller::Client;
        using namespace rocRoller::Client::GEMMClient;

        // Host Data
        std::cout << "Generating input data..." << std::endl;
<<<<<<< HEAD
        RandomGenerator random(31415u);
        auto            h_A = random.vector<A>(problemParams.m * problemParams.k, -1.0, 1.0);
        auto            h_B = random.vector<B>(problemParams.k * problemParams.n, -1.0, 1.0);
        std::vector<C>  h_C = random.vector<C>(problemParams.m * problemParams.n, -1.0, 1.0);
        std::vector<D>  h_D(problemParams.m * problemParams.n, static_cast<D>(0.0));
=======
        auto           seed = 31415u;
        std::vector<A> h_A  = DGenVector<A>(problemParams.m, problemParams.k, -1.0, 1.0, seed + 1);
        std::vector<B> h_B  = DGenVector<B>(problemParams.k, problemParams.n, -1.0, 1.0, seed + 2);
        std::vector<C> h_C  = DGenVector<C>(problemParams.m, problemParams.n, -1.0, 1.0, seed + 3);
        std::vector<D> h_D(problemParams.m * problemParams.n, static_cast<D>(0.0));
>>>>>>> f2bde1d4

        auto d_A = make_shared_device(h_A);
        auto d_B = make_shared_device(h_B);
        auto d_C = make_shared_device(h_C);
        auto d_D = make_shared_device(h_D);

        std::cout << "Generating lauch parameters and runtime arguments..." << std::endl;
        auto commandKernel = gemm->commandKernel();
        auto launchParams  = gemm->makeLaunchParameters(problemParams, solutionParams, runParams);

        commandKernel->loadKernel();
        commandKernel->setLaunchParameters(launchParams);
        auto commandArgs = gemm->commandArguments(problemParams, runParams);

        auto [aTag, bTag, cTag, dTag] = gemm->getABCDTags();
        commandArgs.setArgument(aTag, ArgumentType::Value, (A*)d_A.get());
        commandArgs.setArgument(bTag, ArgumentType::Value, (B*)d_B.get());
        commandArgs.setArgument(cTag, ArgumentType::Value, (C*)d_C.get());
        commandArgs.setArgument(dTag, ArgumentType::Value, (D*)d_D.get());

        if(!loadAssemblyFile.empty())
        {
            std::cout << "Loading kernel from: " << loadAssemblyFile << std::endl;
            commandKernel->loadKernelFromAssembly(loadAssemblyFile,
                                                  solutionParams.generateKernelName());
        }

        gemm->validateRunParameters(solutionParams, problemParams, runParams, commandKernel);

        auto runtimeArgs = commandArgs.runtimeArguments();

        auto scratchSpaceRequired = commandKernel->scratchSpaceRequired(runtimeArgs);
        if(scratchSpaceRequired > 0)
        {
            auto deviceScratch = make_shared_device<uint8_t>(scratchSpaceRequired, 0);
            commandArgs.setArgument(
                gemm->getScratchTag(), ArgumentType::Value, deviceScratch.get());
        }

        if(runParams.visualize)
        {
            Client::visualize(gemm->command(), *commandKernel, commandArgs);
        }

        std::cout << std::endl;
        std::cout << "Solution:" << std::endl;
        std::cout << solutionParams << std::endl;

        std::cout << "Problem:" << std::endl;
        std::cout << problemParams << std::endl;

        std::cout << "Launching GPU kernel(s)..." << std::endl;

        BenchmarkResults result;
        result.runParams = runParams;

        // Benchmark runs
        for(int outer = 0; outer < runParams.numOuter; ++outer)
        {
            // Warmup runs
            for(int i = 0; i < runParams.numWarmUp; ++i)
            {
                commandKernel->launchKernel(runtimeArgs);
            }

            HIP_TIMER(t_kernel, "GEMM", runParams.numInner);
            for(int inner = 0; inner < runParams.numInner; ++inner)
            {
                commandKernel->launchKernel(runtimeArgs, t_kernel, inner);
            }
            HIP_SYNC(t_kernel);
            t_kernel->sleep(50);
            auto nanoseconds = t_kernel->allNanoseconds();
            result.kernelExecute.insert(
                result.kernelExecute.end(), nanoseconds.begin(), nanoseconds.end());
        }

        double totalTime = 0;
        for(auto ke : result.kernelExecute)
            totalTime += static_cast<double>(ke) / 1.e9;
        double averageTime = totalTime / (runParams.numInner * runParams.numOuter);

        std::cout << "Average runtime (s): " << averageTime << std::endl;
        std::cout << "Average GFLOPS:      "
                  << (double)problemParams.m * problemParams.n * problemParams.k * 2.0 / averageTime
                         * 1.e-9
                  << std::endl;

        result.kernelAssemble = TimerPool::nanoseconds("CommandKernel::assembleKernel");
        result.kernelGenerate = TimerPool::nanoseconds("CommandKernel::generateKernel");

        if(runParams.check)
        {
            AssertFatal(hipMemcpy(h_D.data(),
                                  d_D.get(),
                                  problemParams.m * problemParams.n * sizeof(D),
                                  hipMemcpyDeviceToHost)
                        == (hipError_t)HIP_SUCCESS);

            auto [correct, rnorm] = validate<A, B, C, D>(h_A, h_B, h_C, h_D, problemParams, arch);

            result.checked = true;
            result.correct = correct;
            result.rnorm   = rnorm;
        }

        return result;
    }

    // D (MxN) = alpha * A (MxK) X B (KxN) + beta * C (MxN)
    template <typename A, typename C, typename D>
    Client::BenchmarkResults GEMMMixed(std::shared_ptr<Client::GEMMClient::GEMMSolution> gemm,
                                       Client::GEMMClient::SolutionParameters const&     solution,
                                       Client::GEMMClient::ProblemParameters const&      problem,
                                       Client::RunParameters const&                      run,
                                       std::string            loadAssemblyFile,
                                       GPUArchitecture const& arch,
                                       auto                   typeB)
    {
        if(typeB == "fp8")
        {
            return GEMM<A, FP8, C, D>(gemm, solution, problem, run, loadAssemblyFile, arch);
        }
        else if(typeB == "bf8")
        {
            return GEMM<A, BF8, C, D>(gemm, solution, problem, run, loadAssemblyFile, arch);
        }
        else if(typeB == "fp6")
        {
            return GEMM<A, FP6, C, D>(gemm, solution, problem, run, loadAssemblyFile, arch);
        }
        else if(typeB == "bf6")
        {
            return GEMM<A, BF6, C, D>(gemm, solution, problem, run, loadAssemblyFile, arch);
        }
        else if(typeB == "fp4")
        {
            return GEMM<A, FP4, C, D>(gemm, solution, problem, run, loadAssemblyFile, arch);
        }
        else
            Throw<FatalError>("Invalid type for Mixed GEMM.");
    }

    // D (MxN) = alpha * A (MxK) X B (KxN) + beta * C (MxN)
    template <typename C, typename D>
    Client::BenchmarkResults GEMMMixed(std::shared_ptr<Client::GEMMClient::GEMMSolution> gemm,
                                       Client::GEMMClient::SolutionParameters const&     solution,
                                       Client::GEMMClient::ProblemParameters const&      problem,
                                       Client::RunParameters const&                      run,
                                       std::string            loadAssemblyFile,
                                       GPUArchitecture const& arch,
                                       auto                   typeA,
                                       auto                   typeB)
    {
        if(typeA == "fp8")
        {
            return GEMMMixed<FP8, C, D>(
                gemm, solution, problem, run, loadAssemblyFile, arch, typeB);
        }
        else if(typeA == "bf8")
        {
            return GEMMMixed<BF8, C, D>(
                gemm, solution, problem, run, loadAssemblyFile, arch, typeB);
        }
        else if(typeA == "fp6")
        {
            return GEMMMixed<FP6, C, D>(
                gemm, solution, problem, run, loadAssemblyFile, arch, typeB);
        }
        else if(typeA == "bf6")
        {
            return GEMMMixed<BF6, C, D>(
                gemm, solution, problem, run, loadAssemblyFile, arch, typeB);
        }
        else if(typeA == "fp4")
        {
            return GEMMMixed<FP4, C, D>(
                gemm, solution, problem, run, loadAssemblyFile, arch, typeB);
        }
        else
            Throw<FatalError>("Invalid type for Mixed GEMM.");
    }

    /*
     * Generate an instance of GEMMSolution and call generateSolution.
     *
     * The kind of GEMMSolution returned is based on the parameters in
     * solutionParams.
     */
    std::shared_ptr<Client::GEMMClient::GEMMSolution>
        generateGEMMSolution(rocRoller::ContextPtr                         context,
                             Client::GEMMClient::SolutionParameters const& solutionParams)
    {
        std::shared_ptr<Client::GEMMClient::GEMMSolution> gemmSolution;

        auto arch = context->targetArchitecture().target();

        if(solutionParams.scheduler == "TENSILE_ASM")
        {
            if(arch.isCDNA2GPU())
            {
                gemmSolution = std::make_shared<Client::GEMMClient::TensileGEMMSolution>(context);
            }
            else
            {
                std::cout << "Not running TENSILE_ASM for " << arch.toString() << std::endl;
                return nullptr;
            }
        }
        else if(solutionParams.streamK)
        {
            if(context->targetArchitecture().HasCapability(GPUCapability::ArchAccUnifiedRegs))
            {
                gemmSolution = std::make_shared<Client::GEMMClient::StreamKGEMMSolution>(context);
            }
            else
            {
                std::cout << "Not running StreamK for " << arch.toString() << std::endl;
                return nullptr;
            }
        }
        else
        {
            gemmSolution = std::make_shared<Client::GEMMClient::DataParallelGEMMSolution>(context);
        }

        AssertFatal(gemmSolution, "No solution!");

        gemmSolution->generateSolution(solutionParams);

        return gemmSolution;
    }

    /*
     * Dispatch
     */
    struct ArchitectureParameters
    {
        GPUArchitectureTarget target;
    };

    struct TypeParameters
    {
        std::string typeA   = "float";
        std::string typeB   = "float";
        std::string typeC   = "float";
        std::string typeD   = "float";
        std::string typeAcc = "float";

        Client::GEMMClient::TransposeType transA = Client::GEMMClient::TransposeType::N;
        Client::GEMMClient::TransposeType transB = Client::GEMMClient::TransposeType::N;
    };

    struct IOParameters
    {
        bool        doSave;
        std::string savePath, loadPath, resultsPath;
    };

    int RunGEMMCLI(bool                   doGenerate,
                   bool                   doValidate,
                   bool                   doBenchmark,
                   ArchitectureParameters architecture,
                   SolutionParameters     solution,
                   ProblemParameters      problem,
                   TypeParameters         types,
                   RunParameters          run,
                   IOParameters           io)
    {
        std::shared_ptr<Client::GEMMClient::GEMMSolution> gemm;

        // Changing settings has to go before creating the context :(
        if(io.doSave)
        {
            if(io.savePath.empty())
                io.savePath = solution.generateKernelName() + ".s";

            std::filesystem::path assemblyPath{io.savePath};
            assemblyPath.replace_extension(".s");

            Settings::getInstance()->set(Settings::SaveAssembly, true);
            Settings::getInstance()->set(Settings::AssemblyFile, std::string(assemblyPath));
        }

        // Changing settings has to go before creating the context :(
        std::string loadAssemblyFile;
        if(!io.loadPath.empty())
        {
            auto soln
                = Serialization::readYAMLFile<rocRoller::Client::GEMMClient::GEMMSolutionBlob>(
                    io.loadPath);
            solution            = soln.solution;
            architecture.target = soln.architecture;
            loadAssemblyFile    = soln.assembly;
            if(solution.version != rocRoller::Version::Git())
            {
                std::cout << "Warning: this version of rocRoller (" << rocRoller::Version::Git()
                          << ") differs from the one that generated " << io.loadPath << std::endl;
            }
        }

        auto arch = GPUArchitectureLibrary::getInstance()->GetArch(architecture.target);

        if(solution.scheduler != "" && solution.scheduler != "TENSILE_ASM")
        {
            auto schedulerValue = fromString<Scheduling::SchedulerProcedure>(solution.scheduler);
            Settings::getInstance()->set(Settings::Scheduler, schedulerValue);
        }

        auto context = Context::ForTarget(arch, solution.generateKernelName());

        // If no subcommands were given, default behaviour is: generate
        // and benchmark.
        bool willRunOnGPU = doValidate || doBenchmark;
        if(willRunOnGPU)
        {
            std::cout << "Setting HIP device to " << run.device << std::endl;
            HIP_CHECK(hipSetDevice(run.device));
        }

        if(willRunOnGPU && solution.streamK)
        {
            if(run.numWGs == 0)
            {
                hipDeviceProp_t deviceProperties;
                AssertFatal(hipGetDeviceProperties(&deviceProperties, 0)
                            == (hipError_t)HIP_SUCCESS);
                run.numWGs = deviceProperties.multiProcessorCount;
            }
            AssertFatal(!solution.streamKTwoTile || solution.streamK);
        }

        if(doGenerate)
        {
            std::cout << "Generating for architecture: "
                      << context->targetArchitecture().target().toString() << std::endl;

            std::cout << std::endl;
            std::cout << "Solution:" << std::endl;
            std::cout << solution << std::endl;

            std::cout << "Generating: " << solution.generateKernelName() << "..." << std::endl;

            gemm = generateGEMMSolution(context, solution);

            if(gemm && !io.savePath.empty())
            {
                std::filesystem::path assemblyPath{io.savePath};
                assemblyPath.replace_extension(".s");

                std::filesystem::path yamlPath{io.savePath};
                yamlPath.replace_extension(".yaml");

                std::ofstream file(yamlPath);
                Serialization::writeYAML(file,
                                         rocRoller::Client::GEMMClient::GEMMSolutionBlob{
                                             architecture.target, solution, assemblyPath});

                std::cout << "Wrote: " << assemblyPath.string() << std::endl;
                std::cout << "Wrote: " << yamlPath.string() << std::endl;
            }
        }
        else
        {
            gemm = generateGEMMSolution(context, solution);
        }

        if(!gemm)
            return 0;

        if(doValidate || doBenchmark)
        {
            std::cout << "Running..." << std::endl;

            if(doValidate)
            {
                run.check     = true;
                run.numWarmUp = 0;
                run.numOuter  = 1;
                run.numInner  = 1;
            }

            auto isF8F6F4 = [](auto dtype) {
                return (dtype == "fp8" || dtype == "bf8" || dtype == "fp6" || dtype == "bf6"
                        || dtype == "fp4");
            };

            Client::GEMMClient::Result result;

            result.problemParams              = problem;
            result.solutionParams             = solution;
            result.benchmarkResults.runParams = run;

            if(types.typeA == "float" && types.typeB == "float" && types.typeC == "float"
               && types.typeD == "float")
            {
                result.benchmarkResults = GEMM<float, float, float, float>(
                    gemm, solution, problem, run, loadAssemblyFile, arch);
            }
            else if(types.typeA == "half" && types.typeB == "half" && types.typeC == "half"
                    && types.typeD == "half")
            {
                result.benchmarkResults = GEMM<Half, Half, Half, Half>(
                    gemm, solution, problem, run, loadAssemblyFile, arch);
            }
            else if(types.typeA == "bf16" && types.typeB == "bf16" && types.typeC == "float"
                    && types.typeD == "float")
            {
                result.benchmarkResults = GEMM<BFloat16, BFloat16, float, float>(
                    gemm, solution, problem, run, loadAssemblyFile, arch);
            }
            else if(types.typeA == "bf16" && types.typeB == "bf16" && types.typeC == "bf16"
                    && types.typeD == "bf16")
            {
                result.benchmarkResults = GEMM<BFloat16, BFloat16, BFloat16, BFloat16>(
                    gemm, solution, problem, run, loadAssemblyFile, arch);
            }
            else if(types.typeA == "fp8" && types.typeB == "fp8" && types.typeC == "float"
                    && types.typeD == "float")
            {
                result.benchmarkResults = GEMM<FP8, FP8, float, float>(
                    gemm, solution, problem, run, loadAssemblyFile, arch);
            }
            else if(types.typeA == "bf8" && types.typeB == "bf8" && types.typeC == "float"
                    && types.typeD == "float")
            {
                result.benchmarkResults = GEMM<BF8, BF8, float, float>(
                    gemm, solution, problem, run, loadAssemblyFile, arch);
            }
            else if(problem.typeA == "fp6" && problem.typeB == "fp6" && problem.typeC == "float"
                    && problem.typeD == "float")
            {
                result.benchmarkResults = GEMM<FP6, FP6, float, float>(
                    gemm, solution, problem, run, loadAssemblyFile, arch);
            }
            else if(problem.typeA == "bf6" && problem.typeB == "bf6" && problem.typeC == "float"
                    && problem.typeD == "float")
            {
                result.benchmarkResults = GEMM<BF6, BF6, float, float>(
                    gemm, solution, problem, run, loadAssemblyFile, arch);
            }
            else if(problem.typeA == "fp4" && problem.typeB == "fp4" && problem.typeC == "float"
                    && problem.typeD == "float")
            {
                result.benchmarkResults = GEMM<FP4, FP4, float, float>(
                    gemm, solution, problem, run, loadAssemblyFile, arch);
            }
            else if((problem.typeA != problem.typeB) && isF8F6F4(problem.typeA)
                    && isF8F6F4(problem.typeB))
            {
                result.benchmarkResults = GEMMMixed<float, float>(gemm,
                                                                  solution,
                                                                  problem,
                                                                  run,
                                                                  loadAssemblyFile,
                                                                  arch,
                                                                  problem.typeA,
                                                                  problem.typeB);
            }
            else
            {
                Throw<FatalError>("Unsupported combination of datatypes for GEMM");
            }

            if(!io.resultsPath.empty())
            {
                std::ofstream file(io.resultsPath);
                Serialization::writeYAML(file, result);
            }

            if(!result.benchmarkResults.correct)
                return 1;
        }

        return 0;
    }
}

/*
 * Parse the command line and dispatch.
 */
int main(int argc, const char* argv[])
{
    CLI::App app{"GEMM Driver: D (MxN) = alpha * A (MxK) * B (KxN) + beta * C (MxN)"};
    app.footer(Settings::getInstance()->help());

    //
    // Parameters
    //
    std::string                                           architectureName;
    rocRoller::Client::GEMMClient::ArchitectureParameters architecture;

    rocRoller::Client::GEMMClient::SolutionParameters solution{
        .macM = 64,
        .macN = 64,
        .macK = 64,

        .waveM = -1,
        .waveN = -1,
        .waveK = -1,
        .waveB = -1,

        .workgroupSizeX = 128,
        .workgroupSizeY = 2,

        .loadLDSA  = true,
        .loadLDSB  = true,
        .storeLDSD = true,

        .prefetch          = false,
        .prefetchInFlight  = 0,
        .prefetchLDSFactor = 0,

        .betaInFma = true,

        .unrollX = 0,
        .unrollY = 0,

        .scheduler         = "Priority",
        .matchMemoryAccess = true,

        .streamK        = false,
        .streamKTwoTile = false,

        .version = rocRoller::Version::Git(),
    };

    rocRoller::Client::GEMMClient::ProblemParameters problem{
        .m = 3072,
        .n = 4096,
        .k = 4096,

        .alpha = 2.0f,
        .beta  = 0.5f,
    };

    rocRoller::Client::GEMMClient::TypeParameters types;

    rocRoller::Client::RunParameters run{
        .device    = 0,
        .numWarmUp = 3,
        .numOuter  = 5,
        .numInner  = 2,
        .check     = true,
        .visualize = false,
        .numWGs    = 0,
    };

    rocRoller::Client::GEMMClient::IOParameters io;

    //
    // Architecture
    //
    app.option_defaults()->ignore_case()->group("Architecture parameters");
    app.add_option("--arch", architectureName, "GPU architecture name (eg, gfx90a).");

    //
    // Problem definition
    //
    app.option_defaults()->ignore_case()->group("Problem parameters");
    app.add_option("-M,--M", problem.m, "Tensor size M.");
    app.add_option("-N,--N", problem.n, "Tensor size N.");
    app.add_option("-K,--K", problem.k, "Tensor size K.");
    app.add_option("--alpha", problem.alpha, "Alpha scalar.");
    app.add_option("--beta", problem.beta, "Beta scalar.");

    //
    // Problem types
    //
    app.option_defaults()->ignore_case()->group("Type parameters");
    app.add_option("--type_A",
                   types.typeA,
                   "Datatype of A matrix [float | half | bf16 | fp8 | bf8 | fp6 | bf6 | fp4].  "
                   "Default: float.");
    app.add_option("--type_B",
                   types.typeB,
                   "Datatype of B matrix [float | half | bf16 | fp8 | bf8 | fp6 | bf6 | fp4].  "
                   "Default: float.");
    app.add_option(
        "--type_C", types.typeC, "Datatype of C matrix [float | half | bf16].  Default: float.");
    app.add_option(
        "--type_D", types.typeD, "Datatype of D matrix [float | half | bf16].  Default: float.");
    app.add_option("--type_acc", types.typeAcc, "Datatype of accumulation [float]");
    app.add_option(
        "--trans_A",
        [&types](auto res) -> bool {
            types.transA = fromString<Client::GEMMClient::TransposeType>(res[0]);
            return true;
        },
        "N: A is not to be transposed.  T: A is to be transposed.",
        "N");
    app.add_option(
        "--trans_B",
        [&types](auto res) -> bool {
            types.transB = fromString<Client::GEMMClient::TransposeType>(res[0]);
            return true;
        },
        "N: B is not to be transposed.  T: B is to be transposed.",
        "N");

    //
    // Kernel options
    //
    app.option_defaults()->ignore_case()->group("Solution parameters");
    app.add_option("--mac_m", solution.macM, "(Macro) Tile size M.");
    app.add_option("--mac_n", solution.macN, "(Macro) Tile size N.");
    app.add_option("--mac_k", solution.macK, "(Macro) Tile size K.");
    app.add_option("--wave_m", solution.waveM, "(MFMA) Tile size M.");
    app.add_option("--wave_n", solution.waveN, "(MFMA) Tile size N.");
    app.add_option("--wave_k", solution.waveK, "(MFMA) Tile size K.");
    app.add_option("--wave_b", solution.waveB, "(MFMA) Tile size K.");

    app.add_option(
        "--mfma",
        [&solution](auto res) -> bool {
            auto mfma = res[0];
            if(!mfma.empty())
            {
                bool fail = false;
                try
                {
                    std::istringstream iss(mfma);
                    std::string        token;

                    iss.exceptions(std::ifstream::eofbit | std::ifstream::failbit
                                   | std::ifstream::badbit);
                    std::getline(iss, token, 'x');
                    solution.waveM = std::stoi(token);
                    std::getline(iss, token, 'x');
                    solution.waveN = std::stoi(token);
                    std::getline(iss, token, 'x');
                    solution.waveK = std::stoi(token);
                    iss.exceptions(std::ifstream::failbit | std::ifstream::badbit);
                    std::getline(iss, token, 'x');
                    solution.waveB = std::stoi(token);
                }
                catch(const std::invalid_argument&)
                {
                    fail = true;
                }
                catch(const std::ios_base::failure&)
                {
                    fail = true;
                }
                fail |= (solution.waveM < 1) || (solution.waveN < 1) || (solution.waveK < 1)
                        || (solution.waveB < 1);
                if(fail)
                {
                    std::cout << "Invalid format for MFMA instruction." << std::endl;
                    std::cout << std::endl;
                    std::cout << "The MFMA argument should be formatted like:" << std::endl;
                    std::cout << std::endl;
                    std::cout << "    --mfma=MxNxKxB" << std::endl;
                    std::cout << std::endl;
                    std::cout << "For example: --mfma=32x32x2x1" << std::endl;
                }
                return !fail;
            }
            return false;
        },
        "MFMA instruction to use.  Default 32x32x2x1 for floats, 32x32x8x1 for halfs.");

    app.add_option(
        "--workgroup_size_x", solution.workgroupSizeX, "Workgroup size in the x dimension.");
    app.add_option(
        "--workgroup_size_y", solution.workgroupSizeY, "Workgroup size in the y dimension.");
    app.add_option("--unroll_x", solution.unrollX, "Unroll size in X.");
    app.add_option("--unroll_y", solution.unrollY, "Unroll size in Y.");
    app.add_flag("--loadLDS_A", solution.loadLDSA, "Use LDS when loading A.");
    app.add_flag("--loadLDS_B", solution.loadLDSB, "Use LDS when loading B.");
    app.add_flag("--storeLDS_D", solution.storeLDSD, "Use LDS when storing D.");
    app.add_flag(
        "--betaInFma", solution.betaInFma, "Use beta in FMA instruction instead of alpha.");
    app.add_option("--scheduler", solution.scheduler, "Which scheduler to use.");
    app.add_flag("--match_memory_access",
                 solution.matchMemoryAccess,
                 "Match memory access to transpose.  Currently decreases performance.");
    app.add_flag("--prefetch", solution.prefetch, "Enable prefetching (UnrollK=2 implied).");
    app.add_option("--prefetchInFlight",
                   solution.prefetchInFlight,
                   "Number of prefetches in flight at the same time");
    app.add_option("--prefetchLDSFactor",
                   solution.prefetchLDSFactor,
                   "Prefetch 1/prefetchLDSFactor of MacroTile from LDS");
    app.add_flag("--streamK", solution.streamK, "Enable StreamK algorithm.");
    app.add_flag("--streamKTwoTile", solution.streamKTwoTile, "Enable two-tile StreamK algorithm.");

    //
    // Benchmarking options
    //
    app.option_defaults()->ignore_case()->group("Benchmarking parameters");
    app.add_option("--num_warmup", run.numWarmUp, "Number of warm-up runs.");
    app.add_option("--num_outer", run.numOuter, "Number of outer runs.");
    app.add_option("--num_inner", run.numInner, "Number of inner runs.");
    app.add_option("--device", run.device, "GPU device ordinal");
    app.add_option("--numWGs",
                   run.numWGs,
                   "Number of workgroups to use with StreamK algorithm.  Defaults to number of WGs "
                   "present on local device.");

    //
    // Client params and shortcuts
    //

    app.option_defaults()->ignore_case()->group("Client options and shortcuts");

    app.add_flag(
        "--hgemm",
        [&types](auto res) -> bool {
            types.typeA   = "half";
            types.typeB   = "half";
            types.typeC   = "half";
            types.typeD   = "half";
            types.typeAcc = "float";
            return true;
        },
        "Overwrite types to: --type_A=half --type_B=half --type_C=half --type_D=half "
        "--type_acc=float.");

    app.add_flag(
        "--visualize", run.visualize, "Dump out volumes describing memory access patterns.");

    bool noCheckResult = false;
    app.add_flag("--no-check", noCheckResult, "Do not verify GEMM results against OpenBLAS.");

    app.add_option("--yaml", io.resultsPath, "Save results to file.");

    auto generate = app.add_subcommand("generate", "Generate a GEMM solution.")->fallthrough();
    auto validate
        = app.add_subcommand("validate",
                             "Run and validate a GEMM solution (only runs the solution once).")
              ->fallthrough();
    auto benchmark
        = app.add_subcommand("benchmark",
                             "Benchmark a GEMM solution (may run the solution many times).")
              ->fallthrough();

    auto saveOption
        = generate->add_option("--save", io.savePath, "Save assembly to file.")->expected(0, 1);
    validate->add_option("--load", io.loadPath, "Load solution from assembly file.");
    benchmark->add_option("--load", io.loadPath, "Load solution from assembly file.");

    CLI11_PARSE(app, argc, argv);

    //
    // Update/validate problem definition
    //

    if(architectureName.empty())
        architecture.target
            = GPUArchitectureLibrary::getInstance()->GetDefaultHipDeviceArch(run.device).target();
    else
        architecture.target = GPUArchitectureTarget::fromString(architectureName);

    if(!io.loadPath.empty())
    {
        auto soln = Serialization::readYAMLFile<rocRoller::Client::GEMMClient::GEMMSolutionBlob>(
            io.loadPath);

        if((types.typeA != soln.solution.typeA) || (types.typeB != soln.solution.typeB)
           || (types.typeC != soln.solution.typeC) || (types.typeD != soln.solution.typeD)
           || (types.typeAcc != soln.solution.typeAcc))
        {
            std::cout << "NOTE: Types from command line have been superceded by types from "
                         "solution."
                      << std::endl;
        }
        if((types.transA != soln.solution.transA) || (types.transB != soln.solution.transB))
        {
            std::cout << "NOTE: Transposes from command line have been superceded by transposes "
                         "from solution."
                      << std::endl;
        }

        types.typeA   = soln.solution.typeA;
        types.typeB   = soln.solution.typeB;
        types.typeC   = soln.solution.typeC;
        types.typeD   = soln.solution.typeD;
        types.typeAcc = soln.solution.typeAcc;
        types.transA  = soln.solution.transA;
        types.transB  = soln.solution.transB;
    }

    // Currently, we only support F32 accumulation
    AssertFatal(types.typeAcc == "float");

    problem.typeA   = types.typeA;
    problem.typeB   = types.typeB;
    problem.typeC   = types.typeC;
    problem.typeD   = types.typeD;
    problem.typeAcc = types.typeAcc;
    problem.transA  = types.transA;
    problem.transB  = types.transB;

    solution.typeA   = types.typeA;
    solution.typeB   = types.typeB;
    solution.typeC   = types.typeC;
    solution.typeD   = types.typeD;
    solution.typeAcc = types.typeAcc;
    solution.transA  = types.transA;
    solution.transB  = types.transB;

    run.check = !noCheckResult;

    io.doSave = saveOption->count() > 0;

    // Set default MFMA sizes
    if(problem.typeA == "float" && problem.typeB == "float" && problem.typeC == "float"
       && problem.typeD == "float")
    {
        if(solution.waveM == -1)
            solution.waveM = 32;
        if(solution.waveN == -1)
            solution.waveN = 32;
        if(solution.waveK == -1)
            solution.waveK = 2;
        if(solution.waveB == -1)
            solution.waveB = 1;
    }
    else if(solution.typeA == "half" && solution.typeB == "half")
    {
        if(solution.waveM == -1)
            solution.waveM = 32;
        if(solution.waveN == -1)
            solution.waveN = 32;
        if(solution.waveK == -1)
            solution.waveK = 8;
        if(solution.waveB == -1)
            solution.waveB = 1;
    }
    else if(solution.typeA == "bf16" && solution.typeB == "bf16")
    {
        if(solution.waveM == -1)
            solution.waveM = 16;
        if(solution.waveN == -1)
            solution.waveN = 16;
        if(solution.waveK == -1)
            solution.waveK = 8;
        if(solution.waveB == -1)
            solution.waveB = 1;
    }
    else if((solution.typeA == "fp8" && solution.typeB == "fp8")
            || (solution.typeA == "bf8" && solution.typeB == "bf8"))
    {
        if(solution.waveM == -1)
            solution.waveM = 16;
        if(solution.waveN == -1)
            solution.waveN = 16;
        if(solution.waveK == -1)
            solution.waveK = 32;
        if(solution.waveB == -1)
            solution.waveB = 1;
    }

    //
    // Run!
    //

    // If no subcommands were given, default behaviour is: generate
    // and benchmark.
    bool generateAndBenchmark = !generate->parsed() && !validate->parsed() && !benchmark->parsed();

    bool doGenerate  = generateAndBenchmark || generate->parsed();
    bool doValidate  = validate->parsed();
    bool doBenchmark = generateAndBenchmark || benchmark->parsed();

    return rocRoller::Client::GEMMClient::RunGEMMCLI(
        doGenerate, doValidate, doBenchmark, architecture, solution, problem, types, run, io);
}<|MERGE_RESOLUTION|>--- conflicted
+++ resolved
@@ -233,19 +233,25 @@
 
         // Host Data
         std::cout << "Generating input data..." << std::endl;
-<<<<<<< HEAD
-        RandomGenerator random(31415u);
-        auto            h_A = random.vector<A>(problemParams.m * problemParams.k, -1.0, 1.0);
-        auto            h_B = random.vector<B>(problemParams.k * problemParams.n, -1.0, 1.0);
-        std::vector<C>  h_C = random.vector<C>(problemParams.m * problemParams.n, -1.0, 1.0);
-        std::vector<D>  h_D(problemParams.m * problemParams.n, static_cast<D>(0.0));
-=======
+
+        TensorDescriptor descA(getDataTypeFromString(problemParams.typeA),
+                               {static_cast<unsigned long>(problemParams.m),
+                                static_cast<unsigned long>(problemParams.k)},
+                               problemParams.transA == TransposeType::T ? "T" : "N");
+        TensorDescriptor descB(getDataTypeFromString(problemParams.typeB),
+                               {static_cast<unsigned long>(problemParams.k),
+                                static_cast<unsigned long>(problemParams.n)},
+                               problemParams.transB == TransposeType::T ? "T" : "N");
+        TensorDescriptor descC(getDataTypeFromString(problemParams.typeC),
+                               {static_cast<unsigned long>(problemParams.m),
+                                static_cast<unsigned long>(problemParams.n)},
+                               "N");
+
         auto           seed = 31415u;
-        std::vector<A> h_A  = DGenVector<A>(problemParams.m, problemParams.k, -1.0, 1.0, seed + 1);
-        std::vector<B> h_B  = DGenVector<B>(problemParams.k, problemParams.n, -1.0, 1.0, seed + 2);
-        std::vector<C> h_C  = DGenVector<C>(problemParams.m, problemParams.n, -1.0, 1.0, seed + 3);
+        auto           h_A  = DGenVector<A>(descA, -1.0, 1.0, seed + 1);
+        auto           h_B  = DGenVector<B>(descB, -1.0, 1.0, seed + 2);
+        std::vector<C> h_C  = DGenVector<C>(descC, -1.0, 1.0, seed + 3);
         std::vector<D> h_D(problemParams.m * problemParams.n, static_cast<D>(0.0));
->>>>>>> f2bde1d4
 
         auto d_A = make_shared_device(h_A);
         auto d_B = make_shared_device(h_B);
