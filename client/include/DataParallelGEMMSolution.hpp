--- conflicted
+++ resolved
@@ -14,16 +14,7 @@
     {
         namespace GEMMClient
         {
-<<<<<<< HEAD
-            template <typename T>
-            concept isF8F6F4 = std::is_same_v<T, FP8> || std::is_same_v<T, BF8> || std::
-                is_same_v<T, FP6> || std::is_same_v<T, BF6> || std::is_same_v<T, FP4>;
-
-            template <typename A, typename B, typename C, typename D>
-            class DataParallelGEMMSolution : public GEMMSolution<A, B, C, D>
-=======
             class DataParallelGEMMSolution : public GEMMSolution
->>>>>>> 8b9a2ad7
             {
                 Operations::OperationTag m_tagA, m_tagB, m_tagC, m_tagD;
                 Operations::OperationTag m_tagTensorA, m_tagTensorB, m_tagTensorC, m_tagScalarAlpha,
@@ -32,17 +23,7 @@
             public:
                 using GEMMSolution::GEMMSolution;
 
-<<<<<<< HEAD
-                Result benchmark(Client::RunParameters const& runParams,
-                                 bool                         checkResult,
-                                 bool                         doVisualize,
-                                 std::vector<typename UnsegmentedTypeOf<A>::type> const& h_A,
-                                 std::vector<typename UnsegmentedTypeOf<B>::type> const& h_B,
-                                 std::vector<C> const&                                   h_C,
-                                 std::vector<D>&                                         h_D)
-=======
                 virtual ABCDTags getABCDTags() const override
->>>>>>> 8b9a2ad7
                 {
                     return {m_tagTensorA, m_tagTensorB, m_tagTensorC, m_tagTensorD};
                 }
@@ -144,6 +125,12 @@
                     auto typeC = getDataTypeFromString(solutionParams.typeC);
                     auto typeD = getDataTypeFromString(solutionParams.typeD);
 
+                    auto isF8F6F4 = [](auto dtype) {
+                        return (dtype == DataType::FP8 || dtype == DataType::BF8
+                                || dtype == DataType::FP6 || dtype == DataType::BF6
+                                || dtype == DataType::FP4);
+                    };
+
                     if(typeA == DataType::Float && typeB == DataType::Float)
                     {
                         wave_m = 32;
@@ -167,16 +154,16 @@
                         wave_k = 32;
                         wave_b = 1;
                     }
-                    else if constexpr((std::is_same_v<A, FP4> && std::is_same_v<B, FP4>)
-                                      || (std::is_same_v<A, FP6> && std::is_same_v<B, FP6>)
-                                      || (std::is_same_v<A, BF6> && std::is_same_v<B, BF6>))
+                    else if((typeA == DataType::FP4 && typeB == DataType::FP4)
+                            || (typeA == DataType::FP6 && typeB == DataType::FP6)
+                            || (typeA == DataType::BF6 && typeB == DataType::BF6))
                     {
                         wave_m = 16;
                         wave_n = 16;
                         wave_k = 128;
                         wave_b = 1;
                     }
-                    else if constexpr(!std::is_same_v<A, B> && isF8F6F4<A> && isF8F6F4<B>)
+                    else if(typeA != typeB && isF8F6F4(typeA) && isF8F6F4(typeB))
                     {
                         wave_m = 16;
                         wave_n = 16;
@@ -342,53 +329,10 @@
                     TensorDescriptor descC(getDataTypeFromString(problemParams.typeC), {M, N}, "N");
                     setCommandTensorArg(commandArgs, m_tagTensorC, descC, (float*)nullptr);
 
-<<<<<<< HEAD
-                CommandArguments makeArgs(std::shared_ptr<typename UnsegmentedTypeOf<A>::type> m_dA,
-                                          std::shared_ptr<typename UnsegmentedTypeOf<B>::type> m_dB,
-                                          std::shared_ptr<C>                                   m_dC,
-                                          std::shared_ptr<D>                                   m_dD)
-                {
-                    CommandArguments commandArgs = this->m_command->createArguments();
-
-                    unsigned const M = m_solutionParams.problemParams.m;
-                    unsigned const N = m_solutionParams.problemParams.n;
-                    unsigned const K = m_solutionParams.problemParams.k;
-
-                    TensorDescriptor descA(
-                        getDataTypeFromString(m_solutionParams.problemParams.typeA),
-                        {M, K},
-                        m_solutionParams.problemParams.transA == TransposeType::T ? "T" : "N");
-                    TensorDescriptor descB(
-                        getDataTypeFromString(m_solutionParams.problemParams.typeB),
-                        {K, N},
-                        m_solutionParams.problemParams.transB == TransposeType::T ? "T" : "N");
-
-                    setCommandTensorArg(commandArgs, m_tagTensorA, descA, (A*)m_dA.get());
-                    setCommandTensorArg(commandArgs, m_tagTensorB, descB, (B*)m_dB.get());
-
-                    bool const no_beta = m_solutionParams.problemParams.beta == 0.0
-                                         && m_solutionParams.problemParams.alpha == 1.0;
-                    if(!no_beta)
-                    {
-                        TensorDescriptor descC(
-                            getDataTypeFromString(m_solutionParams.problemParams.typeC),
-                            {M, N},
-                            "N");
-                        setCommandTensorArg(commandArgs, m_tagTensorC, descC, m_dC.get());
-
-                        commandArgs.setArgument(m_tagScalarAlpha,
-                                                ArgumentType::Value,
-                                                m_solutionParams.problemParams.alpha);
-                        commandArgs.setArgument(m_tagScalarBeta,
-                                                ArgumentType::Value,
-                                                m_solutionParams.problemParams.beta);
-                    }
-=======
                     commandArgs.setArgument(
                         m_tagScalarAlpha, ArgumentType::Value, problemParams.alpha);
                     commandArgs.setArgument(
                         m_tagScalarBeta, ArgumentType::Value, problemParams.beta);
->>>>>>> 8b9a2ad7
 
                     TensorDescriptor descD(getDataTypeFromString(problemParams.typeD), {M, N}, "N");
                     setCommandTensorArg(commandArgs, m_tagTensorD, descD, (float*)nullptr);
