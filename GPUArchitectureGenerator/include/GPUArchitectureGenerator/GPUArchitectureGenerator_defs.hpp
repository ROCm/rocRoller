--- conflicted
+++ resolved
@@ -20,31 +20,6 @@
 {
     const std::string DEFAULT_ASSEMBLER = "/opt/rocm/bin/amdclang";
 
-<<<<<<< HEAD
-    const std::vector<rocRoller::GPUArchitectureTarget> SupportedISAs
-        = {rocRoller::GPUArchitectureTarget("gfx803"),
-           rocRoller::GPUArchitectureTarget("gfx900"),
-           rocRoller::GPUArchitectureTarget("gfx906"),
-           rocRoller::GPUArchitectureTarget("gfx906:sramecc+"),
-           rocRoller::GPUArchitectureTarget("gfx908:xnack+"),
-           rocRoller::GPUArchitectureTarget("gfx908"),
-           rocRoller::GPUArchitectureTarget("gfx908:sramecc+"),
-           rocRoller::GPUArchitectureTarget("gfx90a"),
-           rocRoller::GPUArchitectureTarget("gfx90a:sramecc+"),
-           rocRoller::GPUArchitectureTarget("gfx940"),
-           rocRoller::GPUArchitectureTarget("gfx941"),
-           rocRoller::GPUArchitectureTarget("gfx941:sramecc+"),
-           rocRoller::GPUArchitectureTarget("gfx942"),
-           rocRoller::GPUArchitectureTarget("gfx942:sramecc+"),
-           rocRoller::GPUArchitectureTarget("gfx950:xnack+"),
-           rocRoller::GPUArchitectureTarget("gfx950"),
-           rocRoller::GPUArchitectureTarget("gfx950:sramecc+"),
-           rocRoller::GPUArchitectureTarget("gfx1010"),
-           rocRoller::GPUArchitectureTarget("gfx1011"),
-           rocRoller::GPUArchitectureTarget("gfx1012"),
-           rocRoller::GPUArchitectureTarget("gfx1012:xnack+"),
-           rocRoller::GPUArchitectureTarget("gfx1030")};
-=======
     const std::vector<rocRoller::GPUArchitectureTarget> SupportedArchitectures = {
         rocRoller::GPUArchitectureTarget{rocRoller::GPUArchitectureGFX::GFX803},
         rocRoller::GPUArchitectureTarget{rocRoller::GPUArchitectureGFX::GFX900},
@@ -60,13 +35,15 @@
         rocRoller::GPUArchitectureTarget{rocRoller::GPUArchitectureGFX::GFX941, {.sramecc = true}},
         rocRoller::GPUArchitectureTarget{rocRoller::GPUArchitectureGFX::GFX942},
         rocRoller::GPUArchitectureTarget{rocRoller::GPUArchitectureGFX::GFX942, {.sramecc = true}},
+        rocRoller::GPUArchitectureTarget{rocRoller::GPUArchitectureGFX::GFX950},
+        rocRoller::GPUArchitectureTarget{rocRoller::GPUArchitectureGFX::GFX950, {.xnack = true}},
+        rocRoller::GPUArchitectureTarget{rocRoller::GPUArchitectureGFX::GFX950, {.sramecc = true}},
         rocRoller::GPUArchitectureTarget{rocRoller::GPUArchitectureGFX::GFX1010},
         rocRoller::GPUArchitectureTarget{rocRoller::GPUArchitectureGFX::GFX1011},
         rocRoller::GPUArchitectureTarget{rocRoller::GPUArchitectureGFX::GFX1012},
         rocRoller::GPUArchitectureTarget{rocRoller::GPUArchitectureGFX::GFX1012, {.xnack = true}},
         rocRoller::GPUArchitectureTarget{rocRoller::GPUArchitectureGFX::GFX1030},
     };
->>>>>>> 69d0f867
 
     // GPUCapability -> {Assembler Query, Assembler Options}
     const std::unordered_map<rocRoller::GPUCapability,
@@ -160,92 +137,6 @@
     const std::unordered_map<rocRoller::GPUCapability,
                              std::vector<rocRoller::GPUArchitectureTarget>,
                              rocRoller::GPUCapability::Hash>
-<<<<<<< HEAD
-        ArchSpecificCaps = {{rocRoller::GPUCapability::HasEccHalf,
-                             {
-                                 rocRoller::GPUArchitectureTarget("gfx906"),
-                                 rocRoller::GPUArchitectureTarget("gfx908"),
-                                 rocRoller::GPUArchitectureTarget("gfx90a"),
-                                 rocRoller::GPUArchitectureTarget("gfx940"),
-                                 rocRoller::GPUArchitectureTarget("gfx941"),
-                                 rocRoller::GPUArchitectureTarget("gfx941:sramecc+"),
-                                 rocRoller::GPUArchitectureTarget("gfx942"),
-                                 rocRoller::GPUArchitectureTarget("gfx942:sramecc+"),
-                                 rocRoller::GPUArchitectureTarget("gfx950"),
-                                 rocRoller::GPUArchitectureTarget("gfx950:sramecc+"),
-                                 rocRoller::GPUArchitectureTarget("gfx950:xnack+"),
-                             }},
-                            {rocRoller::GPUCapability::Waitcnt0Disabled,
-                             {
-                                 rocRoller::GPUArchitectureTarget("gfx908"),
-                                 rocRoller::GPUArchitectureTarget("gfx90a"),
-                                 rocRoller::GPUArchitectureTarget("gfx940"),
-                                 rocRoller::GPUArchitectureTarget("gfx941"),
-                                 rocRoller::GPUArchitectureTarget("gfx941:sramecc+"),
-                                 rocRoller::GPUArchitectureTarget("gfx942"),
-                                 rocRoller::GPUArchitectureTarget("gfx942:sramecc+"),
-                                 rocRoller::GPUArchitectureTarget("gfx950"),
-                                 rocRoller::GPUArchitectureTarget("gfx950:sramecc+"),
-                                 rocRoller::GPUArchitectureTarget("gfx950:xnack+"),
-                             }},
-                            {rocRoller::GPUCapability::HasAccCD,
-                             {
-                                 rocRoller::GPUArchitectureTarget("gfx90a"),
-                                 rocRoller::GPUArchitectureTarget("gfx940"),
-                                 rocRoller::GPUArchitectureTarget("gfx941"),
-                                 rocRoller::GPUArchitectureTarget("gfx941:sramecc+"),
-                                 rocRoller::GPUArchitectureTarget("gfx942"),
-                                 rocRoller::GPUArchitectureTarget("gfx942:sramecc+"),
-                                 rocRoller::GPUArchitectureTarget("gfx950"),
-                                 rocRoller::GPUArchitectureTarget("gfx950:sramecc+"),
-                                 rocRoller::GPUArchitectureTarget("gfx950:xnack+"),
-                             }},
-                            {rocRoller::GPUCapability::ArchAccUnifiedRegs,
-                             {
-                                 rocRoller::GPUArchitectureTarget("gfx90a"),
-                                 rocRoller::GPUArchitectureTarget("gfx90a:sramecc+"),
-                                 rocRoller::GPUArchitectureTarget("gfx940"),
-                                 rocRoller::GPUArchitectureTarget("gfx941"),
-                                 rocRoller::GPUArchitectureTarget("gfx941:sramecc+"),
-                                 rocRoller::GPUArchitectureTarget("gfx942"),
-                                 rocRoller::GPUArchitectureTarget("gfx942:sramecc+"),
-                                 rocRoller::GPUArchitectureTarget("gfx950"),
-                                 rocRoller::GPUArchitectureTarget("gfx950:sramecc+"),
-                                 rocRoller::GPUArchitectureTarget("gfx950:xnack+"),
-                             }},
-                            {rocRoller::GPUCapability::HasNaNoo,
-                             {
-                                 rocRoller::GPUArchitectureTarget("gfx942"),
-                                 rocRoller::GPUArchitectureTarget("gfx942:sramecc+"),
-                                 rocRoller::GPUArchitectureTarget("gfx942:xnack+"),
-                             }},
-                            {rocRoller::GPUCapability::HasWave64, SupportedISAs}};
-
-    inline bool Is10XGPU(rocRoller::GPUArchitectureTarget const& input)
-    {
-        return input.toString().find("gfx10") == 0;
-    }
-
-    inline bool Is9XGPU(rocRoller::GPUArchitectureTarget const& input)
-    {
-        return input.toString().find("gfx9") == 0;
-    }
-
-    inline bool Is908GPU(rocRoller::GPUArchitectureTarget const& input)
-    {
-        return input.toString().find("gfx908") == 0;
-    }
-
-    inline bool Is90aGPU(rocRoller::GPUArchitectureTarget const& input)
-    {
-        return input.toString().find("gfx90a") == 0;
-    }
-
-    inline bool Is94XGPU(rocRoller::GPUArchitectureTarget const& input)
-    {
-        return input.toString().find("gfx94") == 0;
-    }
-=======
         ArchSpecificCaps
         = {{rocRoller::GPUCapability::Waitcnt0Disabled,
             {
@@ -258,6 +149,11 @@
                 rocRoller::GPUArchitectureTarget{rocRoller::GPUArchitectureGFX::GFX942},
                 rocRoller::GPUArchitectureTarget{rocRoller::GPUArchitectureGFX::GFX942,
                                                  {.sramecc = true}},
+                rocRoller::GPUArchitectureTarget{rocRoller::GPUArchitectureGFX::GFX950},
+                rocRoller::GPUArchitectureTarget{rocRoller::GPUArchitectureGFX::GFX950,
+                                                 {.xnack = true}},
+                rocRoller::GPUArchitectureTarget{rocRoller::GPUArchitectureGFX::GFX950,
+                                                 {.sramecc = true}},
             }},
            {rocRoller::GPUCapability::HasAccCD,
             {
@@ -268,6 +164,11 @@
                                                  {.sramecc = true}},
                 rocRoller::GPUArchitectureTarget{rocRoller::GPUArchitectureGFX::GFX942},
                 rocRoller::GPUArchitectureTarget{rocRoller::GPUArchitectureGFX::GFX942,
+                                                 {.sramecc = true}},
+                rocRoller::GPUArchitectureTarget{rocRoller::GPUArchitectureGFX::GFX950},
+                rocRoller::GPUArchitectureTarget{rocRoller::GPUArchitectureGFX::GFX950,
+                                                 {.xnack = true}},
+                rocRoller::GPUArchitectureTarget{rocRoller::GPUArchitectureGFX::GFX950,
                                                  {.sramecc = true}},
             }},
            {rocRoller::GPUCapability::ArchAccUnifiedRegs,
@@ -282,14 +183,19 @@
                 rocRoller::GPUArchitectureTarget{rocRoller::GPUArchitectureGFX::GFX942},
                 rocRoller::GPUArchitectureTarget{rocRoller::GPUArchitectureGFX::GFX942,
                                                  {.sramecc = true}},
+                rocRoller::GPUArchitectureTarget{rocRoller::GPUArchitectureGFX::GFX950},
+                rocRoller::GPUArchitectureTarget{rocRoller::GPUArchitectureGFX::GFX950,
+                                                 {.xnack = true}},
+                rocRoller::GPUArchitectureTarget{rocRoller::GPUArchitectureGFX::GFX950,
+                                                 {.sramecc = true}},
+            }},
+           {rocRoller::GPUCapability::HasNaNoo,
+            {
+                rocRoller::GPUArchitectureTarget{rocRoller::GPUArchitectureGFX::GFX942},
+                rocRoller::GPUArchitectureTarget{rocRoller::GPUArchitectureGFX::GFX942,
+                                                 {.sramecc = true}},
             }},
            {rocRoller::GPUCapability::HasWave64, SupportedArchitectures}};
->>>>>>> 69d0f867
-
-    inline bool Is95XGPU(rocRoller::GPUArchitectureTarget const& input)
-    {
-        return input.toString().find("gfx95") == 0;
-    }
 
     inline std::vector<rocRoller::GPUArchitectureTarget> gfx9ISAs()
     {
@@ -328,10 +234,11 @@
     inline std::vector<rocRoller::GPUArchitectureTarget> gfx95XISAs()
     {
         std::vector<rocRoller::GPUArchitectureTarget> retval;
-        std::copy_if(SupportedISAs.begin(),
-                     SupportedISAs.end(),
-                     std::back_inserter(retval),
-                     [](rocRoller::GPUArchitectureTarget const& x) -> bool { return Is95XGPU(x); });
+        std::copy_if(
+            SupportedArchitectures.begin(),
+            SupportedArchitectures.end(),
+            std::back_inserter(retval),
+            [](rocRoller::GPUArchitectureTarget const& x) -> bool { return x.is950GPU(); });
         return retval;
     }
 
@@ -357,14 +264,9 @@
 
             {rocRoller::GPUCapability::PackedWorkitemIDs,
              [](rocRoller::GPUArchitectureTarget x) -> bool {
-<<<<<<< HEAD
-                 return Is90aGPU(x) || Is94XGPU(x) || Is95XGPU(x);
+                 return x.is90aGPU() || x.is94XGPU() || x.is950GPU();
              }},
-=======
-                 return x.is90aGPU() || x.is94XGPU();
-             }},
-
->>>>>>> 69d0f867
+
     };
     // This is the way to add a set of instructions that have the same wait value and wait queues.
     const std::vector<std::tuple<std::vector<rocRoller::GPUArchitectureTarget>,
