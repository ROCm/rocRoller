
#pragma once

#include <algorithm>
#include <array>
#include <cstdio>
#include <fstream>
#include <iostream>
#include <memory>
#include <stdexcept>
#include <string>
#include <unordered_map>

#include "rocRoller/GPUArchitecture/GPUArchitecture.hpp"
#include "rocRoller/GPUArchitecture/GPUArchitectureTarget.hpp"
#include "rocRoller/GPUArchitecture/GPUCapability.hpp"
#include "rocRoller/GPUArchitecture/GPUInstructionInfo.hpp"

namespace GPUArchitectureGenerator
{
    const std::string DEFAULT_ASSEMBLER = "/opt/rocm/bin/amdclang";

<<<<<<< HEAD
    const std::vector<rocRoller::GPUArchitectureTarget> SupportedArchitectures = {
        rocRoller::GPUArchitectureTarget{rocRoller::GPUArchitectureGFX::GFX908},
        rocRoller::GPUArchitectureTarget{rocRoller::GPUArchitectureGFX::GFX908, {.xnack = true}},
        rocRoller::GPUArchitectureTarget{rocRoller::GPUArchitectureGFX::GFX908, {.sramecc = true}},
        rocRoller::GPUArchitectureTarget{rocRoller::GPUArchitectureGFX::GFX90A},
        rocRoller::GPUArchitectureTarget{rocRoller::GPUArchitectureGFX::GFX90A, {.sramecc = true}},
        rocRoller::GPUArchitectureTarget{rocRoller::GPUArchitectureGFX::GFX940},
        rocRoller::GPUArchitectureTarget{rocRoller::GPUArchitectureGFX::GFX941},
        rocRoller::GPUArchitectureTarget{rocRoller::GPUArchitectureGFX::GFX941, {.sramecc = true}},
        rocRoller::GPUArchitectureTarget{rocRoller::GPUArchitectureGFX::GFX942},
        rocRoller::GPUArchitectureTarget{rocRoller::GPUArchitectureGFX::GFX942, {.sramecc = true}},
        rocRoller::GPUArchitectureTarget{rocRoller::GPUArchitectureGFX::GFX950},
        rocRoller::GPUArchitectureTarget{rocRoller::GPUArchitectureGFX::GFX950, {.xnack = true}},
        rocRoller::GPUArchitectureTarget{rocRoller::GPUArchitectureGFX::GFX950, {.sramecc = true}},
        rocRoller::GPUArchitectureTarget{rocRoller::GPUArchitectureGFX::GFX1010},
        rocRoller::GPUArchitectureTarget{rocRoller::GPUArchitectureGFX::GFX1011},
        rocRoller::GPUArchitectureTarget{rocRoller::GPUArchitectureGFX::GFX1012},
        rocRoller::GPUArchitectureTarget{rocRoller::GPUArchitectureGFX::GFX1012, {.xnack = true}},
        rocRoller::GPUArchitectureTarget{rocRoller::GPUArchitectureGFX::GFX1030},
    };

=======
>>>>>>> 8b9a2ad7
    // GPUCapability -> {Assembler Query, Assembler Options}
    const std::unordered_map<rocRoller::GPUCapability,
                             std::tuple<std::string, std::string>,
                             rocRoller::GPUCapability::Hash>
        AssemblerQueries = {
            {rocRoller::GPUCapability::SupportedISA, {"", ""}},
            {rocRoller::GPUCapability::HasExplicitCO, {"v_add_co_u32 v0,vcc,v0,1", ""}},
            {rocRoller::GPUCapability::HasExplicitNC, {"v_add_nc_u32 v0,v0,1", ""}},

            {rocRoller::GPUCapability::HasDirectToLds,
             {"buffer_load_dword v40, v36, s[24:27], s28 offen offset:0 lds", ""}},
            {rocRoller::GPUCapability::HasAddLshl, {"v_add_lshl_u32 v47, v36, v34, 0x2", ""}},
            {rocRoller::GPUCapability::HasLshlOr, {"v_lshl_or_b32 v47, v36, 0x2, v34", ""}},
            {rocRoller::GPUCapability::HasSMulHi, {"s_mul_hi_u32 s47, s36, s34", ""}},
            {rocRoller::GPUCapability::HasCodeObjectV3, {"", "-mcode-object-version=3"}},
            {rocRoller::GPUCapability::HasCodeObjectV4, {"", "-mcode-object-version=4"}},
            {rocRoller::GPUCapability::HasCodeObjectV5, {"", "-mcode-object-version=5"}},

            {rocRoller::GPUCapability::HasMFMA,
             {"v_mfma_f32_32x32x1f32 a[0:31], v32, v33, a[0:31]", ""}},
            {rocRoller::GPUCapability::HasMFMA_fp8,
             {"v_mfma_f32_16x16x32_fp8_fp8 v[0:3], v[32:33], v[36:37], v[0:3]", ""}},
            {rocRoller::GPUCapability::HasMFMA_f8f6f4,
             {"v_mfma_f32_16x16x128_f8f6f4 a[0:3], v[32:39], v[40:47], a[0:3]", ""}},
            {rocRoller::GPUCapability::HasMFMA_f64,
             {"v_mfma_f64_16x16x4f64 v[0:7], v[32:33], v[36:37], v[0:7]", ""}},
            {rocRoller::GPUCapability::HasMFMA_bf16_32x32x4_1k,
             {"v_mfma_f32_32x32x4bf16_1k a[0:31], v[32:33], v[36:37], a[0:31]", ""}},
            {rocRoller::GPUCapability::HasMFMA_bf16_32x32x4,
             {"v_mfma_f32_32x32x4bf16 a[0:15], v11, v10, a[0:15]", ""}},
            {rocRoller::GPUCapability::HasMFMA_bf16_32x32x8_1k,
             {"v_mfma_f32_32x32x8bf16_1k a[0:3], v[32:33], v[34:35], a[0:3]", ""}},
            {rocRoller::GPUCapability::HasMFMA_bf16_16x16x8,
             {"v_mfma_f32_16x16x8bf6 a[0:3], v[32], v[33], a[0:3]", ""}},
            {rocRoller::GPUCapability::HasMFMA_bf16_16x16x16_1k,
             {"v_mfma_f32_16x16x16bf16_1k a[0:3], v[32:33], v[36:37], a[0:3]", ""}},

            {rocRoller::GPUCapability::HasAccumOffset,
             {".amdhsa_kernel hello_world\n  .amdhsa_next_free_vgpr .amdgcn.next_free_vgpr\n  "
              ".amdhsa_next_free_sgpr .amdgcn.next_free_sgpr\n  .amdhsa_accum_offset "
              "4\n.end_amdhsa_kernel",
              ""}},

            {rocRoller::GPUCapability::HasFlatOffset,
             {"flat_store_dword v[8:9], v5 offset:16", ""}},

            {rocRoller::GPUCapability::v_mac_f16, {"v_mac_f16 v47, v36, v34", ""}},

            {rocRoller::GPUCapability::v_fma_f16,
             {"v_fma_f16 v47, v36, v34, v47, op_sel:[0,0,0,0]", ""}},
            {rocRoller::GPUCapability::v_fmac_f16, {"v_fma_f16 v47, v36, v34", ""}},

            {rocRoller::GPUCapability::v_pk_fma_f16,
             {"v_pk_fma_f16 v47, v36, v34, v47, op_sel:[0,0,0]", ""}},
            {rocRoller::GPUCapability::v_pk_fmac_f16, {"v_pk_fma_f16 v47, v36, v34", ""}},

            {rocRoller::GPUCapability::v_mad_mix_f32,
             {"v_mad_mix_f32 v47, v36, v34, v47, op_sel:[0,0,0] op_sel_hi:[1,1,0]", ""}},
            {rocRoller::GPUCapability::v_fma_mix_f32,
             {"v_fma_mix_f32 v47, v36, v34, v47, op_sel:[0,0,0] op_sel_hi:[1,1,0]", ""}},

            {rocRoller::GPUCapability::v_dot2_f32_f16, {"v_dot2_f32_f16 v20, v36, v34, v20", ""}},
            {rocRoller::GPUCapability::v_dot2c_f32_f16, {"v_dot2c_f32_f16 v47, v36, v34", ""}},

            {rocRoller::GPUCapability::v_dot4c_i32_i8, {"v_dot4c_i32_i8 v47, v36, v34", ""}},
            {rocRoller::GPUCapability::v_dot4_i32_i8, {"v_dot4_i32_i8 v47, v36, v34", ""}},

            {rocRoller::GPUCapability::v_mac_f32, {"v_mac_f32 v20, v21, v22", ""}},
            {rocRoller::GPUCapability::v_fma_f32, {"v_fma_f32 v20, v21, v22, v23", ""}},
            {rocRoller::GPUCapability::v_fmac_f32, {"v_fmac_f32 v20, v21, v22", ""}},

            {rocRoller::GPUCapability::v_mov_b64, {"v_mov_b64 v[2:3], v[0:1]", ""}},

            {rocRoller::GPUCapability::HasAtomicAdd,
             {"buffer_atomic_add_f32 v0, v1, s[0:3], 0 offen offset:0", ""}},

            {rocRoller::GPUCapability::UnalignedVGPRs, {"v_add_f64 v[0:1], v[0:1], v[3:4]", ""}},

            {rocRoller::GPUCapability::HasDSReadTransposeB16,
             {"ds_read_b64_tr_b16 v[4:5], v1, offset:0", ""}},
            {rocRoller::GPUCapability::HasDSReadTransposeB8,
             {"ds_read_b64_tr_b8  v[4:5], v1, offset:0", ""}},
            {rocRoller::GPUCapability::HasDSReadTransposeB6,
             {"ds_read_b96_tr_b6  v[4:6], v1, offset:0", ""}},
            {rocRoller::GPUCapability::HasDSReadTransposeB4,
             {"ds_read_b64_tr_b4  v[4:5], v1, offset:0", ""}},
    };

    // GPUCapability -> <Vector of ISAs That Support It>
    const std::unordered_map<rocRoller::GPUCapability,
                             std::vector<rocRoller::GPUArchitectureTarget>,
                             rocRoller::GPUCapability::Hash>
        ArchSpecificCaps
        = {{rocRoller::GPUCapability::Waitcnt0Disabled,
            {
                rocRoller::GPUArchitectureTarget{rocRoller::GPUArchitectureGFX::GFX908},
                rocRoller::GPUArchitectureTarget{rocRoller::GPUArchitectureGFX::GFX90A},
                rocRoller::GPUArchitectureTarget{rocRoller::GPUArchitectureGFX::GFX940},
                rocRoller::GPUArchitectureTarget{rocRoller::GPUArchitectureGFX::GFX941},
                rocRoller::GPUArchitectureTarget{rocRoller::GPUArchitectureGFX::GFX941,
                                                 {.sramecc = true}},
                rocRoller::GPUArchitectureTarget{rocRoller::GPUArchitectureGFX::GFX942},
                rocRoller::GPUArchitectureTarget{rocRoller::GPUArchitectureGFX::GFX942,
                                                 {.sramecc = true}},
                rocRoller::GPUArchitectureTarget{rocRoller::GPUArchitectureGFX::GFX950},
                rocRoller::GPUArchitectureTarget{rocRoller::GPUArchitectureGFX::GFX950,
                                                 {.xnack = true}},
                rocRoller::GPUArchitectureTarget{rocRoller::GPUArchitectureGFX::GFX950,
                                                 {.sramecc = true}},
            }},
           {rocRoller::GPUCapability::HasAccCD,
            {
                rocRoller::GPUArchitectureTarget{rocRoller::GPUArchitectureGFX::GFX90A},
                rocRoller::GPUArchitectureTarget{rocRoller::GPUArchitectureGFX::GFX940},
                rocRoller::GPUArchitectureTarget{rocRoller::GPUArchitectureGFX::GFX941},
                rocRoller::GPUArchitectureTarget{rocRoller::GPUArchitectureGFX::GFX941,
                                                 {.sramecc = true}},
                rocRoller::GPUArchitectureTarget{rocRoller::GPUArchitectureGFX::GFX942},
                rocRoller::GPUArchitectureTarget{rocRoller::GPUArchitectureGFX::GFX942,
                                                 {.sramecc = true}},
                rocRoller::GPUArchitectureTarget{rocRoller::GPUArchitectureGFX::GFX950},
                rocRoller::GPUArchitectureTarget{rocRoller::GPUArchitectureGFX::GFX950,
                                                 {.xnack = true}},
                rocRoller::GPUArchitectureTarget{rocRoller::GPUArchitectureGFX::GFX950,
                                                 {.sramecc = true}},
            }},
           {rocRoller::GPUCapability::ArchAccUnifiedRegs,
            {
                rocRoller::GPUArchitectureTarget{rocRoller::GPUArchitectureGFX::GFX90A},
                rocRoller::GPUArchitectureTarget{rocRoller::GPUArchitectureGFX::GFX90A,
                                                 {.sramecc = true}},
                rocRoller::GPUArchitectureTarget{rocRoller::GPUArchitectureGFX::GFX940},
                rocRoller::GPUArchitectureTarget{rocRoller::GPUArchitectureGFX::GFX941},
                rocRoller::GPUArchitectureTarget{rocRoller::GPUArchitectureGFX::GFX941,
                                                 {.sramecc = true}},
                rocRoller::GPUArchitectureTarget{rocRoller::GPUArchitectureGFX::GFX942},
                rocRoller::GPUArchitectureTarget{rocRoller::GPUArchitectureGFX::GFX942,
                                                 {.sramecc = true}},
                rocRoller::GPUArchitectureTarget{rocRoller::GPUArchitectureGFX::GFX950},
                rocRoller::GPUArchitectureTarget{rocRoller::GPUArchitectureGFX::GFX950,
                                                 {.xnack = true}},
                rocRoller::GPUArchitectureTarget{rocRoller::GPUArchitectureGFX::GFX950,
                                                 {.sramecc = true}},
            }},
           {rocRoller::GPUCapability::HasNaNoo,
            {
                rocRoller::GPUArchitectureTarget{rocRoller::GPUArchitectureGFX::GFX942},
                rocRoller::GPUArchitectureTarget{rocRoller::GPUArchitectureGFX::GFX942,
                                                 {.sramecc = true}},
            }},
           {rocRoller::GPUCapability::HasWave64,
            std::vector<rocRoller::GPUArchitectureTarget>(
                rocRoller::SupportedArchitectures.begin(),
                rocRoller::SupportedArchitectures.end())}};

    inline std::vector<rocRoller::GPUArchitectureTarget> gfx908ISAs()
    {
        std::vector<rocRoller::GPUArchitectureTarget> retval;
        std::copy_if(
            rocRoller::SupportedArchitectures.begin(),
            rocRoller::SupportedArchitectures.end(),
            std::back_inserter(retval),
            [](rocRoller::GPUArchitectureTarget const& x) -> bool { return x.isCDNA1GPU(); });
        return retval;
    }

    inline std::vector<rocRoller::GPUArchitectureTarget> gfx90aISAs()
    {
        std::vector<rocRoller::GPUArchitectureTarget> retval;
        std::copy_if(
            rocRoller::SupportedArchitectures.begin(),
            rocRoller::SupportedArchitectures.end(),
            std::back_inserter(retval),
            [](rocRoller::GPUArchitectureTarget const& x) -> bool { return x.isCDNA2GPU(); });
        return retval;
    }

    inline std::vector<rocRoller::GPUArchitectureTarget> gfx94XISAs()
    {
        std::vector<rocRoller::GPUArchitectureTarget> retval;
        std::copy_if(
            rocRoller::SupportedArchitectures.begin(),
            rocRoller::SupportedArchitectures.end(),
            std::back_inserter(retval),
            [](rocRoller::GPUArchitectureTarget const& x) -> bool { return x.isCDNA3GPU(); });
        return retval;
    }

    inline std::vector<rocRoller::GPUArchitectureTarget> gfx9ISAs()
    {
        std::vector<rocRoller::GPUArchitectureTarget> retval;
        std::copy_if(
            rocRoller::SupportedArchitectures.begin(),
            rocRoller::SupportedArchitectures.end(),
            std::back_inserter(retval),
            [](rocRoller::GPUArchitectureTarget const& x) -> bool { return x.isCDNAGPU(); });
        return retval;
    }

    inline std::vector<rocRoller::GPUArchitectureTarget> cdnaISAs_1_2()
    {
        std::vector<rocRoller::GPUArchitectureTarget> retval;
        std::copy_if(rocRoller::SupportedArchitectures.begin(),
                     rocRoller::SupportedArchitectures.end(),
                     std::back_inserter(retval),
                     [](rocRoller::GPUArchitectureTarget const& x) -> bool {
                         return x.isCDNA1GPU() || x.isCDNA2GPU();
                     });
        return retval;
    }

    inline std::vector<rocRoller::GPUArchitectureTarget> cdnaISAs_2_3()
    {
        std::vector<rocRoller::GPUArchitectureTarget> retval;
        std::copy_if(rocRoller::SupportedArchitectures.begin(),
                     rocRoller::SupportedArchitectures.end(),
                     std::back_inserter(retval),
                     [](rocRoller::GPUArchitectureTarget const& x) -> bool {
                         return x.isCDNA2GPU() || x.isCDNA3GPU();
                     });
        return retval;
    }

    inline std::vector<rocRoller::GPUArchitectureTarget> gfx95XISAs()
    {
        std::vector<rocRoller::GPUArchitectureTarget> retval;
        std::copy_if(
            SupportedArchitectures.begin(),
            SupportedArchitectures.end(),
            std::back_inserter(retval),
            [](rocRoller::GPUArchitectureTarget const& x) -> bool { return x.isCDNA35GPU(); });
        return retval;
    }

    // GPUCapability -> <Predicate that returns true given an isa that supports it.>
    const std::unordered_map<rocRoller::GPUCapability,
                             std::function<bool(const rocRoller::GPUArchitectureTarget&)>,
                             rocRoller::GPUCapability::Hash>
        PredicateCaps = {
            {rocRoller::GPUCapability::SeparateVscnt,
             [](rocRoller::GPUArchitectureTarget x) -> bool { return x.isRDNAGPU(); }},

            {rocRoller::GPUCapability::CMPXWritesSGPR,
             [](rocRoller::GPUArchitectureTarget x) -> bool { return !x.isRDNAGPU(); }},

            {rocRoller::GPUCapability::UnalignedSGPRs,
             [](rocRoller::GPUArchitectureTarget x) -> bool { return x.isRDNAGPU(); }},

            {rocRoller::GPUCapability::HasWave32,
             [](rocRoller::GPUArchitectureTarget x) -> bool { return x.isRDNAGPU(); }},

            {rocRoller::GPUCapability::HasXnack,
             [](rocRoller::GPUArchitectureTarget x) -> bool { return x.features.xnack; }},

            {rocRoller::GPUCapability::PackedWorkitemIDs,
             [](rocRoller::GPUArchitectureTarget x) -> bool {
                 return x.isCDNA2GPU() || x.isCDNA3GPU() || x.isCDNA35GPU();
             }},

    };
    // This is the way to add a set of instructions that have the same wait value and wait queues.
    const std::vector<std::tuple<std::vector<rocRoller::GPUArchitectureTarget>,
                                 std::tuple<std::vector<std::string>,
                                            int,
                                            std::vector<rocRoller::GPUWaitQueueType>,
                                            unsigned int>>>
        GroupedInstructionInfos = {
            {gfx908ISAs(),
             {{
                  // clang-format off
                 "image_gather4",
                 "image_gather4_b",
                 "image_gather4_b_cl",
                 "image_gather4_b_cl_o",
                 "image_gather4_b_o",
                 "image_gather4_c",
                 "image_gather4_c_b",
                 "image_gather4_c_b_cl",
                 "image_gather4_c_b_cl_o",
                 "image_gather4_c_b_o",
                 "image_gather4_c_cl",
                 "image_gather4_c_cl_o",
                 "image_gather4_c_l",
                 "image_gather4_c_l_o",
                 "image_gather4_c_lz",
                 "image_gather4_c_lz_o",
                 "image_gather4_c_o",
                 "image_gather4_cl",
                 "image_gather4_cl_o",
                 "image_gather4_l",
                 "image_gather4_l_o",
                 "image_gather4_lz",
                 "image_gather4_lz_o",
                 "image_gather4_o",
                 "image_get_lod",
                 "image_sample_b",
                 "image_sample_b_cl",
                 "image_sample_b_cl_o",
                 "image_sample_b_o",
                 "image_sample_c",
                 "image_sample_c_b",
                 "image_sample_c_b_cl",
                 "image_sample_c_b_cl_o",
                 "image_sample_c_b_o",
                 "image_sample_c_cd",
                 "image_sample_c_cd_cl",
                 "image_sample_c_cd_cl_o",
                 "image_sample_c_cd_o",
                 "image_sample_c_cl",
                 "image_sample_c_cl_o",
                 "image_sample_c_d",
                 "image_sample_c_d_cl",
                 "image_sample_c_d_cl_o",
                 "image_sample_c_d_o",
                 "image_sample_c_l",
                 "image_sample_c_l_o",
                 "image_sample_c_lz",
                 "image_sample_c_lz_o",
                 "image_sample_c_o",
                 "image_sample_cd",
                 "image_sample_cd_cl",
                 "image_sample_cd_cl_o",
                 "image_sample_cd_o",
                 "image_sample_cl",
                 "image_sample_cl_o",
                 "image_sample_d",
                 "image_sample_d_cl",
                 "image_sample_d_cl_o",
                 "image_sample_d_o",
                 "image_sample_l",
                 "image_sample_l_o",
                 "image_sample_lz",
                 "image_sample_lz_o",
                 "image_sample_o", // clang-format on
              },
              1,
              {rocRoller::GPUWaitQueueType::VMQueue},
              0}},
            {cdnaISAs_1_2(),
             {{
                  // clang-format off
                 "image_atomic_add",
                 "image_atomic_and",
                 "image_atomic_cmpswap",
                 "image_atomic_dec",
                 "image_atomic_inc",
                 "image_atomic_or",
                 "image_atomic_smax",
                 "image_atomic_smin",
                 "image_atomic_sub",
                 "image_atomic_swap",
                 "image_atomic_umax",
                 "image_atomic_umin",
                 "image_atomic_xor",
                 "image_get_resinfo",
                 "image_load",
                 "image_load_mip",
                 "image_load_mip_pck",
                 "image_load_mip_pck_sgn",
                 "image_load_pck",
                 "image_load_pck_sgn",
                 "image_sample",
                 "image_store",
                 "image_store_mip",
                 "image_store_mip_pck",
                 "image_store_pck" // clang-format on
              },
              1,
              {rocRoller::GPUWaitQueueType::VMQueue},
              0}},
            {cdnaISAs_1_2(),
             {{
                  // clang-format off
                 "buffer_store_lds_dword",
                 "buffer_wbinvl1",
                 "buffer_wbinvl1_vol" // clang-format on
              },
              1,
              {rocRoller::GPUWaitQueueType::VMQueue},
              0}},
            {gfx9ISAs(),
             {{
                  // clang-format off
                 "tbuffer_load_format_d16_x",
                 "tbuffer_load_format_d16_xy",
                 "tbuffer_load_format_d16_xyz",
                 "tbuffer_load_format_d16_xyzw",
                 "tbuffer_load_format_x",
                 "tbuffer_load_format_xy",
                 "tbuffer_load_format_xyz",
                 "tbuffer_load_format_xyzw",
                 "tbuffer_store_format_d16_x",
                 "tbuffer_store_format_d16_xy",
                 "tbuffer_store_format_d16_xyz",
                 "tbuffer_store_format_d16_xyzw",
                 "tbuffer_store_format_x",
                 "tbuffer_store_format_xy",
                 "tbuffer_store_format_xyz",
                 "tbuffer_store_format_xyzw",
                 "buffer_atomic_add",
                 "buffer_atomic_add_x2",
                 "buffer_atomic_and",
                 "buffer_atomic_and_x2",
                 "buffer_atomic_cmpswap",
                 "buffer_atomic_cmpswap_x2",
                 "buffer_atomic_dec",
                 "buffer_atomic_dec_x2",
                 "buffer_atomic_inc",
                 "buffer_atomic_inc_x2",
                 "buffer_atomic_or",
                 "buffer_atomic_or_x2",
                 "buffer_atomic_smax",
                 "buffer_atomic_smax_x2",
                 "buffer_atomic_smin",
                 "buffer_atomic_smin_x2",
                 "buffer_atomic_sub",
                 "buffer_atomic_sub_x2",
                 "buffer_atomic_swap",
                 "buffer_atomic_swap_x2",
                 "buffer_atomic_umax",
                 "buffer_atomic_umax_x2",
                 "buffer_atomic_umin",
                 "buffer_atomic_umin_x2",
                 "buffer_atomic_xor",
                 "buffer_atomic_xor_x2",
                 "buffer_load_dword",
                 "buffer_load_dwordx2",
                 "buffer_load_dwordx3",
                 "buffer_load_dwordx4",
                 "buffer_load_format_d16_hi_x",
                 "buffer_load_format_d16_x",
                 "buffer_load_format_d16_xy",
                 "buffer_load_format_d16_xyz",
                 "buffer_load_format_d16_xyzw",
                 "buffer_load_format_x",
                 "buffer_load_format_xy",
                 "buffer_load_format_xyz",
                 "buffer_load_format_xyzw",
                 "buffer_load_sbyte",
                 "buffer_load_sbyte_d16",
                 "buffer_load_sbyte_d16_hi",
                 "buffer_load_short_d16",
                 "buffer_load_short_d16_hi",
                 "buffer_load_sshort",
                 "buffer_load_ubyte",
                 "buffer_load_ubyte_d16",
                 "buffer_load_ubyte_d16_hi",
                 "buffer_load_ushort",
                 "buffer_store_byte",
                 "buffer_store_byte_d16_hi",
                 "buffer_store_dword",
                 "buffer_store_dwordx2",
                 "buffer_store_dwordx3",
                 "buffer_store_dwordx4",
                 "buffer_store_format_d16_hi_x",
                 "buffer_store_format_d16_x",
                 "buffer_store_format_d16_xy",
                 "buffer_store_format_d16_xyz",
                 "buffer_store_format_d16_xyzw",
                 "buffer_store_format_x",
                 "buffer_store_format_xy",
                 "buffer_store_format_xyz",
                 "buffer_store_format_xyzw",
                 "buffer_store_short",
                 "buffer_store_short_d16_hi",
                  // clang-format on
              },
              1,
              {rocRoller::GPUWaitQueueType::VMQueue},
              (1 << 12) - 1}},
            {gfx9ISAs(),
             {{
                  // clang-format off
                 "flat_atomic_add",
                 "flat_atomic_add_x2",
                 "flat_atomic_and",
                 "flat_atomic_and_x2",
                 "flat_atomic_cmpswap",
                 "flat_atomic_cmpswap_x2",
                 "flat_atomic_dec",
                 "flat_atomic_dec_x2",
                 "flat_atomic_inc",
                 "flat_atomic_inc_x2",
                 "flat_atomic_or",
                 "flat_atomic_or_x2",
                 "flat_atomic_smax",
                 "flat_atomic_smax_x2",
                 "flat_atomic_smin",
                 "flat_atomic_smin_x2",
                 "flat_atomic_sub",
                 "flat_atomic_sub_x2",
                 "flat_atomic_swap",
                 "flat_atomic_swap_x2",
                 "flat_atomic_umax",
                 "flat_atomic_umax_x2",
                 "flat_atomic_umin",
                 "flat_atomic_umin_x2",
                 "flat_atomic_xor",
                 "flat_atomic_xor_x2",
                 "flat_load_dword",
                 "flat_load_dwordx2",
                 "flat_load_dwordx3",
                 "flat_load_dwordx4",
                 "flat_load_sbyte",
                 "flat_load_sbyte_d16",
                 "flat_load_sbyte_d16_hi",
                 "flat_load_short_d16",
                 "flat_load_short_d16_hi",
                 "flat_load_sshort",
                 "flat_load_ubyte",
                 "flat_load_ubyte_d16",
                 "flat_load_ubyte_d16_hi",
                 "flat_load_ushort",
                 "flat_store_byte",
                 "flat_store_byte_d16_hi",
                 "flat_store_dword",
                 "flat_store_dwordx2",
                 "flat_store_dwordx3",
                 "flat_store_dwordx4",
                 "flat_store_short",
                 "flat_store_short_d16_hi",
                  // clang-format on
              },
              0,
              {rocRoller::GPUWaitQueueType::VMQueue, rocRoller::GPUWaitQueueType::LGKMDSQueue},
              (1 << 13) - 1}},
            // single-address LDS instructions
            {gfx9ISAs(),
             {{
                  // clang-format off
                 "ds_read_addtid_b32",
                 "ds_read_b128",
                 "ds_read_b32",
                 "ds_read_b64",
                 "ds_read_b96",
                 "ds_read_i16",
                 "ds_read_i8",
                 "ds_read_i8_d16",
                 "ds_read_i8_d16_hi",
                 "ds_read_u16",
                 "ds_read_u8",
                 "ds_read_u16_d16",
                 "ds_read_u16_d16_hi",
                 "ds_read_u8_d16",
                 "ds_read_u8_d16_hi",
                 "ds_write_addtid_b32",
                 "ds_write_b128",
                 "ds_write_b16",
                 "ds_write_b16_d16_hi",
                 "ds_write_b32",
                 "ds_write_b64",
                 "ds_write_b8",
                 "ds_write_b8_d16_hi",
                 "ds_write_b96",
                  // clang-format on
              },
              1,
              {rocRoller::GPUWaitQueueType::LGKMDSQueue},
              (1 << 16) - 1}},
            // two-address LDS instructions
            {gfx9ISAs(),
             {{
                  // clang-format off
                 "ds_read2_b32",
                 "ds_read2_b64",
                 "ds_read2st64_b32",
                 "ds_read2st64_b64",
                 "ds_write2_b32",
                 "ds_write2_b64",
                 "ds_write2st64_b32",
                 "ds_write2st64_b64",
                  // clang-format on
              },
              1,
              {rocRoller::GPUWaitQueueType::LGKMDSQueue},
              (1 << 8) - 1}},
            {gfx9ISAs(),
             {{
                  // clang-format off
                 "global_atomic_add",
                 "global_atomic_add_x2",
                 "global_atomic_and",
                 "global_atomic_and_x2",
                 "global_atomic_cmpswap",
                 "global_atomic_cmpswap_x2",
                 "global_atomic_dec",
                 "global_atomic_dec_x2",
                 "global_atomic_inc",
                 "global_atomic_inc_x2",
                 "global_atomic_or",
                 "global_atomic_or_x2",
                 "global_atomic_smax",
                 "global_atomic_smax_x2",
                 "global_atomic_smin",
                 "global_atomic_smin_x2",
                 "global_atomic_sub",
                 "global_atomic_sub_x2",
                 "global_atomic_swap",
                 "global_atomic_swap_x2",
                 "global_atomic_umax",
                 "global_atomic_umax_x2",
                 "global_atomic_umin",
                 "global_atomic_umin_x2",
                 "global_atomic_xor",
                 "global_atomic_xor_x2",
                 "global_load_dword",
                 "global_load_dwordx2",
                 "global_load_dwordx3",
                 "global_load_dwordx4",
                 "global_load_sbyte",
                 "global_load_sbyte_d16",
                 "global_load_sbyte_d16_hi",
                 "global_load_short_d16",
                 "global_load_short_d16_hi",
                 "global_load_sshort",
                 "global_load_ubyte",
                 "global_load_ubyte_d16",
                 "global_load_ubyte_d16_hi",
                 "global_load_ushort",
                 "global_store_byte",
                 "global_store_byte_d16_hi",
                 "global_store_dword",
                 "global_store_dwordx2",
                 "global_store_dwordx3",
                 "global_store_dwordx4",
                 "global_store_short",
                 "global_store_short_d16_hi",
                 "scratch_load_dword",
                 "scratch_load_dwordx2",
                 "scratch_load_dwordx3",
                 "scratch_load_dwordx4",
                 "scratch_load_sbyte",
                 "scratch_load_sbyte_d16",
                 "scratch_load_sbyte_d16_hi",
                 "scratch_load_short_d16",
                 "scratch_load_short_d16_hi",
                 "scratch_load_sshort",
                 "scratch_load_ubyte",
                 "scratch_load_ubyte_d16",
                 "scratch_load_ubyte_d16_hi",
                 "scratch_load_ushort",
                 "scratch_store_byte",
                 "scratch_store_byte_d16_hi",
                 "scratch_store_dword",
                 "scratch_store_dwordx2",
                 "scratch_store_dwordx3",
                 "scratch_store_dwordx4",
                 "scratch_store_short",
                 "scratch_store_short_d16_hi",
                  // clang-format on
              },
              0,
              {rocRoller::GPUWaitQueueType::VMQueue},
              (1 << 13) - 1}},
    };

    // Tuple mapping a <Vector of GPUInstructionInfo> to a <Vector of GPUArchitectureTarget>
    const std::vector<std::tuple<std::vector<rocRoller::GPUArchitectureTarget>,
                                 std::vector<rocRoller::GPUInstructionInfo>>>
        InstructionInfos = {
            {std::vector<rocRoller::GPUArchitectureTarget>(
                 rocRoller::SupportedArchitectures.begin(),
                 rocRoller::SupportedArchitectures.end()),
             {
                 rocRoller::GPUInstructionInfo(
                     "s_endpgm", -1, {rocRoller::GPUWaitQueueType::FinalInstruction}),
             }},
            {gfx9ISAs(),
             {
                 rocRoller::GPUInstructionInfo(
                     "s_atc_probe", 1, {rocRoller::GPUWaitQueueType::LGKMSmemQueue}),
                 rocRoller::GPUInstructionInfo(
                     "s_atc_probe_buffer", 1, {rocRoller::GPUWaitQueueType::LGKMSmemQueue}),
                 rocRoller::GPUInstructionInfo(
                     "s_atomic_add", 1, {rocRoller::GPUWaitQueueType::LGKMSmemQueue}),
                 rocRoller::GPUInstructionInfo(
                     "s_atomic_add_x2", 2, {rocRoller::GPUWaitQueueType::LGKMSmemQueue}),
                 rocRoller::GPUInstructionInfo(
                     "s_atomic_and", 1, {rocRoller::GPUWaitQueueType::LGKMSmemQueue}),
                 rocRoller::GPUInstructionInfo(
                     "s_atomic_and_x2", 2, {rocRoller::GPUWaitQueueType::LGKMSmemQueue}),
                 rocRoller::GPUInstructionInfo(
                     "s_atomic_cmpswap", 1, {rocRoller::GPUWaitQueueType::LGKMSmemQueue}),
                 rocRoller::GPUInstructionInfo(
                     "s_atomic_cmpswap_x2", 2, {rocRoller::GPUWaitQueueType::LGKMSmemQueue}),
                 rocRoller::GPUInstructionInfo(
                     "s_atomic_dec", 1, {rocRoller::GPUWaitQueueType::LGKMSmemQueue}),
                 rocRoller::GPUInstructionInfo(
                     "s_atomic_dec_x2", 2, {rocRoller::GPUWaitQueueType::LGKMSmemQueue}),
                 rocRoller::GPUInstructionInfo(
                     "s_atomic_inc", 1, {rocRoller::GPUWaitQueueType::LGKMSmemQueue}),
                 rocRoller::GPUInstructionInfo(
                     "s_atomic_inc_x2", 2, {rocRoller::GPUWaitQueueType::LGKMSmemQueue}),
                 rocRoller::GPUInstructionInfo(
                     "s_atomic_or", 1, {rocRoller::GPUWaitQueueType::LGKMSmemQueue}),
                 rocRoller::GPUInstructionInfo(
                     "s_atomic_or_x2", 2, {rocRoller::GPUWaitQueueType::LGKMSmemQueue}),
                 rocRoller::GPUInstructionInfo(
                     "s_atomic_smax", 1, {rocRoller::GPUWaitQueueType::LGKMSmemQueue}),
                 rocRoller::GPUInstructionInfo(
                     "s_atomic_smax_x2", 2, {rocRoller::GPUWaitQueueType::LGKMSmemQueue}),
                 rocRoller::GPUInstructionInfo(
                     "s_atomic_smin", 1, {rocRoller::GPUWaitQueueType::LGKMSmemQueue}),
                 rocRoller::GPUInstructionInfo(
                     "s_atomic_smin_x2", 2, {rocRoller::GPUWaitQueueType::LGKMSmemQueue}),
                 rocRoller::GPUInstructionInfo(
                     "s_atomic_sub", 1, {rocRoller::GPUWaitQueueType::LGKMSmemQueue}),
                 rocRoller::GPUInstructionInfo(
                     "s_atomic_sub_x2", 2, {rocRoller::GPUWaitQueueType::LGKMSmemQueue}),
                 rocRoller::GPUInstructionInfo(
                     "s_atomic_swap", 1, {rocRoller::GPUWaitQueueType::LGKMSmemQueue}),
                 rocRoller::GPUInstructionInfo(
                     "s_atomic_swap_x2", 2, {rocRoller::GPUWaitQueueType::LGKMSmemQueue}),
                 rocRoller::GPUInstructionInfo(
                     "s_atomic_umax", 1, {rocRoller::GPUWaitQueueType::LGKMSmemQueue}),
                 rocRoller::GPUInstructionInfo(
                     "s_atomic_umax_x2", 2, {rocRoller::GPUWaitQueueType::LGKMSmemQueue}),
                 rocRoller::GPUInstructionInfo(
                     "s_atomic_umin", 1, {rocRoller::GPUWaitQueueType::LGKMSmemQueue}),
                 rocRoller::GPUInstructionInfo(
                     "s_atomic_umin_x2", 2, {rocRoller::GPUWaitQueueType::LGKMSmemQueue}),
                 rocRoller::GPUInstructionInfo(
                     "s_atomic_xor", 1, {rocRoller::GPUWaitQueueType::LGKMSmemQueue}),
                 rocRoller::GPUInstructionInfo(
                     "s_atomic_xor_x2", 2, {rocRoller::GPUWaitQueueType::LGKMSmemQueue}),
                 rocRoller::GPUInstructionInfo(
                     "s_buffer_atomic_add", 1, {rocRoller::GPUWaitQueueType::LGKMSmemQueue}),
                 rocRoller::GPUInstructionInfo(
                     "s_buffer_atomic_add_x2", 2, {rocRoller::GPUWaitQueueType::LGKMSmemQueue}),
                 rocRoller::GPUInstructionInfo(
                     "s_buffer_atomic_and", 1, {rocRoller::GPUWaitQueueType::LGKMSmemQueue}),
                 rocRoller::GPUInstructionInfo(
                     "s_buffer_atomic_and_x2", 2, {rocRoller::GPUWaitQueueType::LGKMSmemQueue}),
                 rocRoller::GPUInstructionInfo(
                     "s_buffer_atomic_cmpswap", 1, {rocRoller::GPUWaitQueueType::LGKMSmemQueue}),
                 rocRoller::GPUInstructionInfo(
                     "s_buffer_atomic_cmpswap_x2", 2, {rocRoller::GPUWaitQueueType::LGKMSmemQueue}),
                 rocRoller::GPUInstructionInfo(
                     "s_buffer_atomic_dec", 1, {rocRoller::GPUWaitQueueType::LGKMSmemQueue}),
                 rocRoller::GPUInstructionInfo(
                     "s_buffer_atomic_dec_x2", 2, {rocRoller::GPUWaitQueueType::LGKMSmemQueue}),
                 rocRoller::GPUInstructionInfo(
                     "s_buffer_atomic_inc", 1, {rocRoller::GPUWaitQueueType::LGKMSmemQueue}),
                 rocRoller::GPUInstructionInfo(
                     "s_buffer_atomic_inc_x2", 2, {rocRoller::GPUWaitQueueType::LGKMSmemQueue}),
                 rocRoller::GPUInstructionInfo(
                     "s_buffer_atomic_or", 1, {rocRoller::GPUWaitQueueType::LGKMSmemQueue}),
                 rocRoller::GPUInstructionInfo(
                     "s_buffer_atomic_or_x2", 2, {rocRoller::GPUWaitQueueType::LGKMSmemQueue}),
                 rocRoller::GPUInstructionInfo(
                     "s_buffer_atomic_smax", 1, {rocRoller::GPUWaitQueueType::LGKMSmemQueue}),
                 rocRoller::GPUInstructionInfo(
                     "s_buffer_atomic_smax_x2", 2, {rocRoller::GPUWaitQueueType::LGKMSmemQueue}),
                 rocRoller::GPUInstructionInfo(
                     "s_buffer_atomic_smin", 1, {rocRoller::GPUWaitQueueType::LGKMSmemQueue}),
                 rocRoller::GPUInstructionInfo(
                     "s_buffer_atomic_smin_x2", 2, {rocRoller::GPUWaitQueueType::LGKMSmemQueue}),
                 rocRoller::GPUInstructionInfo(
                     "s_buffer_atomic_sub", 1, {rocRoller::GPUWaitQueueType::LGKMSmemQueue}),
                 rocRoller::GPUInstructionInfo(
                     "s_buffer_atomic_sub_x2", 2, {rocRoller::GPUWaitQueueType::LGKMSmemQueue}),
                 rocRoller::GPUInstructionInfo(
                     "s_buffer_atomic_swap", 1, {rocRoller::GPUWaitQueueType::LGKMSmemQueue}),
                 rocRoller::GPUInstructionInfo(
                     "s_buffer_atomic_swap_x2", 2, {rocRoller::GPUWaitQueueType::LGKMSmemQueue}),
                 rocRoller::GPUInstructionInfo(
                     "s_buffer_atomic_umax", 1, {rocRoller::GPUWaitQueueType::LGKMSmemQueue}),
                 rocRoller::GPUInstructionInfo(
                     "s_buffer_atomic_umax_x2", 2, {rocRoller::GPUWaitQueueType::LGKMSmemQueue}),
                 rocRoller::GPUInstructionInfo(
                     "s_buffer_atomic_umin", 1, {rocRoller::GPUWaitQueueType::LGKMSmemQueue}),
                 rocRoller::GPUInstructionInfo(
                     "s_buffer_atomic_umin_x2", 2, {rocRoller::GPUWaitQueueType::LGKMSmemQueue}),
                 rocRoller::GPUInstructionInfo(
                     "s_buffer_atomic_xor", 1, {rocRoller::GPUWaitQueueType::LGKMSmemQueue}),
                 rocRoller::GPUInstructionInfo(
                     "s_buffer_atomic_xor_x2", 2, {rocRoller::GPUWaitQueueType::LGKMSmemQueue}),
                 rocRoller::GPUInstructionInfo(
                     "s_buffer_load_dword", 1, {rocRoller::GPUWaitQueueType::LGKMSmemQueue}),
                 rocRoller::GPUInstructionInfo(
                     "s_buffer_load_dwordx16", 2, {rocRoller::GPUWaitQueueType::LGKMSmemQueue}),
                 rocRoller::GPUInstructionInfo(
                     "s_buffer_load_dwordx2", 2, {rocRoller::GPUWaitQueueType::LGKMSmemQueue}),
                 rocRoller::GPUInstructionInfo(
                     "s_buffer_load_dwordx4", 2, {rocRoller::GPUWaitQueueType::LGKMSmemQueue}),
                 rocRoller::GPUInstructionInfo(
                     "s_buffer_load_dwordx8", 2, {rocRoller::GPUWaitQueueType::LGKMSmemQueue}),
                 rocRoller::GPUInstructionInfo(
                     "s_buffer_store_dword", 1, {rocRoller::GPUWaitQueueType::LGKMSmemQueue}),
                 rocRoller::GPUInstructionInfo(
                     "s_buffer_store_dwordx2", 2, {rocRoller::GPUWaitQueueType::LGKMSmemQueue}),
                 rocRoller::GPUInstructionInfo(
                     "s_buffer_store_dwordx4", 2, {rocRoller::GPUWaitQueueType::LGKMSmemQueue}),
                 rocRoller::GPUInstructionInfo(
                     "s_dcache_discard", 1, {rocRoller::GPUWaitQueueType::LGKMSmemQueue}),
                 rocRoller::GPUInstructionInfo(
                     "s_dcache_discard_x2", 2, {rocRoller::GPUWaitQueueType::LGKMSmemQueue}),
                 rocRoller::GPUInstructionInfo(
                     "s_dcache_inv", 1, {rocRoller::GPUWaitQueueType::LGKMSmemQueue}),
                 rocRoller::GPUInstructionInfo(
                     "s_dcache_inv_vol", 1, {rocRoller::GPUWaitQueueType::LGKMSmemQueue}),
                 rocRoller::GPUInstructionInfo(
                     "s_dcache_wb", 1, {rocRoller::GPUWaitQueueType::LGKMSmemQueue}),
                 rocRoller::GPUInstructionInfo(
                     "s_dcache_wb_vol", 1, {rocRoller::GPUWaitQueueType::LGKMSmemQueue}),
                 rocRoller::GPUInstructionInfo(
                     "s_load_dword", 0, {rocRoller::GPUWaitQueueType::LGKMSmemQueue}),
                 rocRoller::GPUInstructionInfo(
                     "s_load_dwordx16", 0, {rocRoller::GPUWaitQueueType::LGKMSmemQueue}),
                 rocRoller::GPUInstructionInfo(
                     "s_load_dwordx2", 0, {rocRoller::GPUWaitQueueType::LGKMSmemQueue}),
                 rocRoller::GPUInstructionInfo(
                     "s_load_dwordx4", 0, {rocRoller::GPUWaitQueueType::LGKMSmemQueue}),
                 rocRoller::GPUInstructionInfo(
                     "s_load_dwordx8", 0, {rocRoller::GPUWaitQueueType::LGKMSmemQueue}),
                 rocRoller::GPUInstructionInfo(
                     "s_memrealtime", 2, {rocRoller::GPUWaitQueueType::LGKMSmemQueue}),
                 rocRoller::GPUInstructionInfo(
                     "s_memtime", 2, {rocRoller::GPUWaitQueueType::LGKMSmemQueue}),
                 rocRoller::GPUInstructionInfo(
                     "s_scratch_load_dword", 1, {rocRoller::GPUWaitQueueType::LGKMSmemQueue}),
                 rocRoller::GPUInstructionInfo(
                     "s_scratch_load_dwordx2", 2, {rocRoller::GPUWaitQueueType::LGKMSmemQueue}),
                 rocRoller::GPUInstructionInfo(
                     "s_scratch_load_dwordx4", 2, {rocRoller::GPUWaitQueueType::LGKMSmemQueue}),
                 rocRoller::GPUInstructionInfo(
                     "s_scratch_store_dword", 1, {rocRoller::GPUWaitQueueType::LGKMSmemQueue}),
                 rocRoller::GPUInstructionInfo(
                     "s_scratch_store_dwordx2", 2, {rocRoller::GPUWaitQueueType::LGKMSmemQueue}),
                 rocRoller::GPUInstructionInfo(
                     "s_scratch_store_dwordx4", 2, {rocRoller::GPUWaitQueueType::LGKMSmemQueue}),
                 rocRoller::GPUInstructionInfo(
                     "s_store_dword", 0, {rocRoller::GPUWaitQueueType::LGKMSmemQueue}),
                 rocRoller::GPUInstructionInfo(
                     "s_store_dwordx2", 0, {rocRoller::GPUWaitQueueType::LGKMSmemQueue}),
                 rocRoller::GPUInstructionInfo(
                     "s_store_dwordx4", 0, {rocRoller::GPUWaitQueueType::LGKMSmemQueue}),
                 rocRoller::GPUInstructionInfo(
                     "s_sendmsg", 1, {rocRoller::GPUWaitQueueType::LGKMSendMsgQueue}),
                 rocRoller::GPUInstructionInfo("v_dot2_f32_f16", 0, {}, 1),
                 rocRoller::GPUInstructionInfo("v_dot2_i32_i16", 0, {}, 1),
                 rocRoller::GPUInstructionInfo("v_dot4_i32_i8", 0, {}, 1),
                 rocRoller::GPUInstructionInfo("v_dot8_i32_i4", 0, {}, 1),
                 rocRoller::GPUInstructionInfo("v_accvgpr_read", 0, {}, 1),
                 rocRoller::GPUInstructionInfo("v_accvgpr_read_b32", 0, {}, 1),
                 rocRoller::GPUInstructionInfo("v_accvgpr_write", 0, {}, 2),
                 rocRoller::GPUInstructionInfo("v_accvgpr_write_b32", 0, {}, 2),
             }},
            {gfx908ISAs(),
             {
                 rocRoller::GPUInstructionInfo("exp", 1, {rocRoller::GPUWaitQueueType::EXPQueue}),
             }},
            {cdnaISAs_1_2(),
             {
                 rocRoller::GPUInstructionInfo("v_mfma_f32_16x16x16f16", 0, {}, 8),
                 rocRoller::GPUInstructionInfo("v_mfma_f32_16x16x1f32", 0, {}, 8),
                 rocRoller::GPUInstructionInfo("v_mfma_f32_16x16x2bf16", 0, {}, 8),
                 rocRoller::GPUInstructionInfo("v_mfma_f32_16x16x4f16", 0, {}, 8),
                 rocRoller::GPUInstructionInfo("v_mfma_f32_16x16x4f32", 0, {}, 8),
                 rocRoller::GPUInstructionInfo("v_mfma_f32_16x16x8bf16", 0, {}, 8),
                 rocRoller::GPUInstructionInfo("v_mfma_f32_32x32x1f32", 0, {}, 16),
                 rocRoller::GPUInstructionInfo("v_mfma_f32_32x32x2bf16", 0, {}, 16),
                 rocRoller::GPUInstructionInfo("v_mfma_f32_32x32x2f32", 0, {}, 16),
                 rocRoller::GPUInstructionInfo("v_mfma_f32_32x32x4bf16", 0, {}, 16),
                 rocRoller::GPUInstructionInfo("v_mfma_f32_32x32x4f16", 0, {}, 16),
                 rocRoller::GPUInstructionInfo("v_mfma_f32_32x32x8f16", 0, {}, 16),
                 rocRoller::GPUInstructionInfo("v_mfma_f32_4x4x1f32", 0, {}, 2),
                 rocRoller::GPUInstructionInfo("v_mfma_f32_4x4x2bf16", 0, {}, 2),
                 rocRoller::GPUInstructionInfo("v_mfma_f32_4x4x4f16", 0, {}, 2),
                 rocRoller::GPUInstructionInfo("v_mfma_i32_16x16x16i8", 0, {}, 8),
                 rocRoller::GPUInstructionInfo("v_mfma_i32_16x16x4i8", 0, {}, 8),
                 rocRoller::GPUInstructionInfo("v_mfma_i32_32x32x4i8", 0, {}, 16),
                 rocRoller::GPUInstructionInfo("v_mfma_i32_32x32x8i8", 0, {}, 16),
                 rocRoller::GPUInstructionInfo("v_mfma_i32_4x4x4i8", 0, {}, 2),
             }},
            {cdnaISAs_2_3(),
             {
                 rocRoller::GPUInstructionInfo("v_mfma_f32_32x32x4bf16_1k", 0, {}, 16),
                 rocRoller::GPUInstructionInfo("v_mfma_f32_32x32x8bf16_1k", 0, {}, 16),
                 rocRoller::GPUInstructionInfo("v_mfma_f32_4x4x4bf16_1k", 0, {}, 2),
                 rocRoller::GPUInstructionInfo("v_mfma_f64_16x16x4f64", 0, {}, 8),
                 rocRoller::GPUInstructionInfo("v_mfma_f64_4x4x4f64", 0, {}, 2),
             }},
            {gfx90aISAs(),
             {
                 rocRoller::GPUInstructionInfo("v_mfma_f32_16x16x16bf16_1k", 0, {}, 8),
             }},
            {gfx94XISAs(),
             {
                 rocRoller::GPUInstructionInfo("v_mov_b64", -1, {}, 0),
                 // V_MFMA_F32_{*}_F32
                 rocRoller::GPUInstructionInfo("v_mfma_f32_32x32x1_2b_f32", 0, {}, 16),
                 rocRoller::GPUInstructionInfo("v_mfma_f32_32x32x1f32", 0, {}, 16),
                 rocRoller::GPUInstructionInfo("v_mfma_f32_16x16x1_4b_f32", 0, {}, 8),
                 rocRoller::GPUInstructionInfo("v_mfma_f32_16x16x1f32", 0, {}, 8),
                 rocRoller::GPUInstructionInfo("v_mfma_f32_4x4x1_16b_f32", 0, {}, 2),
                 rocRoller::GPUInstructionInfo("v_mfma_f32_4x4x1f32", 0, {}, 2),
                 rocRoller::GPUInstructionInfo("v_mfma_f32_32x32x2_f32", 0, {}, 16),
                 rocRoller::GPUInstructionInfo("v_mfma_f32_32x32x2f32", 0, {}, 16),
                 rocRoller::GPUInstructionInfo("v_mfma_f32_16x16x4_f32", 0, {}, 8),
                 rocRoller::GPUInstructionInfo("v_mfma_f32_16x16x4f32", 0, {}, 8),
                 // V_MFMA_F32_{*}_F16
                 rocRoller::GPUInstructionInfo("v_mfma_f32_32x32x4_2b_f16", 0, {}, 16),
                 rocRoller::GPUInstructionInfo("v_mfma_f32_32x32x4f16", 0, {}, 16),
                 rocRoller::GPUInstructionInfo("v_mfma_f32_16x16x4_4b_f16", 0, {}, 8),
                 rocRoller::GPUInstructionInfo("v_mfma_f32_16x16x4f16", 0, {}, 8),
                 rocRoller::GPUInstructionInfo("v_mfma_f32_4x4x4_16b_f16", 0, {}, 2),
                 rocRoller::GPUInstructionInfo("v_mfma_f32_4x4x4f16", 0, {}, 2),
                 rocRoller::GPUInstructionInfo("v_mfma_f32_32x32x8_f16", 0, {}, 8),
                 rocRoller::GPUInstructionInfo("v_mfma_f32_32x32x8f16", 0, {}, 8),
                 rocRoller::GPUInstructionInfo("v_mfma_f32_16x16x16_f16", 0, {}, 4),
                 rocRoller::GPUInstructionInfo("v_mfma_f32_16x16x16f16", 0, {}, 4),
                 // V_MFMA_F32_{*}_BF16
                 rocRoller::GPUInstructionInfo("v_mfma_f32_32x32x4_2b_bf16", 0, {}, 16),
                 rocRoller::GPUInstructionInfo("v_mfma_f32_16x16x4_4b_bf16", 0, {}, 8),
                 rocRoller::GPUInstructionInfo("v_mfma_f32_16x16x4bf16", 0, {}, 8),
                 rocRoller::GPUInstructionInfo("v_mfma_f32_4x4x4_16b_bf16", 0, {}, 2),
                 rocRoller::GPUInstructionInfo("v_mfma_f32_4x4x4bf16", 0, {}, 2),
                 rocRoller::GPUInstructionInfo("v_mfma_f32_32x32x8_bf16", 0, {}, 8),
                 rocRoller::GPUInstructionInfo("v_mfma_f32_32x32x8bf16", 0, {}, 8),
                 rocRoller::GPUInstructionInfo("v_mfma_f32_16x16x16_bf16", 0, {}, 4),
                 rocRoller::GPUInstructionInfo("v_mfma_f32_16x16x16bf16", 0, {}, 4),
                 rocRoller::GPUInstructionInfo("v_mfma_f32_16x16x16bf16_1k", 0, {}, 4),
                 // V_MFMA_I32_{*}_I8
                 rocRoller::GPUInstructionInfo("v_mfma_i32_32x32x4_2b_i8", 0, {}, 16),
                 rocRoller::GPUInstructionInfo("v_mfma_i32_32x32x4i8", 0, {}, 16),
                 rocRoller::GPUInstructionInfo("v_mfma_i32_16x16x4_4b_i8", 0, {}, 8),
                 rocRoller::GPUInstructionInfo("v_mfma_i32_16x16x4i8", 0, {}, 8),
                 rocRoller::GPUInstructionInfo("v_mfma_i32_4x4x4_16b_i8", 0, {}, 2),
                 rocRoller::GPUInstructionInfo("v_mfma_i32_4x4x4i8", 0, {}, 2),
                 rocRoller::GPUInstructionInfo("v_mfma_i32_32x32x16_i8", 0, {}, 8),
                 rocRoller::GPUInstructionInfo("v_mfma_i32_32x32x16i8", 0, {}, 8),
                 rocRoller::GPUInstructionInfo("v_mfma_i32_16x16x32_i8", 0, {}, 4),
                 rocRoller::GPUInstructionInfo("v_mfma_i32_16x16x32i8", 0, {}, 4),
                 // V_MFMA_F32_{*}_XF32
                 rocRoller::GPUInstructionInfo("v_mfma_f32_16x16x8_xf32", 0, {}, 4),
                 rocRoller::GPUInstructionInfo("v_mfma_f32_16x16x8xf32", 0, {}, 4),
                 rocRoller::GPUInstructionInfo("v_mfma_f32_32x32x4_xf32", 0, {}, 8),
                 rocRoller::GPUInstructionInfo("v_mfma_f32_32x32x4xf32", 0, {}, 8),
                 // V_MFMA_F64_{*}_F64
                 rocRoller::GPUInstructionInfo("v_mfma_f64_16x16x4_f64", 0, {}, 8),
                 rocRoller::GPUInstructionInfo("v_mfma_f64_4x4x4_4b_f64", 0, {}, 4),
                 // V_MFMA_F32_{*}_BF8_BF8
                 rocRoller::GPUInstructionInfo("v_mfma_f32_16x16x32_bf8_bf8", 0, {}, 4),
                 rocRoller::GPUInstructionInfo("v_mfma_f32_32x32x16_bf8_bf8", 0, {}, 8),
                 // V_MFMA_F32_{*}_BF8_FP8
                 rocRoller::GPUInstructionInfo("v_mfma_f32_16x16x32_bf8_fp8", 0, {}, 4),
                 rocRoller::GPUInstructionInfo("v_mfma_f32_32x32x16_bf8_fp8", 0, {}, 8),
                 // V_MFMA_F32_{*}_FP8_BF8
                 rocRoller::GPUInstructionInfo("v_mfma_f32_16x16x32_fp8_bf8", 0, {}, 4),
                 rocRoller::GPUInstructionInfo("v_mfma_f32_32x32x16_fp8_bf8", 0, {}, 8),
                 // V_MFMA_F32_{*}_FP8_FP8
                 rocRoller::GPUInstructionInfo("v_mfma_f32_16x16x32_fp8_fp8", 0, {}, 4),
                 rocRoller::GPUInstructionInfo("v_mfma_f32_32x32x16_fp8_fp8", 0, {}, 8),
             }},
            {gfx95XISAs(),
             {
                 rocRoller::GPUInstructionInfo("v_mov_b64", -1, {}, 0),
                 // V_MFMA_F32_{*}_F32
                 rocRoller::GPUInstructionInfo("v_mfma_f32_32x32x1_2b_f32", 0, {}, 16),
                 rocRoller::GPUInstructionInfo("v_mfma_f32_32x32x1f32", 0, {}, 16),
                 rocRoller::GPUInstructionInfo("v_mfma_f32_16x16x1_4b_f32", 0, {}, 8),
                 rocRoller::GPUInstructionInfo("v_mfma_f32_16x16x1f32", 0, {}, 8),
                 rocRoller::GPUInstructionInfo("v_mfma_f32_4x4x1_16b_f32", 0, {}, 2),
                 rocRoller::GPUInstructionInfo("v_mfma_f32_4x4x1f32", 0, {}, 2),
                 rocRoller::GPUInstructionInfo("v_mfma_f32_32x32x2_f32", 0, {}, 16),
                 rocRoller::GPUInstructionInfo("v_mfma_f32_32x32x2f32", 0, {}, 16),
                 rocRoller::GPUInstructionInfo("v_mfma_f32_16x16x4_f32", 0, {}, 8),
                 rocRoller::GPUInstructionInfo("v_mfma_f32_16x16x4f32", 0, {}, 8),
                 // V_MFMA_F32_{*}_F16
                 rocRoller::GPUInstructionInfo("v_mfma_f32_32x32x4_2b_f16", 0, {}, 16),
                 rocRoller::GPUInstructionInfo("v_mfma_f32_32x32x4f16", 0, {}, 16),
                 rocRoller::GPUInstructionInfo("v_mfma_f32_16x16x4_4b_f16", 0, {}, 8),
                 rocRoller::GPUInstructionInfo("v_mfma_f32_16x16x4f16", 0, {}, 8),
                 rocRoller::GPUInstructionInfo("v_mfma_f32_4x4x4_16b_f16", 0, {}, 2),
                 rocRoller::GPUInstructionInfo("v_mfma_f32_4x4x4f16", 0, {}, 2),
                 rocRoller::GPUInstructionInfo("v_mfma_f32_32x32x8_f16", 0, {}, 8),
                 rocRoller::GPUInstructionInfo("v_mfma_f32_32x32x8f16", 0, {}, 8),
                 rocRoller::GPUInstructionInfo("v_mfma_f32_16x16x16_f16", 0, {}, 4),
                 rocRoller::GPUInstructionInfo("v_mfma_f32_16x16x16f16", 0, {}, 4),
                 // These two instructions are new
                 rocRoller::GPUInstructionInfo("v_mfma_f32_16x16x32_f16", 0, {}, 4),
                 rocRoller::GPUInstructionInfo("v_mfma_f32_32x32x16_f16", 0, {}, 8),
                 // V_MFMA_F32_{*}_BF16
                 rocRoller::GPUInstructionInfo("v_mfma_f32_32x32x4_2b_bf16", 0, {}, 16),
                 rocRoller::GPUInstructionInfo("v_mfma_f32_32x32x4bf16_1k", 0, {}, 16),
                 rocRoller::GPUInstructionInfo("v_mfma_f32_16x16x4_4b_bf16", 0, {}, 8),
                 rocRoller::GPUInstructionInfo("v_mfma_f32_16x16x4bf16", 0, {}, 8),
                 rocRoller::GPUInstructionInfo("v_mfma_f32_16x16x4bf16_1k", 0, {}, 8),
                 rocRoller::GPUInstructionInfo("v_mfma_f32_4x4x4_16b_bf16", 0, {}, 2),
                 rocRoller::GPUInstructionInfo("v_mfma_f32_4x4x4bf16", 0, {}, 2),
                 rocRoller::GPUInstructionInfo("v_mfma_f32_4x4x4bf16_1k", 0, {}, 2),
                 rocRoller::GPUInstructionInfo("v_mfma_f32_32x32x8_bf16", 0, {}, 8),
                 rocRoller::GPUInstructionInfo("v_mfma_f32_32x32x8bf16", 0, {}, 8),
                 rocRoller::GPUInstructionInfo("v_mfma_f32_32x32x8bf16_1k", 0, {}, 8),
                 rocRoller::GPUInstructionInfo("v_mfma_f32_16x16x16_bf16", 0, {}, 4),
                 rocRoller::GPUInstructionInfo("v_mfma_f32_16x16x16bf16", 0, {}, 4),
                 rocRoller::GPUInstructionInfo("v_mfma_f32_16x16x16bf16_1k", 0, {}, 4),
                 // These two instructions are new
                 rocRoller::GPUInstructionInfo("v_mfma_f32_16x16x32_bf16", 0, {}, 4),
                 rocRoller::GPUInstructionInfo("v_mfma_f32_32x32x16_bf16", 0, {}, 8),
                 // V_MFMA_I32_{*}_I8
                 rocRoller::GPUInstructionInfo("v_mfma_i32_32x32x4_2b_i8", 0, {}, 16),
                 rocRoller::GPUInstructionInfo("v_mfma_i32_32x32x4i8", 0, {}, 16),
                 rocRoller::GPUInstructionInfo("v_mfma_i32_16x16x4_4b_i8", 0, {}, 8),
                 rocRoller::GPUInstructionInfo("v_mfma_i32_16x16x4i8", 0, {}, 8),
                 rocRoller::GPUInstructionInfo("v_mfma_i32_4x4x4_16b_i8", 0, {}, 2),
                 rocRoller::GPUInstructionInfo("v_mfma_i32_4x4x4i8", 0, {}, 2),
                 rocRoller::GPUInstructionInfo("v_mfma_i32_32x32x16_i8", 0, {}, 8),
                 rocRoller::GPUInstructionInfo("v_mfma_i32_32x32x16i8", 0, {}, 8),
                 rocRoller::GPUInstructionInfo("v_mfma_i32_16x16x32_i8", 0, {}, 4),
                 rocRoller::GPUInstructionInfo("v_mfma_i32_16x16x32i8", 0, {}, 4),
                 // These two instructions are new
                 rocRoller::GPUInstructionInfo("v_mfma_i32_16x16x64_i8", 0, {}, 4),
                 rocRoller::GPUInstructionInfo("v_mfma_i32_32x32x32_i8", 0, {}, 8),
                 // V_MFMA_F64_{*}_F64
                 rocRoller::GPUInstructionInfo("v_mfma_f64_16x16x4_f64", 0, {}, 8),
                 // gfx950 increases the cycles of v_mfma_f64_16x16x4f64 to 64 (32 in gfx940)
                 rocRoller::GPUInstructionInfo("v_mfma_f64_16x16x4f64", 0, {}, 16),
                 rocRoller::GPUInstructionInfo("v_mfma_f64_4x4x4_4b_f64", 0, {}, 4),
                 rocRoller::GPUInstructionInfo("v_mfma_f64_4x4x4f64", 0, {}, 4),
                 // V_MFMA_F32_{*}_BF8_BF8
                 rocRoller::GPUInstructionInfo("v_mfma_f32_16x16x32_bf8_bf8", 0, {}, 4),
                 rocRoller::GPUInstructionInfo("v_mfma_f32_32x32x16_bf8_bf8", 0, {}, 8),
                 // V_MFMA_F32_{*}_BF8_FP8
                 rocRoller::GPUInstructionInfo("v_mfma_f32_16x16x32_bf8_fp8", 0, {}, 4),
                 rocRoller::GPUInstructionInfo("v_mfma_f32_32x32x16_bf8_fp8", 0, {}, 8),
                 // V_MFMA_F32_{*}_FP8_BF8
                 rocRoller::GPUInstructionInfo("v_mfma_f32_16x16x32_fp8_bf8", 0, {}, 4),
                 rocRoller::GPUInstructionInfo("v_mfma_f32_32x32x16_fp8_bf8", 0, {}, 8),
                 // V_MFMA_F32_{*}_BF8_BF8
                 rocRoller::GPUInstructionInfo("v_mfma_f32_16x16x32_fp8_fp8", 0, {}, 4),
                 rocRoller::GPUInstructionInfo("v_mfma_f32_32x32x16_fp8_fp8", 0, {}, 8),
                 // V_MFMA_F32_{*}_F8F6F4 (new in 950)
                 // TODO: instructions below have different cycles depending on the matrix type,
                 //       but currently GPUInstructionInfo assumes each instruction has only
                 //       a fixed latency.
                 // Using passes instead of cycles (1 pass = 4 cycles)
                 // if (either matrix is F8) -> 8 passes   else() -> 4 passes
                 rocRoller::GPUInstructionInfo("v_mfma_f32_16x16x128_f8f6f4", 0, {}, 8),
                 rocRoller::GPUInstructionInfo("v_mfma_scale_f32_16x16x128_f8f6f4", 0, {}, 8),
                 // if (either matrix is F8) -> 16 passes  else() -> 8 passes
                 rocRoller::GPUInstructionInfo("v_mfma_f32_32x32x64_f8f6f4", 0, {}, 16),
                 rocRoller::GPUInstructionInfo("v_mfma_scale_f32_32x32x64_f8f6f4", 0, {}, 16),
                 // DS_READ_B64_TR_B{16,8,4} and DS_READ_B96_TR_B6
                 rocRoller::GPUInstructionInfo("ds_read_b64_tr_b16",
                                               1,
                                               {rocRoller::GPUWaitQueueType::LGKMDSQueue},
                                               4,
                                               (1 << 16) - 1),
                 rocRoller::GPUInstructionInfo("ds_read_b64_tr_b8",
                                               1,
                                               {rocRoller::GPUWaitQueueType::LGKMDSQueue},
                                               4,
                                               (1 << 16) - 1),
                 rocRoller::GPUInstructionInfo("ds_read_b64_tr_b4",
                                               1,
                                               {rocRoller::GPUWaitQueueType::LGKMDSQueue},
                                               4,
                                               (1 << 16) - 1),
                 rocRoller::GPUInstructionInfo("ds_read_b96_tr_b6",
                                               1,
                                               {rocRoller::GPUWaitQueueType::LGKMDSQueue},
                                               8,
                                               (1 << 16) - 1),
             }},
            {gfx9ISAs(),
             {
                 rocRoller::GPUInstructionInfo(
                     "v_fma_mix_f32",
                     -1,
                     {},
                     -1), //TODO: Remove this when MRISA supports instruction, or instruction is not needed anymore
             }},
    };

    const std::unordered_map<std::string, std::vector<rocRoller::GPUArchitectureTarget>>
        ImplicitReadInstructions = {
            {"s_addc_u32", gfx9ISAs()},
            {"s_subb_u32", gfx9ISAs()},
            {"s_cbranch_scc0", gfx9ISAs()},
            {"s_cbranch_scc1", gfx9ISAs()},
            {"s_cbranch_vccz", gfx9ISAs()},
            {"s_cbranch_vccnz", gfx9ISAs()},
            {"s_cbranch_execz", gfx9ISAs()},
            {"s_cbranch_execnz", gfx9ISAs()},
            {"s_cselect_b32", gfx9ISAs()},
            {"s_cselect_b64", gfx9ISAs()},
            {"s_cmovk_i32", gfx9ISAs()},
            {"s_cmov_b32", gfx9ISAs()},
            {"s_cmov_b64", gfx9ISAs()},
    };
}<|MERGE_RESOLUTION|>--- conflicted
+++ resolved
@@ -20,30 +20,6 @@
 {
     const std::string DEFAULT_ASSEMBLER = "/opt/rocm/bin/amdclang";
 
-<<<<<<< HEAD
-    const std::vector<rocRoller::GPUArchitectureTarget> SupportedArchitectures = {
-        rocRoller::GPUArchitectureTarget{rocRoller::GPUArchitectureGFX::GFX908},
-        rocRoller::GPUArchitectureTarget{rocRoller::GPUArchitectureGFX::GFX908, {.xnack = true}},
-        rocRoller::GPUArchitectureTarget{rocRoller::GPUArchitectureGFX::GFX908, {.sramecc = true}},
-        rocRoller::GPUArchitectureTarget{rocRoller::GPUArchitectureGFX::GFX90A},
-        rocRoller::GPUArchitectureTarget{rocRoller::GPUArchitectureGFX::GFX90A, {.sramecc = true}},
-        rocRoller::GPUArchitectureTarget{rocRoller::GPUArchitectureGFX::GFX940},
-        rocRoller::GPUArchitectureTarget{rocRoller::GPUArchitectureGFX::GFX941},
-        rocRoller::GPUArchitectureTarget{rocRoller::GPUArchitectureGFX::GFX941, {.sramecc = true}},
-        rocRoller::GPUArchitectureTarget{rocRoller::GPUArchitectureGFX::GFX942},
-        rocRoller::GPUArchitectureTarget{rocRoller::GPUArchitectureGFX::GFX942, {.sramecc = true}},
-        rocRoller::GPUArchitectureTarget{rocRoller::GPUArchitectureGFX::GFX950},
-        rocRoller::GPUArchitectureTarget{rocRoller::GPUArchitectureGFX::GFX950, {.xnack = true}},
-        rocRoller::GPUArchitectureTarget{rocRoller::GPUArchitectureGFX::GFX950, {.sramecc = true}},
-        rocRoller::GPUArchitectureTarget{rocRoller::GPUArchitectureGFX::GFX1010},
-        rocRoller::GPUArchitectureTarget{rocRoller::GPUArchitectureGFX::GFX1011},
-        rocRoller::GPUArchitectureTarget{rocRoller::GPUArchitectureGFX::GFX1012},
-        rocRoller::GPUArchitectureTarget{rocRoller::GPUArchitectureGFX::GFX1012, {.xnack = true}},
-        rocRoller::GPUArchitectureTarget{rocRoller::GPUArchitectureGFX::GFX1030},
-    };
-
-=======
->>>>>>> 8b9a2ad7
     // GPUCapability -> {Assembler Query, Assembler Options}
     const std::unordered_map<rocRoller::GPUCapability,
                              std::tuple<std::string, std::string>,
@@ -271,8 +247,8 @@
     {
         std::vector<rocRoller::GPUArchitectureTarget> retval;
         std::copy_if(
-            SupportedArchitectures.begin(),
-            SupportedArchitectures.end(),
+            rocRoller::SupportedArchitectures.begin(),
+            rocRoller::SupportedArchitectures.end(),
             std::back_inserter(retval),
             [](rocRoller::GPUArchitectureTarget const& x) -> bool { return x.isCDNA35GPU(); });
         return retval;
