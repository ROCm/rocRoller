
#pragma once

#include <array>
#include <cstdio>
#include <fstream>
#include <iomanip>
#include <iostream>
#include <memory>
#include <sstream>
#include <stdexcept>
#include <string>
#include <unordered_map>
#include <vector>

#include <rocRoller/Serialization/Base_fwd.hpp>

namespace rocRoller
{

    /**
     * @brief Represents GFX architecture version IDs
     *
     * NOTE: When adding new arches, be sure to
     * - Add the enum
     * - Update the `toString()` method
     * - Update the `name()` method
     * - Update relevant filters like `isGFX9X()`
     * - Double check Observers and other places the filters might be used
     *
     */
    enum class GPUArchitectureGFX : int32_t
    {
        UNKNOWN = 0,
        GFX908,
        GFX90A,
        GFX940,
        GFX941,
        GFX942,
        GFX950,
        GFX1010,
        GFX1011,
        GFX1012,
        GFX1030,
        GFX1200,
        GFX1201,

        Count,
    };
    std::string toString(GPUArchitectureGFX const& gfx);
    std::string name(GPUArchitectureGFX const& gfx);

    struct GPUArchitectureFeatures
    {
    public:
        bool sramecc = false;
        bool xnack   = false;

        std::string toString() const;

        // Return a string of features that can be provided as input to the LLVM Assembler.
        // These should have the ON/OFF symbol in front of each feature, and be comma
        // delimmited.
        std::string toLLVMString() const;

        auto operator<=>(const GPUArchitectureFeatures&) const = default;
    };

    struct GPUArchitectureTarget
    {
    public:
        GPUArchitectureGFX      gfx      = GPUArchitectureGFX::UNKNOWN;
        GPUArchitectureFeatures features = {};

        static GPUArchitectureTarget fromString(std::string const& archStr);
        std::string                  toString() const;

        std::string name() const;

        constexpr bool isCDNA1GPU() const
        {
            return gfx == GPUArchitectureGFX::GFX908;
        }

        constexpr bool isCDNA2GPU() const
        {
            return gfx == GPUArchitectureGFX::GFX90A;
        }

        constexpr bool isCDNA3GPU() const
        {
            return gfx == GPUArchitectureGFX::GFX940 || gfx == GPUArchitectureGFX::GFX941
                   || gfx == GPUArchitectureGFX::GFX942;
        }

        constexpr bool isCDNA35GPU() const
        {
            return gfx == GPUArchitectureGFX::GFX950;
        }

        constexpr bool isRDNA1GPU() const
        {
            return gfx == GPUArchitectureGFX::GFX1012;
        }

        constexpr bool isRDNA2GPU() const
        {
            return gfx == GPUArchitectureGFX::GFX1030;
        }

        constexpr bool isRDNA3GPU() const
        {
            return false;
        }

        constexpr bool isRDNA4GPU() const
        {
            return gfx == GPUArchitectureGFX::GFX1200 || gfx == GPUArchitectureGFX::GFX1201;
        }

        constexpr bool isRDNAGPU() const
        {
            return isRDNA1GPU() || isRDNA2GPU() || isRDNA3GPU() || isRDNA4GPU();
        }

        constexpr bool isCDNAGPU() const
        {
            return isCDNA1GPU() || isCDNA2GPU() || isCDNA3GPU() || isCDNA35GPU();
        }

        auto operator<=>(const GPUArchitectureTarget&) const = default;

    private:
        template <typename T1, typename T2, typename T3>
        friend struct rocRoller::Serialization::MappingTraits;
    };

    inline std::ostream& operator<<(std::ostream& os, GPUArchitectureTarget const& input)
    {
        os << input.toString();
        return os;
    }

    inline std::istream& operator>>(std::istream& is, GPUArchitectureTarget& input)
    {
        std::string recvd;
        is >> recvd;
        input = GPUArchitectureTarget::fromString(recvd);
        return is;
    }

    inline std::string toString(GPUArchitectureFeatures const& feat)
    {
        return feat.toString();
    }

    inline std::string toString(GPUArchitectureTarget const& target)
    {
        return target.toString();
    }

    inline std::string name(GPUArchitectureTarget const& target)
    {
        return target.name();
    }

<<<<<<< HEAD
    constexpr std::array<rocRoller::GPUArchitectureTarget, 16> SupportedArchitectures
=======
    constexpr std::array<rocRoller::GPUArchitectureTarget, 15> SupportedArchitectures
>>>>>>> cb8650aa
        = {GPUArchitectureTarget{GPUArchitectureGFX::GFX908},
           GPUArchitectureTarget{GPUArchitectureGFX::GFX908, {.xnack = true}},
           GPUArchitectureTarget{GPUArchitectureGFX::GFX908, {.sramecc = true}},
           GPUArchitectureTarget{GPUArchitectureGFX::GFX90A},
           GPUArchitectureTarget{GPUArchitectureGFX::GFX90A, {.sramecc = true}},
           GPUArchitectureTarget{GPUArchitectureGFX::GFX940},
           GPUArchitectureTarget{GPUArchitectureGFX::GFX941},
           GPUArchitectureTarget{GPUArchitectureGFX::GFX941, {.sramecc = true}},
           GPUArchitectureTarget{GPUArchitectureGFX::GFX942},
           GPUArchitectureTarget{GPUArchitectureGFX::GFX942, {.sramecc = true}},
           GPUArchitectureTarget{GPUArchitectureGFX::GFX950},
           GPUArchitectureTarget{GPUArchitectureGFX::GFX950, {.sramecc = true}},
           GPUArchitectureTarget{GPUArchitectureGFX::GFX950, {.xnack = true}},
           GPUArchitectureTarget{GPUArchitectureGFX::GFX1012},
           GPUArchitectureTarget{GPUArchitectureGFX::GFX1012, {.xnack = true}},
           GPUArchitectureTarget{GPUArchitectureGFX::GFX1030},
           GPUArchitectureTarget{GPUArchitectureGFX::GFX1200},
           GPUArchitectureTarget{GPUArchitectureGFX::GFX1201}};
}

#include "GPUArchitectureTarget_impl.hpp"<|MERGE_RESOLUTION|>--- conflicted
+++ resolved
@@ -164,11 +164,7 @@
         return target.name();
     }
 
-<<<<<<< HEAD
-    constexpr std::array<rocRoller::GPUArchitectureTarget, 16> SupportedArchitectures
-=======
-    constexpr std::array<rocRoller::GPUArchitectureTarget, 15> SupportedArchitectures
->>>>>>> cb8650aa
+    constexpr std::array<rocRoller::GPUArchitectureTarget, 18> SupportedArchitectures
         = {GPUArchitectureTarget{GPUArchitectureGFX::GFX908},
            GPUArchitectureTarget{GPUArchitectureGFX::GFX908, {.xnack = true}},
            GPUArchitectureTarget{GPUArchitectureGFX::GFX908, {.sramecc = true}},
