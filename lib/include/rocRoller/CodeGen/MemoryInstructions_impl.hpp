/**
 * @copyright Copyright 2022 Advanced Micro Devices, Inc.
 */

#include <algorithm>
#include <ranges>

#include <rocRoller/CodeGen/Arithmetic/ArithmeticGenerator.hpp>

namespace rocRoller
{
    inline MemoryInstructions::MemoryInstructions(ContextPtr context)
        : m_context(context)
    {
    }

    inline Generator<Instruction>
        MemoryInstructions::load(MemoryKind                        kind,
                                 Register::ValuePtr                dest,
                                 Register::ValuePtr                addr,
                                 Register::ValuePtr                offset,
                                 int                               numBytes,
                                 std::string const                 comment,
                                 bool                              high,
                                 std::shared_ptr<BufferDescriptor> bufDesc,
                                 BufferInstructionOptions          buffOpts)
    {
        auto               context   = m_context.lock();
        int                offsetVal = 0;
        Register::ValuePtr newAddr   = addr;

        if(offset && offset->regType() == Register::Type::Literal)
            offsetVal = getUnsignedInt(offset->getLiteralValue());

        switch(kind)
        {
        case Global:
            // If the provided offset is not a literal, create a new register that will store the value
            // of addr + offset and pass it to loadGlobal
            if(offset && offset->regType() != Register::Type::Literal)
            {
                newAddr
                    = Register::Value::Placeholder(context, addr->regType(), DataType::Int64, 1);
                co_yield generateOp<Expression::Add>(newAddr, addr, offset);
            }

            co_yield loadGlobal(dest, newAddr, offsetVal, numBytes, high);
            break;

        case Local:
            // If the provided offset is not a literal, create a new register that will store the value
            // of addr + offset and pass it to loadLocal
            if(offset && offset->regType() != Register::Type::Literal)
            {
                newAddr
                    = Register::Value::Placeholder(context, addr->regType(), DataType::Int32, 1);
                co_yield generateOp<Expression::Add>(newAddr, addr, offset);
            }

            co_yield loadLocal(dest, newAddr, offsetVal, numBytes, comment, high);
            break;

        case Scalar:
            // If the provided offset is not a literal, create a new register that will store the value
            // of addr + offset and pass it to loadScalar
            if(offset && offset->regType() != Register::Type::Literal)
            {
                newAddr
                    = Register::Value::Placeholder(context, addr->regType(), DataType::Int64, 1);
                co_yield generateOp<Expression::Add>(newAddr, addr, offset);
            }
            co_yield loadScalar(dest, newAddr, offsetVal, numBytes, buffOpts.glc);
            break;

        case Buffer:
            AssertFatal(bufDesc);
            // If the provided offset is not a literal, create a new register that will store the value
            // of addr + offset and pass it to loadLocal
            if(offset && offset->regType() != Register::Type::Literal)
            {
                newAddr
                    = Register::Value::Placeholder(context, addr->regType(), DataType::Int32, 1);
                co_yield generateOp<Expression::Add>(newAddr, addr, offset);
            }

            co_yield loadBuffer(
                dest, newAddr->subset({0}), offsetVal, bufDesc, buffOpts, numBytes, high);
            break;

        case Buffer2LDS:
            AssertFatal(bufDesc);
            // If the provided offset is not a literal, create a new register that will store the value
            // of addr + offset and pass it to loadLocal
            if(offset && offset->regType() != Register::Type::Literal)
            {
                newAddr
                    = Register::Value::Placeholder(context, addr->regType(), DataType::Int32, 1);
                co_yield generateOp<Expression::Add>(newAddr, addr, offset);
            }

            co_yield bufferLoad2LDS(newAddr->subset({0}), bufDesc, buffOpts, numBytes);

            break;
        default:
            throw std::runtime_error("Load not supported for provided Memorykind");
        }
    }

    inline Generator<Instruction>
        MemoryInstructions::store(MemoryKind                        kind,
                                  Register::ValuePtr                addr,
                                  Register::ValuePtr                data,
                                  Register::ValuePtr                offset,
                                  int                               numBytes,
                                  std::string const                 comment,
                                  bool                              high,
                                  std::shared_ptr<BufferDescriptor> bufDesc,
                                  BufferInstructionOptions          buffOpts)
    {
        auto               context   = m_context.lock();
        int                offsetVal = 0;
        Register::ValuePtr newAddr   = addr;

        if(offset && offset->regType() == Register::Type::Literal)
            offsetVal = getUnsignedInt(offset->getLiteralValue());

        switch(kind)
        {
        case Global:
            // If the provided offset is not a literal, create a new register that will store the value
            // of addr + offset and pass it to storeGlobal
            if(offset && offset->regType() != Register::Type::Literal)
            {
                newAddr
                    = Register::Value::Placeholder(context, addr->regType(), DataType::Int64, 1);
                co_yield generateOp<Expression::Add>(newAddr, addr, offset);
            }

            co_yield storeGlobal(newAddr, data, offsetVal, numBytes, high);
            break;

        case Local:
            // If the provided offset is not a literal, create a new register that will store the value
            // of addr + offset and pass it to storeLocal
            if(offset && offset->regType() != Register::Type::Literal)
            {
                newAddr
                    = Register::Value::Placeholder(context, addr->regType(), DataType::Int32, 1);
                co_yield generateOp<Expression::Add>(newAddr, addr, offset);
            }

            co_yield storeLocal(newAddr, data, offsetVal, numBytes, comment, high);
            break;

        case Buffer:
            // If the provided offset is not a literal, create a new register that will store the value
            // of addr + offset and pass it to storeBuffer
            if(offset && offset->regType() != Register::Type::Literal)
            {
                newAddr
                    = Register::Value::Placeholder(context, addr->regType(), DataType::Int32, 1);
                co_yield generateOp<Expression::Add>(newAddr, addr, offset);
            }

            co_yield storeBuffer(data, newAddr, offsetVal, bufDesc, buffOpts, numBytes, high);
            break;
        case Scalar:
            // If the provided offset is not a literal, create a new register that will store the value
            // of addr + offset and pass it to storeScalar
            if(offset && offset->regType() != Register::Type::Literal)
            {
                newAddr
                    = Register::Value::Placeholder(context, addr->regType(), DataType::Int64, 1);
                co_yield generateOp<Expression::Add>(newAddr, addr, offset);
            }

            co_yield storeScalar(newAddr, data, offsetVal, numBytes, buffOpts.glc);
            break;

        default:
            throw std::runtime_error("Store not supported for provided Memorykind");
        }
    }

    template <MemoryInstructions::MemoryDirection Dir>
    inline Generator<Instruction>
        MemoryInstructions::moveData(MemoryKind                        kind,
                                     Register::ValuePtr                addr,
                                     Register::ValuePtr                data,
                                     Register::ValuePtr                offset,
                                     int                               numBytes,
                                     std::string const                 comment,
                                     bool                              high,
                                     std::shared_ptr<BufferDescriptor> buffDesc,
                                     BufferInstructionOptions          buffOpts)
    {
        if constexpr(Dir == MemoryDirection::Load)
            co_yield load(kind, data, addr, offset, numBytes, comment, high, buffDesc, buffOpts);
        else if constexpr(Dir == MemoryDirection::Store)
            co_yield store(kind, addr, data, offset, numBytes, comment, high, buffDesc, buffOpts);
        else
        {
            Throw<FatalError>("Unsupported MemoryDirection");
        }
    }

    inline std::string MemoryInstructions::genOffsetModifier(int offset) const
    {
        std::string offsetModifier = "";
        if(offset > 0)
            offsetModifier += "offset:" + std::to_string(offset);

        return offsetModifier;
    }

    inline int MemoryInstructions::chooseWidth(int                     numWords,
                                               const std::vector<int>& potentialWidths,
                                               int                     maxWidth) const
    {
        // Find the largest load instruction that can be used
        auto width
            = std::find_if(potentialWidths.begin(),
                           potentialWidths.end(),
                           [numWords, maxWidth](int b) { return b <= maxWidth && b <= numWords; });
        AssertFatal(width != potentialWidths.end());
        return *width;
    }

    inline Generator<Instruction> MemoryInstructions::addLargerOffset2Addr(int& offset,
                                                                           Register::ValuePtr& addr,
                                                                           std::string instruction)
    {
        AssertFatal(!instruction.empty());
        auto maxOffset = m_context.lock()
                             ->targetArchitecture()
                             .GetInstructionInfo(instruction)
                             .maxOffsetValue();

        if(maxOffset != 0 && (offset > maxOffset || offset < 0))
        {
            auto currentAddr = addr;
            addr             = nullptr;
            co_yield generate(
                addr, currentAddr->expression() + Expression::literal(offset), m_context.lock());
            offset = 0;
        }
    }

    inline Generator<Instruction> MemoryInstructions::loadGlobal(
        Register::ValuePtr dest, Register::ValuePtr addr, int offset, int numBytes, bool high)
    {
        AssertFatal(dest != nullptr);
        AssertFatal(addr != nullptr);

        AssertFatal(!high || (high && numBytes == 2),
                    "Operation doesn't support hi argument for sizes of "
                        + std::to_string(numBytes));

        AssertFatal(numBytes > 0 && (numBytes < m_wordSize || numBytes % m_wordSize == 0),
                    "Invalid number of bytes");

        auto ctx = m_context.lock();
        co_yield addLargerOffset2Addr(offset, addr, "global_load_dword");

        co_yield addLargerOffset2Addr(offset, addr, "flat_load_dword");

        if(numBytes < m_wordSize)
        {
            AssertFatal(numBytes < m_wordSize && dest->registerCount() == 1);
            AssertFatal(numBytes <= 2);
            auto offsetModifier = genOffsetModifier(offset);
            if(numBytes == 1)
            {
                co_yield_(Instruction(
                    "global_load_ubyte", {dest}, {addr}, {"off " + offsetModifier}, "Load value"));
            }
            else if(numBytes == 2)
            {
                if(high)
                {
                    co_yield_(Instruction("global_load_short_d16_hi",
                                          {dest},
                                          {addr},
                                          {"off", offsetModifier},
                                          "Load value"));
                }
                else
                {
                    co_yield_(Instruction("global_load_ushort",
                                          {dest},
                                          {addr},
                                          {"off", offsetModifier},
                                          "Load value"));
                }
            }
        }
        else
        {
            // Generate enough load instructions to load numBytes
            int numWords = numBytes / m_wordSize;
            AssertFatal(dest->registerCount() == numWords);
            std::vector<int> potentialWords = {4, 3, 2, 1};
            int              count          = 0;
            while(count < numWords)
            {
                auto width = chooseWidth(
                    numWords - count, potentialWords, ctx->kernelOptions().loadGlobalWidth);
                auto offsetModifier = genOffsetModifier(offset + count * m_wordSize);
                co_yield_(Instruction(
                    concatenate("global_load_dword", width == 1 ? "" : "x" + std::to_string(width)),
                    {dest->subset(Generated(iota(count, count + width)))},
                    {addr},
                    {"off", offsetModifier},
                    "Load value"));
                count += width;
            }
        }

        if(ctx->kernelOptions().alwaysWaitAfterLoad)
            co_yield Instruction::Wait(
                WaitCount::Zero("DEBUG: Wait after load", ctx->targetArchitecture()));
    }

    inline Generator<Instruction> MemoryInstructions::storeGlobal(
        Register::ValuePtr addr, Register::ValuePtr data, int offset, int numBytes, bool high)
    {
        AssertFatal(addr != nullptr);
        AssertFatal(data != nullptr);

        AssertFatal(numBytes > 0 && (numBytes < m_wordSize || numBytes % m_wordSize == 0),
                    "Invalid number of bytes");

        auto ctx = m_context.lock();
        co_yield addLargerOffset2Addr(offset, addr, "global_store_dword");

        co_yield addLargerOffset2Addr(offset, addr, "flat_store_dword");

        if(numBytes < m_wordSize)
        {
            AssertFatal(numBytes < m_wordSize && data->registerCount() == 1);
            AssertFatal(numBytes <= 2);
            auto offsetModifier = genOffsetModifier(offset);
            if(numBytes == 1)
            {
                co_yield_(Instruction(
                    "global_store_byte", {}, {addr, data}, {"off", offsetModifier}, "Store value"));
            }
            else if(numBytes == 2)
            {
                if(high)
                {
                    co_yield_(Instruction("global_store_short_d16_hi",
                                          {},
                                          {addr, data},
                                          {"off", offsetModifier},
                                          "Store value"));
                }
                else
                {
                    co_yield_(Instruction("global_store_short",
                                          {},
                                          {addr, data},
                                          {"off", offsetModifier},
                                          "Store value"));
                }
            }
        }
        else
        {
            // Generate enough store instructions to store numBytes
            int numWords = numBytes / m_wordSize;
            AssertFatal(data->registerCount() == numWords);
            std::vector<int> potentialWords = {4, 3, 2, 1};
            int              count          = 0;
            while(count < numWords)
            {
                auto width = chooseWidth(
                    numWords - count, potentialWords, ctx->kernelOptions().storeGlobalWidth);
                // Find the largest store instruction that can be used
                auto offsetModifier = genOffsetModifier(offset + count * m_wordSize);
                co_yield_(Instruction(concatenate("global_store_dword",
                                                  width == 1 ? "" : "x" + std::to_string(width)),
                                      {},
                                      {addr, data->subset(Generated(iota(count, count + width)))},
                                      {"off", offsetModifier},
                                      "Store value"));
                count += width;
            }
        }

        if(ctx->kernelOptions().alwaysWaitAfterStore)
            co_yield Instruction::Wait(
                WaitCount::Zero("DEBUG: Wait after store", ctx->targetArchitecture()));
    }

    inline Generator<Instruction> MemoryInstructions::loadScalar(
        Register::ValuePtr dest, Register::ValuePtr base, int offset, int numBytes, bool glc)
    {
        AssertFatal(dest != nullptr);
        AssertFatal(base != nullptr);

        AssertFatal(contains({4, 8, 16, 32, 64}, numBytes),
                    "Unsupported number of bytes for load.: " + std::to_string(numBytes));

        auto offsetLiteral = Register::Value::Literal(offset);

        std::string instruction_string
            = concatenate("s_load_dword",
                          (numBytes > 4 ? "x" : ""),
                          (numBytes > 4 ? std::to_string(numBytes / 4) : ""));

        std::string modifier = glc ? "glc" : "";

        co_yield_(Instruction(
            instruction_string, {dest}, {base, offsetLiteral}, {modifier}, "Load scalar value"));

        auto ctx = m_context.lock();
        if(ctx->kernelOptions().alwaysWaitAfterLoad)
            co_yield Instruction::Wait(
                WaitCount::Zero("DEBUG: Wait after load", ctx->targetArchitecture()));
    }

    inline Generator<Instruction> MemoryInstructions::storeScalar(
        Register::ValuePtr addr, Register::ValuePtr data, int offset, int numBytes, bool glc)
    {
        AssertFatal(data != nullptr);
        AssertFatal(addr != nullptr);

        AssertFatal(contains({4, 8, 16, 32, 64}, numBytes),
                    "Unsupported number of bytes for load.: " + std::to_string(numBytes));

        auto offsetLiteral = Register::Value::Literal(offset);

        std::string instruction_string
            = concatenate("s_store_dword",
                          (numBytes > 4 ? "x" : ""),
                          (numBytes > 4 ? std::to_string(numBytes / 4) : ""));

        std::string modifier = glc ? "glc" : "";

        co_yield_(Instruction(
            instruction_string, {}, {data, addr, offsetLiteral}, {modifier}, "Store scalar value"));

        auto ctx = m_context.lock();
        if(ctx->kernelOptions().alwaysWaitAfterStore)
            co_yield Instruction::Wait(
                WaitCount::Zero("DEBUG: Wait after store", ctx->targetArchitecture()));
    }

    inline Generator<Instruction> MemoryInstructions::genLocalAddr(Register::ValuePtr& addr) const
    {
        // If an allocation of LocalData is passed in, allocate a new register that contains
        // the offset.
        if(addr->regType() == Register::Type::LocalData)
        {
            auto offset = addr->getLDSAllocation()->offset();
            addr        = Register::Value::Placeholder(
                m_context.lock(), Register::Type::Vector, DataType::Int32, 1);
            co_yield m_context.lock()->copier()->copy(addr, Register::Value::Literal(offset));
        }
    }

    inline Generator<Instruction> MemoryInstructions::loadLocal(Register::ValuePtr dest,
                                                                Register::ValuePtr addr,
                                                                int                offset,
                                                                int                numBytes,
                                                                std::string const  comment,
                                                                bool               high)
    {
        AssertFatal(dest != nullptr);
        AssertFatal(addr != nullptr);

        auto newAddr = addr;

        co_yield genLocalAddr(newAddr);

        AssertFatal(numBytes > 0 && (numBytes < m_wordSize || numBytes % m_wordSize == 0),
                    "Invalid number of bytes");

        AssertFatal(!high || (high && numBytes <= 2),
                    "Operation doesn't support hi argument for sizes of "
                        + std::to_string(numBytes));

        auto ctx = m_context.lock();

        co_yield addLargerOffset2Addr(offset, newAddr, "ds_read_b32");

        if(numBytes < m_wordSize)
        {
            auto offsetModifier = genOffsetModifier(offset);
            co_yield_(Instruction(
                concatenate("ds_read_u", std::to_string(numBytes * 8), (high ? "_d16_hi" : "")),
                {dest},
                {newAddr},
                {offsetModifier},
                concatenate("Load local data ", comment)));
        }
        else
        {
            // Generate enough load instructions to load numBytes
            int numWords = numBytes / m_wordSize;
            AssertFatal(dest->registerCount() == numWords);
            std::vector<int> potentialWords = {4, 3, 2, 1};
            int              count          = 0;
            while(count < numWords)
            {
                auto width = chooseWidth(
                    numWords - count, potentialWords, ctx->kernelOptions().loadLocalWidth);
                auto offsetModifier = genOffsetModifier(offset + count * m_wordSize);
                co_yield_(
                    Instruction(concatenate("ds_read_b", std::to_string(width * m_wordSize * 8)),
                                {dest->subset(Generated(iota(count, count + width)))},
                                {newAddr},
                                {offsetModifier},
                                concatenate("Load local data ", comment)));
                count += width;
            }
        }

        if(ctx->kernelOptions().alwaysWaitAfterLoad)
            co_yield Instruction::Wait(
                WaitCount::Zero("DEBUG: Wait after load", ctx->targetArchitecture()));
    }

    inline Generator<Instruction> MemoryInstructions::storeLocal(Register::ValuePtr addr,
                                                                 Register::ValuePtr data,
                                                                 int                offset,
                                                                 int                numBytes,
                                                                 std::string const  comment,
                                                                 bool               high)
    {
        AssertFatal(addr != nullptr);
        AssertFatal(data != nullptr);

        auto newAddr = addr;

        co_yield genLocalAddr(newAddr);

        AssertFatal(numBytes > 0 && (numBytes < m_wordSize || numBytes % m_wordSize == 0),
                    "Invalid number of bytes");

        auto ctx = m_context.lock();

        co_yield addLargerOffset2Addr(offset, newAddr, "ds_write_b32");

        if(numBytes < m_wordSize)
        {
            auto offsetModifier = genOffsetModifier(offset);
            co_yield_(Instruction(
                concatenate("ds_write_b", std::to_string(numBytes * 8), high ? "_d16_hi" : ""),
                {},
                {newAddr, data},
                {offsetModifier},
                concatenate("Store local data ", comment)));
        }
        else
        {

            // Generate enough store instructions to store numBytes
            int              numWords       = numBytes / m_wordSize;
            auto             valuesPerWord  = m_wordSize / data->variableType().getElementSize();
            std::vector<int> potentialWords = {4, 3, 2, 1};
            int              count          = 0;

            while(count < numWords)
            {
                // Find the largest store instruction that can be used
                auto width = chooseWidth(
                    numWords - count, potentialWords, ctx->kernelOptions().storeLocalWidth);
                auto               offsetModifier = genOffsetModifier(offset + count * m_wordSize);
                Register::ValuePtr vgprs;
                if(valuesPerWord > 1)
                {
                    co_yield packForStore(vgprs,
                                          data->element(Generated(iota(
                                              count * valuesPerWord,
                                              count * valuesPerWord + width * valuesPerWord))));
                }
                else
                {
                    vgprs = data->subset(Generated(iota(count, count + width)));
                }
                co_yield_(
                    Instruction(concatenate("ds_write_b", std::to_string(width * m_wordSize * 8)),
                                {},
                                {newAddr, vgprs},
                                {offsetModifier},
                                concatenate("Store local data ", comment)));
                AssertFatal((width <= vgprs->allocation()->options().contiguousChunkWidth),
                            "Write needs more contiguity",
                            ShowValue(width),
                            ShowValue(m_wordSize),
                            ShowValue(vgprs->allocation()->options().contiguousChunkWidth));
                count += width;
            }
        }

        if(ctx->kernelOptions().alwaysWaitAfterStore)
            co_yield Instruction::Wait(
                WaitCount::Zero("DEBUG: Wait after store", ctx->targetArchitecture()));
    }

    inline Generator<Instruction>
        MemoryInstructions::loadBuffer(Register::ValuePtr                dest,
                                       Register::ValuePtr                addr,
                                       int                               offset,
                                       std::shared_ptr<BufferDescriptor> buffDesc,
                                       BufferInstructionOptions          buffOpts,
                                       int                               numBytes,
                                       bool                              high)
    {
        AssertFatal(dest != nullptr);
        AssertFatal(addr != nullptr);

        // TODO : add support for buffer loads where numBytes == 3 || numBytes % m_wordSize != 0
        AssertFatal(numBytes > 0
                        && ((numBytes < m_wordSize && numBytes != 3) || numBytes % m_wordSize == 0),
                    "Invalid number of bytes",
                    ShowValue(numBytes),
                    ShowValue(m_wordSize));

        AssertFatal(!high || (high && numBytes <= 2),
                    "Operation doesn't support hi argument for sizes of "
                        + std::to_string(numBytes));

        auto ctx = m_context.lock();
        co_yield addLargerOffset2Addr(offset, addr, "buffer_load_dword");

        std::string offsetModifier = "", glc = "", slc = "", lds = "";
        if(buffOpts.offen || offset == 0)
        {
            offsetModifier += "offset: 0";
        }
        else
        {
            offsetModifier += genOffsetModifier(offset);
        }
        if(buffOpts.glc)
        {
            glc += "glc";
        }
        if(buffOpts.slc)
        {
            slc += "slc";
        }
        if(buffOpts.lds)
        {
            lds += "lds";
        }
        auto sgprSrd = buffDesc->allRegisters();

        if(numBytes < m_wordSize)
        {
            std::string opEnd = "";
            if(numBytes == 1)
            {
                if(high)
                {
                    AssertFatal(m_context.lock()->targetArchitecture().HasCapability(
                        GPUCapability::HasMFMA_fp8));
                    opEnd += "ubyte_d16_hi";
                }
                else
                    opEnd += "ubyte";
            }
            else if(numBytes == 2)
            {
                if(high)
                    opEnd += "short_d16_hi";
                else
                    opEnd += "ushort";
            }
            co_yield_(Instruction("buffer_load_" + opEnd,
                                  {dest},
                                  {addr, sgprSrd, Register::Value::Literal(0)},
                                  {"offen", offsetModifier, glc, slc, lds},
                                  "Load value"));
        }
        else
        {
            int              numWords       = numBytes / m_wordSize;
            std::vector<int> potentialWords = {4, 3, 2, 1};
            int              count          = 0;
            while(count < numWords)
            {
                auto width = chooseWidth(
                    numWords - count, potentialWords, ctx->kernelOptions().loadGlobalWidth);
                auto offsetModifier = genOffsetModifier(offset + count * m_wordSize);
                co_yield_(Instruction(
                    concatenate("buffer_load_dword", width == 1 ? "" : "x" + std::to_string(width)),
                    {dest->subset(Generated(iota(count, count + width)))},
                    {addr, sgprSrd, Register::Value::Literal(0)},
                    {"offen", offsetModifier, glc, slc, lds},
                    "Load value"));
                count += width;
            }
        }

        if(ctx->kernelOptions().alwaysWaitAfterLoad)
            co_yield Instruction::Wait(
                WaitCount::Zero("DEBUG: Wait after load", ctx->targetArchitecture()));
    }

    inline Generator<Instruction>
        MemoryInstructions::bufferLoad2LDS(Register::ValuePtr                data,
                                           std::shared_ptr<BufferDescriptor> buffDesc,
                                           BufferInstructionOptions          buffOpts,
                                           int                               numBytes)
    {
        AssertFatal(data != nullptr);
        AssertFatal(buffOpts.lds);

        // TODO : add support for other memory instruction generator where numBytes == 3 || numBytes % m_wordSize != 0
        AssertFatal(numBytes == 1 || numBytes == 2 || numBytes == 4,
                    "Invalid number of bytes",
                    ShowValue(numBytes));

        auto ctx = m_context.lock();

        std::string offsetModifier = "offset: 0", glc = "", slc = "", lds = "lds";
        if(buffOpts.glc)
        {
            glc += "glc";
        }
        if(buffOpts.slc)
        {
            slc += "slc";
        }

        auto sgprSrd = buffDesc->allRegisters();
<<<<<<< HEAD
=======
        auto offset  = 0;
        auto stride  = 0;
        do
        {
            // the soffset can be constant or sgpr
            // copy the soffset to read address when offset is greater than max constant (i.e., 64)
            auto constantOffset = (offset <= 64) ? offset : 0;
            if(offset > 64)
            {
                auto sOffset  = (offset <= 64 + stride) ? offset : stride;
                auto readAddr = data;
                data          = nullptr;
                co_yield generate(data, readAddr->expression() + Expression::literal(sOffset), ctx);
            }
>>>>>>> 13e3b2ac

        std::string opEnd = "";
        if(numBytes < m_wordSize)
        {
            if(numBytes == 1)
            {
                opEnd += "ubyte";
            }
            else if(numBytes == 2)
            {
<<<<<<< HEAD
                opEnd += "ushort";
=======
                opEnd += "dword";
                auto width = 1;
                if(ctx->targetArchitecture().HasCapability(GPUCapability::HasWiderDirectToLds))
                {
                    width = chooseWidth(
                        remain / m_wordSize, {4, 3, 1}, ctx->kernelOptions().loadGlobalWidth);
                }
                auto widthStr = (width == 1) ? "" : "x" + std::to_string(width);
                opEnd += widthStr;
                stride = m_wordSize * width;
>>>>>>> 13e3b2ac
            }
        }
        else
        {
            opEnd += "dword";
        }

        co_yield_(Instruction("buffer_load_" + opEnd,
                              {},
                              {data, sgprSrd, Register::Value::Literal(0)},
                              {"offen", offsetModifier, glc, slc, lds},
                              "Load value direct to lds"));

        if(ctx->kernelOptions().alwaysWaitAfterLoad)
            co_yield Instruction::Wait(WaitCount::Zero(
                "DEBUG: Wait after direct buffer load to lds", ctx->targetArchitecture()));
    }

    inline Generator<Instruction>
        MemoryInstructions::storeBuffer(Register::ValuePtr                data,
                                        Register::ValuePtr                addr,
                                        int                               offset,
                                        std::shared_ptr<BufferDescriptor> buffDesc,
                                        BufferInstructionOptions          buffOpts,
                                        int                               numBytes,
                                        bool                              high)
    {
        AssertFatal(addr != nullptr);
        AssertFatal(data != nullptr);

        // TODO : add support for buffer stores where numBytes == 3 || numBytes % m_wordSize != 0
        AssertFatal(numBytes > 0
                        && ((numBytes < m_wordSize && numBytes != 3) || numBytes % m_wordSize == 0),
                    "Invalid number of bytes");

        auto ctx = m_context.lock();
        co_yield addLargerOffset2Addr(offset, addr, "buffer_store_dword");

        std::string offsetModifier = "", glc = "", slc = "", sc1 = "", lds = "";
        if(buffOpts.offen || offset == 0)
        {
            offsetModifier += "offset: 0";
        }
        else
        {
            offsetModifier += genOffsetModifier(offset);
        }
        if(buffOpts.glc)
        {
            glc += "glc";
        }
        if(buffOpts.slc)
        {
            slc += "slc";
        }
        if(buffOpts.sc1)
        {
            sc1 += "sc1";
        }
        if(buffOpts.lds)
        {
            lds += "lds";
        }
        auto sgprSrd = buffDesc->allRegisters();

        // TODO Use UInt32 offset register for StoreTiled operations
        // that use an offset modifier.
        //
        // If an offset modifier is present, we can't use a 64bit
        // vaddr.  This can happen when: the offset register created
        // by a ComputeIndex operation for a StoreTiled operation is
        // 64bit.
        if(!offsetModifier.empty())
            addr = addr->subset({0});

        if(numBytes < m_wordSize)
        {
            std::string opEnd = "";
            AssertFatal(numBytes <= 2);
            if(numBytes == 1)
            {
                opEnd += "byte";
                if(high)
                {
                    AssertFatal(m_context.lock()->targetArchitecture().HasCapability(
                        GPUCapability::HasMFMA_fp8));
                    opEnd += "_d16_hi";
                }
            }
            else if(numBytes == 2)
            {
                opEnd += "short";
                if(high)
                    opEnd += "_d16_hi";
            }
            co_yield_(Instruction("buffer_store_" + opEnd,
                                  {},
                                  {data, addr, sgprSrd, Register::Value::Literal(0)},
                                  {"offen", offsetModifier, glc, slc, sc1, lds},
                                  "Store value"));
        }
        else
        {
            int              numWords       = numBytes / m_wordSize;
            std::vector<int> potentialWords = {4, 3, 2, 1};
            int              count          = 0;
            while(count < numWords)
            {
                auto width = chooseWidth(
                    numWords - count, potentialWords, ctx->kernelOptions().storeGlobalWidth);
                auto offsetModifier = genOffsetModifier(offset + count * m_wordSize);

                auto valuesPerWord = m_wordSize / data->variableType().getElementSize();
                Register::ValuePtr dataSubset;
                if(valuesPerWord > 1)
                {
                    AssertFatal(data->registerCount() == numWords * valuesPerWord);
                    co_yield packForStore(dataSubset,
                                          data->element(Generated(iota(
                                              count * valuesPerWord,
                                              count * valuesPerWord + width * valuesPerWord))));
                }
                else
                {
                    dataSubset = data->subset(Generated(iota(count, count + width)));
                }
                co_yield_(Instruction(concatenate("buffer_store_dword",
                                                  width == 1 ? "" : "x" + std::to_string(width)),
                                      {},
                                      {dataSubset, addr, sgprSrd, Register::Value::Literal(0)},
                                      {"offen", offsetModifier, glc, slc, sc1, lds},
                                      "Store value"));
                count += width;
            }
        }

        if(ctx->kernelOptions().alwaysWaitAfterStore)
            co_yield Instruction::Wait(
                WaitCount::Zero("DEBUG: Wait after store", ctx->targetArchitecture()));
    }

    inline Generator<Instruction> MemoryInstructions::barrier()
    {
        co_yield Instruction("s_barrier", {}, {}, {}, "Memory barrier");
    }

}<|MERGE_RESOLUTION|>--- conflicted
+++ resolved
@@ -710,12 +710,22 @@
         AssertFatal(data != nullptr);
         AssertFatal(buffOpts.lds);
 
-        // TODO : add support for other memory instruction generator where numBytes == 3 || numBytes % m_wordSize != 0
-        AssertFatal(numBytes == 1 || numBytes == 2 || numBytes == 4,
-                    "Invalid number of bytes",
-                    ShowValue(numBytes));
-
         auto ctx = m_context.lock();
+        AssertFatal(ctx->kernelOptions().alwaysWaitZeroBeforeBarrier);
+
+        if(ctx->targetArchitecture().HasCapability(GPUCapability::HasWiderDirectToLds))
+        {
+            AssertFatal(numBytes == 1 || numBytes == 2 || numBytes == 4 || numBytes == 12
+                            || numBytes == 16,
+                        "Invalid number of bytes",
+                        ShowValue(numBytes));
+        }
+        else
+        {
+            AssertFatal(numBytes == 1 || numBytes == 2 || numBytes == 4,
+                        "Invalid number of bytes",
+                        ShowValue(numBytes));
+        }
 
         std::string offsetModifier = "offset: 0", glc = "", slc = "", lds = "lds";
         if(buffOpts.glc)
@@ -728,52 +738,31 @@
         }
 
         auto sgprSrd = buffDesc->allRegisters();
-<<<<<<< HEAD
-=======
-        auto offset  = 0;
-        auto stride  = 0;
-        do
-        {
-            // the soffset can be constant or sgpr
-            // copy the soffset to read address when offset is greater than max constant (i.e., 64)
-            auto constantOffset = (offset <= 64) ? offset : 0;
-            if(offset > 64)
-            {
-                auto sOffset  = (offset <= 64 + stride) ? offset : stride;
-                auto readAddr = data;
-                data          = nullptr;
-                co_yield generate(data, readAddr->expression() + Expression::literal(sOffset), ctx);
-            }
->>>>>>> 13e3b2ac
 
         std::string opEnd = "";
-        if(numBytes < m_wordSize)
-        {
-            if(numBytes == 1)
-            {
-                opEnd += "ubyte";
-            }
-            else if(numBytes == 2)
-            {
-<<<<<<< HEAD
-                opEnd += "ushort";
-=======
-                opEnd += "dword";
-                auto width = 1;
-                if(ctx->targetArchitecture().HasCapability(GPUCapability::HasWiderDirectToLds))
-                {
-                    width = chooseWidth(
-                        remain / m_wordSize, {4, 3, 1}, ctx->kernelOptions().loadGlobalWidth);
-                }
-                auto widthStr = (width == 1) ? "" : "x" + std::to_string(width);
-                opEnd += widthStr;
-                stride = m_wordSize * width;
->>>>>>> 13e3b2ac
-            }
-        }
-        else
+        if(numBytes == 1)
+        {
+            opEnd += "ubyte";
+        }
+        else if(numBytes == 2)
+        {
+            opEnd += "ushort";
+        }
+        else if(numBytes == 4)
         {
             opEnd += "dword";
+        }
+        else if(numBytes == 12)
+        {
+            opEnd += "dwordx3";
+        }
+        else if(numBytes == 16)
+        {
+            opEnd += "dwordx4";
+        }
+        else
+        {
+            Throw<FatalError>("Invalid number of bytes for buffer load direct to LDS.");
         }
 
         co_yield_(Instruction("buffer_load_" + opEnd,
