#pragma once

#include <rocRoller/Scheduling/Observers/WaitState/WaitStateObserver.hpp>

namespace rocRoller
{
    namespace Scheduling
    {
        /**
         * @brief 90a rules for v_mfma_f64_16x16x4f64 Write Hazards
         *
         * | Arch | 1st Inst                    | 2nd Inst                             | NOPs |
         * | ---- | --------------------------- | ------------------------------------ | ---- |
         * | 90a  | v_mfma_f64_16x16x4f64 write | v_mfma_f64_16x16x4f64 read SrcC same | 0    |
         * | 90a  | v_mfma_f64_16x16x4f64 write | v_mfma_*_*f64 read SrcC overlapped   | 9    |
         * | 90a  | v_mfma_f64_16x16x4f64 write | v_mfma* read SrcC overlapped         | 0    |
         * | 90a  | v_mfma_f64_16x16x4f64 write | v_mfma_*_*f64 read SrcA/B            | 11   |
         * | 90a  | v_mfma_f64_16x16x4f64 write | v_mfma* read SrcA/B                  | 11   |
         * | 90a  | v_mfma_f64_16x16x4f64 write | v_* read/write                       | 11   |
         * | 90a  | v_mfma_f64_16x16x4f64 write | buffer* read overlapped              | 18   |
         * | 90a  | v_mfma_f64_16x16x4f64 write | ds* read overlapped                  | 18   |
         * | 90a  | v_mfma_f64_16x16x4f64 write | flat* read overlapped                | 18   |
         * | 94x  | v_mfma_f64_16x16x4f64 write | v_mfma_f64_16x16x4f64 read SrcC same | 0    |
         * | 94x  | v_mfma_f64_16x16x4f64 write | v_mfma_*_*f64 read SrcC overlapped   | 9    |
         * | 94x  | v_mfma_f64_16x16x4f64 write | v_mfma* read SrcC overlapped         | 0    |
         * | 94x  | v_mfma_f64_16x16x4f64 write | v_mfma_*_*f64 read SrcA/B            | 11   |
         * | 94x  | v_mfma_f64_16x16x4f64 write | v_mfma* read SrcA/B                  | 11   |
         * | 94x  | v_mfma_f64_16x16x4f64 write | v_* read/write                       | 11   |
         * | 94x  | v_mfma_f64_16x16x4f64 write | buffer* read overlapped              | 18   |
         * | 94x  | v_mfma_f64_16x16x4f64 write | ds* read overlapped                  | 18   |
         * | 94x  | v_mfma_f64_16x16x4f64 write | flat* read overlapped                | 18   |
         *
         * Note: v_mfma_f64_16x16x4_f64 is an equivalent variant for 94x
         *
         */
        class DGEMM16x16x4Write : public WaitStateObserver<DGEMM16x16x4Write>
        {
        public:
            DGEMM16x16x4Write() {}
            DGEMM16x16x4Write(ContextPtr context)
                : WaitStateObserver<DGEMM16x16x4Write>(context){};

            constexpr static bool required(GPUArchitectureTarget const& target)
            {
<<<<<<< HEAD
                return target.is90aGPU() || target.is94XGPU() || target.is950GPU();
=======
                return target.isCDNA2GPU() || target.isCDNA3GPU();
>>>>>>> 92c20d50
            }

            int                   getMaxNops(Instruction const& inst) const;
            bool                  trigger(Instruction const& inst) const;
            static constexpr bool writeTrigger()
            {
                return true;
            }
            int         getNops(Instruction const& inst) const;
            std::string getComment() const
            {
                return "DGEMM Write Hazard";
            }

        private:
            std::vector<std::string> m_targetOpCodes
                = {"v_mfma_f64_16x16x4f64", "v_mfma_f64_16x16x4_f64"};
            int const m_maxNops = 18;
        };

        static_assert(CWaitStateObserver<DGEMM16x16x4Write>);
    }
}<|MERGE_RESOLUTION|>--- conflicted
+++ resolved
@@ -42,11 +42,7 @@
 
             constexpr static bool required(GPUArchitectureTarget const& target)
             {
-<<<<<<< HEAD
-                return target.is90aGPU() || target.is94XGPU() || target.is950GPU();
-=======
-                return target.isCDNA2GPU() || target.isCDNA3GPU();
->>>>>>> 92c20d50
+                return target.isCDNA2GPU() || target.isCDNA3GPU() || target.isCDNA35GPU();
             }
 
             int                   getMaxNops(Instruction const& inst) const;
