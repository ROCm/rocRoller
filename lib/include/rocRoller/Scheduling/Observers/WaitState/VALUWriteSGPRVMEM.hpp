--- conflicted
+++ resolved
@@ -25,13 +25,7 @@
 
             constexpr static bool required(GPUArchitectureTarget const& target)
             {
-<<<<<<< HEAD
-                auto arch = context->targetArchitecture().target().getVersionString();
-                return arch == "gfx90a" || arch == "gfx908" || arch == "gfx940" || arch == "gfx941"
-                       || arch == "gfx942" || arch == "gfx950";
-=======
                 return target.is9XGPU();
->>>>>>> 69d0f867
             }
 
             int                   getMaxNops(Instruction const& inst) const;
