#pragma once

#include <rocRoller/AssemblyKernelArgument.hpp>
#include <rocRoller/DataTypes/DataTypes.hpp>
#include <rocRoller/Expression.hpp>
#include <rocRoller/KernelGraph/ControlGraph/Operation.hpp>
#include <rocRoller/KernelGraph/CoordinateGraph/Dimension.hpp>
#include <rocRoller/Serialization/Base.hpp>
#include <rocRoller/Serialization/Enum.hpp>
#include <rocRoller/Serialization/HasTraits.hpp>
#include <rocRoller/Serialization/Variant.hpp>

namespace rocRoller
{
    namespace Serialization
    {
        template <typename IO, typename Context>
        struct MappingTraits<Expression::ExpressionPtr, IO, Context>
            : public SharedPointerMappingTraits<Expression::ExpressionPtr, IO, Context, true>
        {
            static const bool flow = true;
        };

        template <typename IO, typename Context>
        struct MappingTraits<Expression::Expression, IO, Context>
            : public DefaultVariantMappingTraits<Expression::Expression, IO, Context>
        {
            static const bool flow = true;
        };

        template <Expression::CBinary TExp, typename IO, typename Context>
        struct MappingTraits<TExp, IO, Context>
        {
            static const bool flow = true;
            using iot              = IOTraits<IO>;

            static void mapping(IO& io, TExp& exp, Context& ctx)
            {
                iot::mapRequired(io, "lhs", exp.lhs, ctx);
                iot::mapRequired(io, "rhs", exp.rhs, ctx);
            }

            static void mapping(IO& io, TExp& val)
            {
                AssertFatal((std::same_as<EmptyContext, Context>));

                Context ctx;
                mapping(io, val, ctx);
            }
        };

        template <Expression::CUnary TExp, typename IO, typename Context>
        struct MappingTraits<TExp, IO, Context>
        {
            static const bool flow = true;
            using iot              = IOTraits<IO>;

            static void mapping(IO& io, TExp& exp, Context& ctx)
            {
                iot::mapRequired(io, "arg", exp.arg, ctx);
            }

            static void mapping(IO& io, TExp& val)
            {
                AssertFatal((std::same_as<EmptyContext, Context>));

                Context ctx;
                mapping(io, val, ctx);
            }
        };

        template <typename IO, typename Context>
        struct MappingTraits<Expression::Convert, IO, Context>
        {
            static const bool flow = true;
            using iot              = IOTraits<IO>;

            static void mapping(IO& io, Expression::Convert& exp, Context& ctx)
            {
                iot::mapRequired(io, "arg", exp.arg, ctx);
                iot::mapRequired(io, "dataType", exp.destinationType);
            }

            static void mapping(IO& io, Expression::Convert& val)
            {
                AssertFatal((std::same_as<EmptyContext, Context>));

                Context ctx;
                mapping(io, val, ctx);
            }
        };

        template <typename IO, typename Context>
<<<<<<< HEAD
        struct MappingTraits<Expression::BitFieldExtract, IO, Context>
        {
            static const bool flow = true;
            using iot              = IOTraits<IO>;

            static void mapping(IO& io, Expression::BitFieldExtract& exp, Context& ctx)
            {
                iot::mapRequired(io, "arg", exp.arg, ctx);
                iot::mapRequired(io, "dataType", exp.outputDataType);
                iot::mapRequired(io, "width", exp.width);
                iot::mapRequired(io, "offset", exp.offset);
            }

            static void mapping(IO& io, Expression::BitFieldExtract& val)
=======
        struct MappingTraits<Expression::ScaledMatrixMultiply, IO, Context>
        {
            using iot = IOTraits<IO>;

            static void mapping(IO& io, Expression::ScaledMatrixMultiply& exp, Context& ctx)
            {
                iot::mapRequired(io, "matA", exp.matA, ctx);
                iot::mapRequired(io, "matB", exp.matB, ctx);
                iot::mapRequired(io, "matC", exp.matC, ctx);
                iot::mapRequired(io, "scaleA", exp.scaleA, ctx);
                iot::mapRequired(io, "scaleB", exp.scaleB, ctx);
            }

            static void mapping(IO& io, Expression::ScaledMatrixMultiply& val)
>>>>>>> 1c973e2f
            {
                AssertFatal((std::same_as<EmptyContext, Context>));

                Context ctx;
                mapping(io, val, ctx);
            }
        };

        template <Expression::CTernary TExp, typename IO, typename Context>
        struct MappingTraits<TExp, IO, Context>
        {
            static const bool flow = true;
            using iot              = IOTraits<IO>;

            static void mapping(IO& io, TExp& exp, Context& ctx)
            {
                iot::mapRequired(io, "lhs", exp.lhs, ctx);
                iot::mapRequired(io, "r1hs", exp.r1hs, ctx);
                iot::mapRequired(io, "r2hs", exp.r2hs, ctx);
            }

            static void mapping(IO& io, TExp& val)
            {
                AssertFatal((std::same_as<EmptyContext, Context>));

                Context ctx;
                mapping(io, val, ctx);
            }
        };

        static_assert(CNamedVariant<CommandArgumentValue>);
        template <typename IO, typename Context>
        struct MappingTraits<CommandArgumentValue, IO, Context>
            : public DefaultVariantMappingTraits<CommandArgumentValue, IO, Context>
        {
            static const bool flow = true;

            using Base = DefaultVariantMappingTraits<CommandArgumentValue, IO>;
            using iot  = IOTraits<IO>;

            static void mapping(IO& io, CommandArgumentValue& val, Context& ctx)
            {
                std::string typeName;

                if(iot::outputting(io))
                {
                    typeName = name(val);
                }

                iot::mapRequired(io, "dataType", typeName);

                if(!iot::outputting(io))
                {
                    val = Base::alternatives.at(typeName)();
                }

                std::visit(
                    [&io, &ctx](auto& theVal) {
                        using U = std::decay_t<decltype(theVal)>;

                        if constexpr(std::is_pointer_v<U>)
                        {
                            Throw<FatalError>("Can't (de)serialize pointer values.");
                        }
                        else
                        {
                            iot::mapRequired(io, "value", theVal);
                        }
                    },
                    val);
            }

            static void mapping(IO& io, CommandArgumentValue& val)
            {
                AssertFatal((std::same_as<EmptyContext, Context>));

                Context ctx;
                mapping(io, val, ctx);
            }
        };

        template <typename IO, typename Context>
        struct MappingTraits<CommandArgumentPtr, IO, Context>
        {
            static const bool flow = true;
            using iot              = IOTraits<IO>;

            static void mapping(IO& io, CommandArgumentPtr& val, Context& ctx)
            {
                int           size;
                int           offset;
                std::string   name;
                VariableType  variableType;
                DataDirection direction;

                if(iot::outputting(io))
                {
                    size         = val->size();
                    offset       = val->offset();
                    name         = val->name();
                    variableType = val->variableType();
                    direction    = val->direction();
                }

                iot::mapRequired(io, "size", size);
                iot::mapRequired(io, "offset", offset);
                iot::mapRequired(io, "name", name);
                iot::mapRequired(io, "variableType", variableType);
                iot::mapRequired(io, "direction", direction);

                if(!iot::outputting(io))
                {
                    val = std::make_shared<CommandArgument>(
                        nullptr, variableType, offset, direction, name);
                }
            }

            static void mapping(IO& io, CommandArgumentPtr& val)
            {
                AssertFatal((std::same_as<EmptyContext, Context>));

                Context ctx;
                mapping(io, val, ctx);
            }
        };

        template <typename IO, typename Context>
        struct MappingTraits<VariableType, IO, Context>
        {
            static const bool flow = true;
            using iot              = IOTraits<IO>;

            static void mapping(IO& io, VariableType& val, Context& ctx)
            {
                iot::mapRequired(io, "dataType", val.dataType, ctx);
                iot::mapRequired(io, "pointerType", val.pointerType, ctx);
            }

            static void mapping(IO& io, VariableType& val)
            {
                AssertFatal((std::same_as<EmptyContext, Context>));

                Context ctx;
                mapping(io, val, ctx);
            }
        };

        template <typename IO, typename Context>
        struct MappingTraits<Register::Value, IO, Context>
        {
            static const bool flow = true;
            using iot              = IOTraits<IO>;

            static void mapping(IO& io, Register::Value& val, Context& ctx)
            {
                CommandArgumentValue literalVal;

                if(iot::outputting(io))
                {
                    AssertFatal(val.regType() == Register::Type::Literal);
                    literalVal = val.getLiteralValue();
                }

                iot::mapRequired(io, "literalValue", literalVal, ctx);

                if(!iot::outputting(io))
                {
                    val = *Register::Value::Literal(literalVal);
                }
            }

            static void mapping(IO& io, Register::Value& val)
            {
                AssertFatal((std::same_as<EmptyContext, Context>));

                Context ctx;
                mapping(io, val, ctx);
            }
        };

        template <typename IO, typename Context>
        struct MappingTraits<Register::ValuePtr, IO, Context>
            : public SharedPointerMappingTraits<Register::ValuePtr, IO, Context, true>
        {
            static const bool flow = true;
        };

        template <typename IO, typename Context>
        struct MappingTraits<AssemblyKernelArgumentPtr, IO, Context>
        {
            static const bool flow = true;
            using iot              = IOTraits<IO>;

            static void mapping(IO& io, AssemblyKernelArgumentPtr& val, Context& ctx)
            {
                if(!iot::outputting(io))
                    val = std::make_shared<AssemblyKernelArgument>();

                iot::mapRequired(io, "name", val->name);
                iot::mapRequired(io, "variableType", val->variableType);
                iot::mapRequired(io, "dataDirection", val->dataDirection);
                iot::mapRequired(io, "expression", val->expression);
                iot::mapRequired(io, "offset", val->offset);
                iot::mapRequired(io, "size", val->size);
            }

            static void mapping(IO& io, AssemblyKernelArgumentPtr& val)
            {
                AssertFatal((std::same_as<EmptyContext, Context>));

                Context ctx;
                mapping(io, val, ctx);
            }
        };

        template <typename IO, typename Context>
        struct MappingTraits<Expression::DataFlowTag, IO, Context>
        {
            static const bool flow = true;
            using iot              = IOTraits<IO>;

            static void mapping(IO& io, Expression::DataFlowTag& val, Context& ctx)
            {
                iot::mapRequired(io, "tag", val.tag);
                iot::mapRequired(io, "regType", val.regType);
                iot::mapRequired(io, "varType", val.varType);
            }

            static void mapping(IO& io, Expression::DataFlowTag& val)
            {
                AssertFatal((std::same_as<EmptyContext, Context>));

                Context ctx;
                mapping(io, val, ctx);
            }
        };

        template <typename IO, typename Context>
        struct MappingTraits<Expression::WaveTilePtr, IO, Context>
        {
            static const bool flow = true;
            using iot              = IOTraits<IO>;

            static void mapping(IO& io, Expression::WaveTilePtr& val, Context& ctx)
            {
                AssertFatal(iot::outputting(io));

                iot::mapRequired(io, "size", val->size);
                iot::mapRequired(io, "stride", val->stride);
                iot::mapRequired(io, "rank", val->rank);
                iot::mapRequired(io, "sizes", val->sizes);
                iot::mapRequired(io, "layout", val->layout);
                iot::mapRequired(io, "vgpr", val->vgpr);
            }

            static void mapping(IO& io, Expression::WaveTilePtr& val)
            {
                AssertFatal((std::same_as<EmptyContext, Context>));

                Context ctx;
                mapping(io, val, ctx);
            }
        };

    }
}<|MERGE_RESOLUTION|>--- conflicted
+++ resolved
@@ -91,7 +91,6 @@
         };
 
         template <typename IO, typename Context>
-<<<<<<< HEAD
         struct MappingTraits<Expression::BitFieldExtract, IO, Context>
         {
             static const bool flow = true;
@@ -106,7 +105,15 @@
             }
 
             static void mapping(IO& io, Expression::BitFieldExtract& val)
-=======
+            {
+                AssertFatal((std::same_as<EmptyContext, Context>));
+
+                Context ctx;
+                mapping(io, val, ctx);
+            }
+        };
+
+        template <typename IO, typename Context>
         struct MappingTraits<Expression::ScaledMatrixMultiply, IO, Context>
         {
             using iot = IOTraits<IO>;
@@ -121,7 +128,6 @@
             }
 
             static void mapping(IO& io, Expression::ScaledMatrixMultiply& val)
->>>>>>> 1c973e2f
             {
                 AssertFatal((std::same_as<EmptyContext, Context>));
 
