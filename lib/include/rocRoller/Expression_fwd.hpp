/**
 *
 */

#pragma once

#include <concepts>
#include <functional>
#include <memory>
#include <variant>

#include <rocRoller/AssemblyKernelArgument_fwd.hpp>
#include <rocRoller/InstructionValues/Register_fwd.hpp>
#include <rocRoller/KernelGraph/CoordinateGraph/Dimension_fwd.hpp>
#include <rocRoller/Operations/CommandArgument_fwd.hpp>

namespace rocRoller
{
    namespace Expression
    {
        struct Add;
        struct MatrixMultiply;
        struct ScaledMatrixMultiply;
        struct Multiply;
        struct MultiplyAdd;
        struct MultiplyHigh;
        struct Subtract;
        struct Divide;
        struct Modulo;
        struct ShiftL;
        struct LogicalShiftR;
        struct ArithmeticShiftR;
        struct BitwiseNegate;
        struct BitwiseAnd;
        struct BitwiseOr;
        struct BitwiseXor;
        struct GreaterThan;
        struct GreaterThanEqual;
        struct LessThan;
        struct LessThanEqual;
        struct Equal;
        struct NotEqual;
        struct LogicalAnd;
        struct LogicalOr;
        struct LogicalNot;

        struct Exponential2;
        struct Exponential;

        struct MagicMultiple;
        struct MagicShifts;
        struct MagicSign;
        struct Negate;

        struct RandomNumber;

        struct BitFieldExtract;

        struct AddShiftL;
        struct ShiftLAdd;
        struct Conditional;

        struct Convert;

        template <DataType DATATYPE>
        struct SRConvert;

        struct DataFlowTag;
        using WaveTilePtr = std::shared_ptr<KernelGraph::CoordinateGraph::WaveTile>;

        using Expression = std::variant<
            // --- Binary Operations ---
            Add,
            Subtract,
            Multiply,
            MultiplyHigh,
            Divide,
            Modulo,
            ShiftL,
            LogicalShiftR,
            ArithmeticShiftR,
            BitwiseAnd,
            BitwiseOr,
            BitwiseXor,
            GreaterThan,
            GreaterThanEqual,
            LessThan,
            LessThanEqual,
            Equal,
            NotEqual,
            LogicalAnd,
            LogicalOr,

            // --- Unary Operations ---
            MagicMultiple,
            MagicShifts,
            MagicSign,
            Negate,
            BitwiseNegate,
            LogicalNot,
            Exponential2,
            Exponential,
            RandomNumber,
            BitFieldExtract,

            // --- Ternary Operations ---
            AddShiftL,
            ShiftLAdd,
            MatrixMultiply,
            Conditional,

            // --- TernaryMixed Operations ---
            MultiplyAdd,

            // ---Quinary Operation(s) ---
            ScaledMatrixMultiply,

            // --- Convert Operations ---
<<<<<<< HEAD
            Convert,
=======
            Convert<DataType::Half>,
            Convert<DataType::Halfx2>,
            Convert<DataType::BFloat16>,
            Convert<DataType::BFloat16x2>,
            Convert<DataType::FP8>,
            Convert<DataType::BF8>,
            Convert<DataType::FP8x4>,
            Convert<DataType::BF8x4>,
            Convert<DataType::FP6x16>,
            Convert<DataType::BF6x16>,
            Convert<DataType::FP4x8>,
            Convert<DataType::Float>,
            Convert<DataType::Double>,
            Convert<DataType::Int32>,
            Convert<DataType::Int64>,
            Convert<DataType::UInt32>,
            Convert<DataType::UInt64>,
            Convert<DataType::Bool>,
            Convert<DataType::Bool32>,
            Convert<DataType::Bool64>,
>>>>>>> 0dd40c81

            // --- Stochastic Rounding Convert ---
            SRConvert<DataType::FP8>,
            SRConvert<DataType::BF8>,

            // --- Values ---
            // Literal: Always available
            CommandArgumentValue,

            // Available at kernel launch
            CommandArgumentPtr,

            // Available at kernel execute (i.e. on the GPU), and at kernel launch.
            AssemblyKernelArgumentPtr,

            // Available at kernel execute (i.e. on the GPU)
            Register::ValuePtr,
            DataFlowTag,
            WaveTilePtr>;
        using ExpressionPtr = std::shared_ptr<Expression>;

        using ExpressionTransducer = std::function<ExpressionPtr(ExpressionPtr)>;

        template <typename T>
        concept CExpression = std::constructible_from<Expression, T>;

        enum class EvaluationTime : int;

        enum class Category : int;

    }
}<|MERGE_RESOLUTION|>--- conflicted
+++ resolved
@@ -116,30 +116,7 @@
             ScaledMatrixMultiply,
 
             // --- Convert Operations ---
-<<<<<<< HEAD
             Convert,
-=======
-            Convert<DataType::Half>,
-            Convert<DataType::Halfx2>,
-            Convert<DataType::BFloat16>,
-            Convert<DataType::BFloat16x2>,
-            Convert<DataType::FP8>,
-            Convert<DataType::BF8>,
-            Convert<DataType::FP8x4>,
-            Convert<DataType::BF8x4>,
-            Convert<DataType::FP6x16>,
-            Convert<DataType::BF6x16>,
-            Convert<DataType::FP4x8>,
-            Convert<DataType::Float>,
-            Convert<DataType::Double>,
-            Convert<DataType::Int32>,
-            Convert<DataType::Int64>,
-            Convert<DataType::UInt32>,
-            Convert<DataType::UInt64>,
-            Convert<DataType::Bool>,
-            Convert<DataType::Bool32>,
-            Convert<DataType::Bool64>,
->>>>>>> 0dd40c81
 
             // --- Stochastic Rounding Convert ---
             SRConvert<DataType::FP8>,
