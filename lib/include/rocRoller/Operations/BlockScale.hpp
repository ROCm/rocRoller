--- conflicted
+++ resolved
@@ -4,16 +4,11 @@
 
 #pragma once
 
-<<<<<<< HEAD
-=======
-#include "BlockScale_fwd.hpp"
-
-#include "Operation.hpp"
->>>>>>> c2b04d40
 #include <optional>
 #include <unordered_set>
 #include <vector>
 
+#include <rocRoller/Operations/BlockScale_fwd.hpp>
 #include <rocRoller/Operations/Operation.hpp>
 #include <rocRoller/Serialization/Base_fwd.hpp>
 
@@ -45,12 +40,9 @@
             ScaleMode                        scaleMode() const;
             const std::vector<size_t>&       strides() const;
 
-<<<<<<< HEAD
-            bool operator==(BlockScale const&) const;
-=======
+            bool                        operator==(BlockScale const&) const;
             OperationTag                data() const;
             std::optional<OperationTag> scale() const;
->>>>>>> c2b04d40
 
         private:
             OperationTag                m_data;
