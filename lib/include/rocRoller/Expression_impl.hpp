/*******************************************************************************
 *
 * MIT License
 *
 * Copyright 2021-2024 Advanced Micro Devices, Inc.
 *
 * Permission is hereby granted, free of charge, to any person obtaining a copy
 * of this software and associated documentation files (the "Software"), to deal
 * in the Software without restriction, including without limitation the rights
 * to use, copy, modify, merge, publish, distribute, sublicense, and/or sell
 * copies of the Software, and to permit persons to whom the Software is
 * furnished to do so, subject to the following conditions:
 *
 * The above copyright notice and this permission notice shall be included in
 * all copies or substantial portions of the Software.
 *
 * THE SOFTWARE IS PROVIDED "AS IS", WITHOUT WARRANTY OF ANY KIND, EXPRESS OR
 * IMPLIED, INCLUDING BUT NOT LIMITED TO THE WARRANTIES OF MERCHANTABILITY,
 * FITNESS FOR A PARTICULAR PURPOSE AND NONINFRINGEMENT. IN NO EVENT SHALL THE
 * AUTHORS OR COPYRIGHT HOLDERS BE LIABLE FOR ANY CLAIM, DAMAGES OR OTHER
 * LIABILITY, WHETHER IN AN ACTION OF CONTRACT, TORT OR OTHERWISE, ARISING FROM,
 * OUT OF OR IN CONNECTION WITH THE SOFTWARE OR THE USE OR OTHER DEALINGS IN THE
 * SOFTWARE.
 *
 *******************************************************************************/

#pragma once

#include <memory>
#include <stack>
#include <variant>

#include "CodeGen/Instruction.hpp"
#include "InstructionValues/Register.hpp"
#include "Operations/CommandArgument.hpp"
#include "Utilities/Component.hpp"

namespace rocRoller
{

    namespace Expression
    {
        inline ExpressionPtr operator+(ExpressionPtr a, ExpressionPtr b)
        {
            return std::make_shared<Expression>(Add{a, b});
        }

        inline ExpressionPtr operator-(ExpressionPtr a, ExpressionPtr b)
        {
            return std::make_shared<Expression>(Subtract{a, b});
        }

        inline ExpressionPtr operator*(ExpressionPtr a, ExpressionPtr b)
        {
            return std::make_shared<Expression>(Multiply{a, b});
        }

        inline ExpressionPtr operator/(ExpressionPtr a, ExpressionPtr b)
        {
            return std::make_shared<Expression>(Divide{a, b});
        }

        inline ExpressionPtr operator%(ExpressionPtr a, ExpressionPtr b)
        {
            return std::make_shared<Expression>(Modulo{a, b});
        }

        inline ExpressionPtr operator<<(ExpressionPtr a, ExpressionPtr b)
        {
            return std::make_shared<Expression>(ShiftL{a, b});
        }

        inline ExpressionPtr operator>>(ExpressionPtr a, ExpressionPtr b)
        {
            return std::make_shared<Expression>(ArithmeticShiftR{a, b});
        }

        inline ExpressionPtr arithmeticShiftR(ExpressionPtr a, ExpressionPtr b)
        {
            return std::make_shared<Expression>(ArithmeticShiftR{a, b});
        }

        inline ExpressionPtr logicalShiftR(ExpressionPtr a, ExpressionPtr b)
        {
            return std::make_shared<Expression>(LogicalShiftR{a, b});
        }

        inline ExpressionPtr operator&(ExpressionPtr a, ExpressionPtr b)
        {
            return std::make_shared<Expression>(BitwiseAnd{a, b});
        }

        inline ExpressionPtr operator|(ExpressionPtr a, ExpressionPtr b)
        {
            return std::make_shared<Expression>(BitwiseOr{a, b});
        }

        inline ExpressionPtr operator^(ExpressionPtr a, ExpressionPtr b)
        {
            return std::make_shared<Expression>(BitwiseXor{a, b});
        }

        inline ExpressionPtr operator>(ExpressionPtr a, ExpressionPtr b)
        {
            return std::make_shared<Expression>(GreaterThan{a, b});
        }

        inline ExpressionPtr operator>=(ExpressionPtr a, ExpressionPtr b)
        {
            return std::make_shared<Expression>(GreaterThanEqual{a, b});
        }

        inline ExpressionPtr operator<(ExpressionPtr a, ExpressionPtr b)
        {
            return std::make_shared<Expression>(LessThan{a, b});
        }

        inline ExpressionPtr operator<=(ExpressionPtr a, ExpressionPtr b)
        {
            return std::make_shared<Expression>(LessThanEqual{a, b});
        }

        inline ExpressionPtr operator==(ExpressionPtr a, ExpressionPtr b)
        {
            return std::make_shared<Expression>(Equal{a, b});
        }

        inline ExpressionPtr operator!=(ExpressionPtr a, ExpressionPtr b)
        {
            return std::make_shared<Expression>(NotEqual{a, b});
        }

        inline ExpressionPtr operator&&(ExpressionPtr a, ExpressionPtr b)
        {
            return std::make_shared<Expression>(LogicalAnd{a, b});
        }

        inline ExpressionPtr operator||(ExpressionPtr a, ExpressionPtr b)
        {
            return std::make_shared<Expression>(LogicalOr{a, b});
        }

        inline ExpressionPtr logicalNot(ExpressionPtr a)
        {
            return std::make_shared<Expression>(LogicalNot{a});
        }

        inline ExpressionPtr operator-(ExpressionPtr a)
        {
            return std::make_shared<Expression>(Negate{a});
        }

        inline ExpressionPtr operator~(ExpressionPtr a)
        {
            return std::make_shared<Expression>(BitwiseNegate{a});
        }

        inline ExpressionPtr exp2(ExpressionPtr a)
        {
            return std::make_shared<Expression>(Exponential2{a});
        }

        inline ExpressionPtr exp(ExpressionPtr a)
        {
            return std::make_shared<Expression>(Exponential{a});
        }

        inline ExpressionPtr multiplyHigh(ExpressionPtr a, ExpressionPtr b)
        {
            return std::make_shared<Expression>(MultiplyHigh{a, b});
        }

        inline ExpressionPtr multiplyAdd(ExpressionPtr a, ExpressionPtr b, ExpressionPtr c)
        {
            return std::make_shared<Expression>(MultiplyAdd{a, b, c});
        }

        inline ExpressionPtr addShiftL(ExpressionPtr a, ExpressionPtr b, ExpressionPtr c)
        {
            return std::make_shared<Expression>(AddShiftL{a, b, c});
        }

        inline ExpressionPtr shiftLAdd(ExpressionPtr a, ExpressionPtr b, ExpressionPtr c)
        {
            return std::make_shared<Expression>(ShiftLAdd{a, b, c});
        }

        inline ExpressionPtr conditional(ExpressionPtr a, ExpressionPtr b, ExpressionPtr c)
        {
            return std::make_shared<Expression>(Conditional{a, b, c});
        }

        inline ExpressionPtr magicMultiple(ExpressionPtr a)
        {
            return std::make_shared<Expression>(MagicMultiple{a});
        }

        inline ExpressionPtr magicShifts(ExpressionPtr a)
        {
            return std::make_shared<Expression>(MagicShifts{a});
        }

        inline ExpressionPtr magicSign(ExpressionPtr a)
        {
            return std::make_shared<Expression>(MagicSign{a});
        }

        template <int idx = 0>
        inline ExpressionPtr convertCase(DataType dt, ExpressionPtr a)
        {
            // Template-based recursion "loop" to automatically convert runtime
            // enumeration to template parameter.  Depends on DataType having a
            // Count enumeration which will terminate the recursion.

            // This makes it so that if a value is added to the DataType enumeration,
            // it will automatically be checked here.

            constexpr auto theDT = static_cast<DataType>(idx);

            if(dt == theDT)
                return convert<theDT>(a);

            if constexpr(idx + 1 < static_cast<int>(DataType::Count))
                return convertCase<idx + 1>(dt, a);

            Throw<FatalError>("Unsupported datatype conversion: ", ShowValue(dt));
        }

        inline ExpressionPtr convert(DataType dt, ExpressionPtr a)
        {
            return convertCase(dt, a);
        }

        template <DataType DATATYPE>
        inline ExpressionPtr convert(ExpressionPtr a)
        {
            // Check if Convert<DATATYPE> is an alternative of the Expression variant type.
            // This means this function doesn't need to change if we add a new Convert<>
            // alternative to the Expression variant type.
            if constexpr(CExpression<Convert<DATATYPE>>)
                return std::make_shared<Expression>(Convert<DATATYPE>{a});

            Throw<FatalError>("Conversions to ", DATATYPE, " not yet supported.");
        }

        template <CCommandArgumentValue T>
        inline ExpressionPtr literal(T value)
        {
            return std::make_shared<Expression>(value);
        }

        template <CCommandArgumentValue T>
        ExpressionPtr literal(T value, VariableType v)
        {
            AssertFatal(v.pointerType == PointerType::Value);

            switch(v.dataType)
            {
            case DataType::Int32:
                return literal<int32_t>(value);
            case DataType::UInt32:
                return literal<uint32_t>(value);
            case DataType::Int64:
                return literal<int64_t>(value);
            case DataType::UInt64:
                return literal<uint64_t>(value);
            case DataType::Bool:
                return literal<bool>(value);
            case DataType::Half:
                return literal<Half>(static_cast<float>(value));
            case DataType::Float:
                return literal<float>(value);
            case DataType::Double:
                return literal<double>(value);
            default:
                Throw<FatalError>(
                    "Unsupported datatype ", v.dataType, " provided to Expression::literal");
            }
        }

        static_assert(CExpression<Add>);
        static_assert(!CExpression<Register::Value>,
                      "ValuePtr can be an Expression but Value cannot.");

        template <typename Expr>
        struct ExpressionInfo
        {
        };

#define EXPRESSION_INFO_CUSTOM(cls, cls_name) \
    template <>                               \
    struct ExpressionInfo<cls>                \
    {                                         \
        constexpr static auto name()          \
        {                                     \
            return cls_name;                  \
        }                                     \
    }

#define EXPRESSION_INFO(cls) EXPRESSION_INFO_CUSTOM(cls, #cls)

        EXPRESSION_INFO(Add);
        EXPRESSION_INFO(Subtract);
        EXPRESSION_INFO(MatrixMultiply);
        EXPRESSION_INFO(ScaledMatrixMultiply);
        EXPRESSION_INFO(Multiply);
        EXPRESSION_INFO(MultiplyAdd);
        EXPRESSION_INFO(MultiplyHigh);

        EXPRESSION_INFO(Divide);
        EXPRESSION_INFO(Modulo);

        EXPRESSION_INFO(ShiftL);
        EXPRESSION_INFO(LogicalShiftR);
        EXPRESSION_INFO(ArithmeticShiftR);

        EXPRESSION_INFO(BitwiseNegate);
        EXPRESSION_INFO(BitwiseAnd);
        EXPRESSION_INFO(BitwiseOr);
        EXPRESSION_INFO(BitwiseXor);
        EXPRESSION_INFO(Exponential2);
        EXPRESSION_INFO(Exponential);

        EXPRESSION_INFO(ShiftLAdd);
        EXPRESSION_INFO(AddShiftL);

        EXPRESSION_INFO(Conditional);

        EXPRESSION_INFO(GreaterThan);
        EXPRESSION_INFO(GreaterThanEqual);
        EXPRESSION_INFO(LessThan);
        EXPRESSION_INFO(LessThanEqual);
        EXPRESSION_INFO(Equal);
        EXPRESSION_INFO(NotEqual);
        EXPRESSION_INFO(LogicalAnd);
        EXPRESSION_INFO(LogicalOr);
        EXPRESSION_INFO(LogicalNot);

        EXPRESSION_INFO(MagicMultiple);
        EXPRESSION_INFO(MagicShifts);
        EXPRESSION_INFO(MagicSign);

        EXPRESSION_INFO(Negate);

        EXPRESSION_INFO(Convert<DataType::Half>);
        EXPRESSION_INFO(Convert<DataType::Halfx2>);
        EXPRESSION_INFO(Convert<DataType::FP8x4>);
        EXPRESSION_INFO(Convert<DataType::BF8x4>);
<<<<<<< HEAD
        EXPRESSION_INFO(Convert<DataType::FP6x16>);
        EXPRESSION_INFO(Convert<DataType::BF6x16>);
        EXPRESSION_INFO(Convert<DataType::FP4x8>);
=======
        EXPRESSION_INFO(Convert<DataType::BFloat16>);
        EXPRESSION_INFO(Convert<DataType::BFloat16x2>);
>>>>>>> 1794b3ef
        EXPRESSION_INFO(Convert<DataType::Float>);
        EXPRESSION_INFO(Convert<DataType::Double>);
        EXPRESSION_INFO(Convert<DataType::Int32>);
        EXPRESSION_INFO(Convert<DataType::Int64>);
        EXPRESSION_INFO(Convert<DataType::UInt32>);
        EXPRESSION_INFO(Convert<DataType::UInt64>);

        EXPRESSION_INFO_CUSTOM(Register::ValuePtr, "Register Value");
        EXPRESSION_INFO_CUSTOM(CommandArgumentPtr, "Command Argument");
        EXPRESSION_INFO_CUSTOM(CommandArgumentValue, "Literal Value");
        EXPRESSION_INFO_CUSTOM(AssemblyKernelArgumentPtr, "Kernel Argument");
        EXPRESSION_INFO_CUSTOM(WaveTilePtr, "WaveTile");

        EXPRESSION_INFO(DataFlowTag);

#undef EXPRESSION_INFO
#undef EXPRESSION_INFO_CUSTOM
        struct ExpressionNameVisitor
        {
            template <CExpression Expr>
            std::string operator()(Expr const& expr) const
            {
                return ExpressionInfo<Expr>::name();
            }

            std::string operator()(CommandArgumentPtr const& expr) const
            {
                if(expr)
                    return expr->name();

                return ExpressionInfo<CommandArgumentPtr>::name();
            }

            std::string call(Expression const& expr) const
            {
                return std::visit(*this, expr);
            }

            std::string call(ExpressionPtr const& expr) const
            {
                return call(*expr);
            }
        };

        inline std::string name(ExpressionPtr const& expr)
        {
            return ExpressionNameVisitor().call(expr);
        }

        inline std::string name(Expression const& expr)
        {
            return ExpressionNameVisitor().call(expr);
        }

        struct ExpressionEvaluationTimesVisitor
        {
            EvaluationTimes operator()(WaveTilePtr const& expr) const
            {
                return {EvaluationTime::KernelExecute};
            }

            EvaluationTimes operator()(ScaledMatrixMultiply const& expr) const
            {
                auto matA   = call(expr.matA);
                auto matB   = call(expr.matB);
                auto matC   = call(expr.matC);
                auto scaleA = call(expr.scaleA);
                auto scaleB = call(expr.scaleB);

                return matA & matB & matC & scaleA & scaleB & ScaledMatrixMultiply::EvalTimes;
            }
            template <CTernary Expr>
            EvaluationTimes operator()(Expr const& expr) const
            {
                auto lhs  = call(expr.lhs);
                auto r1hs = call(expr.r1hs);
                auto r2hs = call(expr.r2hs);

                return lhs & r1hs & r2hs & Expr::EvalTimes;
            }

            template <CBinary Expr>
            EvaluationTimes operator()(Expr const& expr) const
            {
                auto lhs = call(expr.lhs);
                auto rhs = call(expr.rhs);

                return lhs & rhs & Expr::EvalTimes;
            }

            template <CUnary Expr>
            EvaluationTimes operator()(Expr const& expr) const
            {
                return call(expr.arg) & Expr::EvalTimes;
            }

            EvaluationTimes operator()(Register::ValuePtr const& expr) const
            {
                if(expr->regType() == Register::Type::Literal)
                    return EvaluationTimes::All();

                return {EvaluationTime::KernelExecute};
            }

            constexpr EvaluationTimes operator()(AssemblyKernelArgumentPtr const& expr) const
            {
                return {EvaluationTime::KernelLaunch, EvaluationTime::KernelExecute};
            }

            constexpr EvaluationTimes operator()(DataFlowTag const& expr) const
            {
                return {EvaluationTime::KernelExecute};
            }

            constexpr EvaluationTimes operator()(CommandArgumentPtr const& expr) const
            {
                return {EvaluationTime::KernelLaunch};
            }

            constexpr EvaluationTimes operator()(CommandArgumentValue const& expr) const
            {
                return EvaluationTimes::All();
            }

            EvaluationTimes call(Expression const& expr) const
            {
                return std::visit(*this, expr);
            }

            EvaluationTimes call(ExpressionPtr const& expr) const
            {
                if(expr == nullptr)
                {
                    return EvaluationTimes::All();
                }
                return call(*expr);
            }
        };

        inline EvaluationTimes evaluationTimes(Expression const& expr)
        {
            return ExpressionEvaluationTimesVisitor().call(expr);
        }

        inline EvaluationTimes evaluationTimes(ExpressionPtr const& expr)
        {
            return ExpressionEvaluationTimesVisitor().call(expr);
        }
    }
}<|MERGE_RESOLUTION|>--- conflicted
+++ resolved
@@ -346,14 +346,11 @@
         EXPRESSION_INFO(Convert<DataType::Halfx2>);
         EXPRESSION_INFO(Convert<DataType::FP8x4>);
         EXPRESSION_INFO(Convert<DataType::BF8x4>);
-<<<<<<< HEAD
         EXPRESSION_INFO(Convert<DataType::FP6x16>);
         EXPRESSION_INFO(Convert<DataType::BF6x16>);
         EXPRESSION_INFO(Convert<DataType::FP4x8>);
-=======
         EXPRESSION_INFO(Convert<DataType::BFloat16>);
         EXPRESSION_INFO(Convert<DataType::BFloat16x2>);
->>>>>>> 1794b3ef
         EXPRESSION_INFO(Convert<DataType::Float>);
         EXPRESSION_INFO(Convert<DataType::Double>);
         EXPRESSION_INFO(Convert<DataType::Int32>);
