/*******************************************************************************
 *
 * MIT License
 *
 * Copyright 2021-2025 Advanced Micro Devices, Inc.
 *
 * Permission is hereby granted, free of charge, to any person obtaining a copy
 * of this software and associated documentation files (the "Software"), to deal
 * in the Software without restriction, including without limitation the rights
 * to use, copy, modify, merge, publish, distribute, sublicense, and/or sell
 * copies of the Software, and to permit persons to whom the Software is
 * furnished to do so, subject to the following conditions:
 *
 * The above copyright notice and this permission notice shall be included in
 * all copies or substantial portions of the Software.
 *
 * THE SOFTWARE IS PROVIDED "AS IS", WITHOUT WARRANTY OF ANY KIND, EXPRESS OR
 * IMPLIED, INCLUDING BUT NOT LIMITED TO THE WARRANTIES OF MERCHANTABILITY,
 * FITNESS FOR A PARTICULAR PURPOSE AND NONINFRINGEMENT. IN NO EVENT SHALL THE
 * AUTHORS OR COPYRIGHT HOLDERS BE LIABLE FOR ANY CLAIM, DAMAGES OR OTHER
 * LIABILITY, WHETHER IN AN ACTION OF CONTRACT, TORT OR OTHERWISE, ARISING FROM,
 * OUT OF OR IN CONNECTION WITH THE SOFTWARE OR THE USE OR OTHER DEALINGS IN THE
 * SOFTWARE.
 *
 *******************************************************************************/

#pragma once

#include <memory>
#include <stack>
#include <variant>

#include <rocRoller/CodeGen/Instruction.hpp>
#include <rocRoller/InstructionValues/Register.hpp>
#include <rocRoller/Operations/CommandArgument.hpp>
#include <rocRoller/Utilities/Component.hpp>

namespace rocRoller
{

    namespace Expression
    {
        inline ExpressionPtr operator+(ExpressionPtr a, ExpressionPtr b)
        {
            return std::make_shared<Expression>(Add{a, b});
        }

        inline ExpressionPtr operator-(ExpressionPtr a, ExpressionPtr b)
        {
            return std::make_shared<Expression>(Subtract{a, b});
        }

        inline ExpressionPtr operator*(ExpressionPtr a, ExpressionPtr b)
        {
            return std::make_shared<Expression>(Multiply{a, b});
        }

        inline ExpressionPtr operator/(ExpressionPtr a, ExpressionPtr b)
        {
            return std::make_shared<Expression>(Divide{a, b});
        }

        inline ExpressionPtr operator%(ExpressionPtr a, ExpressionPtr b)
        {
            return std::make_shared<Expression>(Modulo{a, b});
        }

        inline ExpressionPtr operator<<(ExpressionPtr a, ExpressionPtr b)
        {
            return std::make_shared<Expression>(ShiftL{a, b});
        }

        inline ExpressionPtr operator>>(ExpressionPtr a, ExpressionPtr b)
        {
            return std::make_shared<Expression>(ArithmeticShiftR{a, b});
        }

        inline ExpressionPtr arithmeticShiftR(ExpressionPtr a, ExpressionPtr b)
        {
            return std::make_shared<Expression>(ArithmeticShiftR{a, b});
        }

        inline ExpressionPtr logicalShiftR(ExpressionPtr a, ExpressionPtr b)
        {
            return std::make_shared<Expression>(LogicalShiftR{a, b});
        }

        inline ExpressionPtr operator&(ExpressionPtr a, ExpressionPtr b)
        {
            return std::make_shared<Expression>(BitwiseAnd{a, b});
        }

        inline ExpressionPtr operator|(ExpressionPtr a, ExpressionPtr b)
        {
            return std::make_shared<Expression>(BitwiseOr{a, b});
        }

        inline ExpressionPtr operator^(ExpressionPtr a, ExpressionPtr b)
        {
            return std::make_shared<Expression>(BitwiseXor{a, b});
        }

        inline ExpressionPtr operator>(ExpressionPtr a, ExpressionPtr b)
        {
            return std::make_shared<Expression>(GreaterThan{a, b});
        }

        inline ExpressionPtr operator>=(ExpressionPtr a, ExpressionPtr b)
        {
            return std::make_shared<Expression>(GreaterThanEqual{a, b});
        }

        inline ExpressionPtr operator<(ExpressionPtr a, ExpressionPtr b)
        {
            return std::make_shared<Expression>(LessThan{a, b});
        }

        inline ExpressionPtr operator<=(ExpressionPtr a, ExpressionPtr b)
        {
            return std::make_shared<Expression>(LessThanEqual{a, b});
        }

        inline ExpressionPtr operator==(ExpressionPtr a, ExpressionPtr b)
        {
            return std::make_shared<Expression>(Equal{a, b});
        }

        inline ExpressionPtr operator!=(ExpressionPtr a, ExpressionPtr b)
        {
            return std::make_shared<Expression>(NotEqual{a, b});
        }

        inline ExpressionPtr operator&&(ExpressionPtr a, ExpressionPtr b)
        {
            return std::make_shared<Expression>(LogicalAnd{a, b});
        }

        inline ExpressionPtr operator||(ExpressionPtr a, ExpressionPtr b)
        {
            return std::make_shared<Expression>(LogicalOr{a, b});
        }

        inline ExpressionPtr logicalNot(ExpressionPtr a)
        {
            return std::make_shared<Expression>(LogicalNot{a});
        }

        inline ExpressionPtr operator-(ExpressionPtr a)
        {
            return std::make_shared<Expression>(Negate{a});
        }

        inline ExpressionPtr operator~(ExpressionPtr a)
        {
            return std::make_shared<Expression>(BitwiseNegate{a});
        }

        inline ExpressionPtr exp2(ExpressionPtr a)
        {
            return std::make_shared<Expression>(Exponential2{a});
        }

        inline ExpressionPtr exp(ExpressionPtr a)
        {
            return std::make_shared<Expression>(Exponential{a});
        }

        inline ExpressionPtr multiplyHigh(ExpressionPtr a, ExpressionPtr b)
        {
            return std::make_shared<Expression>(MultiplyHigh{a, b});
        }

        inline ExpressionPtr multiplyAdd(ExpressionPtr a, ExpressionPtr b, ExpressionPtr c)
        {
            return std::make_shared<Expression>(MultiplyAdd{a, b, c});
        }

        inline ExpressionPtr addShiftL(ExpressionPtr a, ExpressionPtr b, ExpressionPtr c)
        {
            return std::make_shared<Expression>(AddShiftL{a, b, c});
        }

        inline ExpressionPtr shiftLAdd(ExpressionPtr a, ExpressionPtr b, ExpressionPtr c)
        {
            return std::make_shared<Expression>(ShiftLAdd{a, b, c});
        }

        inline ExpressionPtr conditional(ExpressionPtr a, ExpressionPtr b, ExpressionPtr c)
        {
            return std::make_shared<Expression>(Conditional{a, b, c});
        }

        inline ExpressionPtr magicMultiple(ExpressionPtr a)
        {
            return std::make_shared<Expression>(MagicMultiple{a});
        }

        inline ExpressionPtr magicShifts(ExpressionPtr a)
        {
            return std::make_shared<Expression>(MagicShifts{a});
        }

        inline ExpressionPtr magicSign(ExpressionPtr a)
        {
            return std::make_shared<Expression>(MagicSign{a});
        }

        inline static bool convertibleTo(DataType dt)
        {
            return dt == DataType::Half || dt == DataType::Halfx2 || dt == DataType::BFloat16
                   || dt == DataType::BFloat16x2 || dt == DataType::FP8 || dt == DataType::BF8
                   || dt == DataType::FP8x4 || dt == DataType::BF8x4 || dt == DataType::Float
                   || dt == DataType::Double || dt == DataType::Int32 || dt == DataType::Int64
                   || dt == DataType::UInt32 || dt == DataType::UInt64 || dt == DataType::Bool
                   || dt == DataType::Bool32 || dt == DataType::Bool64;
        }

        inline ExpressionPtr convert(DataType dt, ExpressionPtr a)
        {
            // Couldn't use previous impl. of CExpression<T>
            // (aka. std::constructible_from<Expression, T>) because Convert<DATATYPE>
            // is not a type anymore. Convert is no longer templated.
            // Either a runtime-check or other templatized function call is needed
            // to make sure valid destination types for a convert.
            // Currently, explicit runtime check is used. (Notice that checking the range
            // of dt doesn't work because target type of convert is not consecutively
            // laid in DataType enum.)
            if(!convertibleTo(dt))
                Throw<FatalError>("Unsupported datatype conversion: ", ShowValue(dt));

            return std::make_shared<Expression>(Convert{{.arg{a}}, dt});
        }

        inline ExpressionPtr convert(VariableType vt, ExpressionPtr a)
        {
            AssertFatal(!vt.isPointer(), "Convert to pointer type not supported.", ShowValue(vt));

            return convert(vt, a);
        }

        template <DataType DATATYPE>
        inline ExpressionPtr convert(ExpressionPtr a)
        {
            return convert(DATATYPE, a);
        }

        inline ExpressionPtr bfe(ExpressionPtr a, uint8_t offset, uint8_t width)
        {
            return std::make_shared<Expression>(
                BitFieldExtract{{.arg{a}}, DataType::None, offset, width});
        }

        inline ExpressionPtr bfe(DataType dt, ExpressionPtr a, uint8_t offset, uint8_t width)
        {
            return std::make_shared<Expression>(BitFieldExtract{{.arg{a}}, dt, offset, width});
        }

        template <CCommandArgumentValue T>
        inline ExpressionPtr literal(T value)
        {
            return std::make_shared<Expression>(value);
        }

        template <CCommandArgumentValue T>
        ExpressionPtr literal(T value, VariableType v)
        {
            AssertFatal(v.pointerType == PointerType::Value);

            switch(v.dataType)
            {
            case DataType::Int32:
                return literal<int32_t>(value);
            case DataType::UInt32:
                return literal<uint32_t>(value);
            case DataType::Int64:
                return literal<int64_t>(value);
            case DataType::UInt64:
                return literal<uint64_t>(value);
            case DataType::Bool:
                return literal<bool>(value);
            case DataType::Half:
                return literal<Half>(static_cast<float>(value));
            case DataType::Float:
                return literal<float>(value);
            case DataType::Double:
                return literal<double>(value);
            default:
                Throw<FatalError>(
                    "Unsupported datatype ", v.dataType, " provided to Expression::literal");
            }
        }

        static_assert(CExpression<Add>);
        static_assert(!CExpression<Register::Value>,
                      "ValuePtr can be an Expression but Value cannot.");

        template <typename Expr>
        struct ExpressionInfo
        {
        };

#define EXPRESSION_INFO_CUSTOM(cls, cls_name) \
    template <>                               \
    struct ExpressionInfo<cls>                \
    {                                         \
        constexpr static auto name()          \
        {                                     \
            return cls_name;                  \
        }                                     \
    }

#define EXPRESSION_INFO(cls) EXPRESSION_INFO_CUSTOM(cls, #cls)

        EXPRESSION_INFO(Add);
        EXPRESSION_INFO(Subtract);
        EXPRESSION_INFO(MatrixMultiply);
        EXPRESSION_INFO(ScaledMatrixMultiply);
        EXPRESSION_INFO(Multiply);
        EXPRESSION_INFO(MultiplyAdd);
        EXPRESSION_INFO(MultiplyHigh);

        EXPRESSION_INFO(Divide);
        EXPRESSION_INFO(Modulo);

        EXPRESSION_INFO(ShiftL);
        EXPRESSION_INFO(LogicalShiftR);
        EXPRESSION_INFO(ArithmeticShiftR);

        EXPRESSION_INFO(BitwiseNegate);
        EXPRESSION_INFO(BitwiseAnd);
        EXPRESSION_INFO(BitwiseOr);
        EXPRESSION_INFO(BitwiseXor);
        EXPRESSION_INFO(Exponential2);
        EXPRESSION_INFO(Exponential);

        EXPRESSION_INFO(ShiftLAdd);
        EXPRESSION_INFO(AddShiftL);

        EXPRESSION_INFO(Conditional);

        EXPRESSION_INFO(GreaterThan);
        EXPRESSION_INFO(GreaterThanEqual);
        EXPRESSION_INFO(LessThan);
        EXPRESSION_INFO(LessThanEqual);
        EXPRESSION_INFO(Equal);
        EXPRESSION_INFO(NotEqual);
        EXPRESSION_INFO(LogicalAnd);
        EXPRESSION_INFO(LogicalOr);
        EXPRESSION_INFO(LogicalNot);

        EXPRESSION_INFO(MagicMultiple);
        EXPRESSION_INFO(MagicShifts);
        EXPRESSION_INFO(MagicSign);

        EXPRESSION_INFO(Negate);

        EXPRESSION_INFO(RandomNumber);

        EXPRESSION_INFO(BitFieldExtract);

<<<<<<< HEAD
        EXPRESSION_INFO(Convert);
=======
        EXPRESSION_INFO_CUSTOM(Convert<DataType::Half>, "Convert_Half");
        EXPRESSION_INFO_CUSTOM(Convert<DataType::Halfx2>, "Convert_Halfx2");
        EXPRESSION_INFO_CUSTOM(Convert<DataType::FP8>, "Convert_FP8");
        EXPRESSION_INFO_CUSTOM(Convert<DataType::BF8>, "Convert_BF8");
        EXPRESSION_INFO_CUSTOM(Convert<DataType::FP8x4>, "Convert_FP8x4");
        EXPRESSION_INFO_CUSTOM(Convert<DataType::BF8x4>, "Convert_BF8x4");
        EXPRESSION_INFO_CUSTOM(Convert<DataType::FP6x16>, "Convert_FP6x16");
        EXPRESSION_INFO_CUSTOM(Convert<DataType::BF6x16>, "Convert_BF6x16");
        EXPRESSION_INFO_CUSTOM(Convert<DataType::FP4x8>, "Convert_FP4x8");
        EXPRESSION_INFO_CUSTOM(Convert<DataType::BFloat16>, "Convert_BFloat16");
        EXPRESSION_INFO_CUSTOM(Convert<DataType::BFloat16x2>, "Convert_BFloat16x2");
        EXPRESSION_INFO_CUSTOM(Convert<DataType::Float>, "Convert_Float");
        EXPRESSION_INFO_CUSTOM(Convert<DataType::Double>, "Convert_Double");
        EXPRESSION_INFO_CUSTOM(Convert<DataType::Int32>, "Convert_Int32");
        EXPRESSION_INFO_CUSTOM(Convert<DataType::Int64>, "Convert_Int64");
        EXPRESSION_INFO_CUSTOM(Convert<DataType::UInt32>, "Convert_UInt32");
        EXPRESSION_INFO_CUSTOM(Convert<DataType::UInt64>, "Convert_UInt64");
        EXPRESSION_INFO_CUSTOM(Convert<DataType::Bool>, "Convert_Bool");
        EXPRESSION_INFO_CUSTOM(Convert<DataType::Bool32>, "Convert_Bool32");
        EXPRESSION_INFO_CUSTOM(Convert<DataType::Bool64>, "Convert_Bool64");
>>>>>>> 0dd40c81

        EXPRESSION_INFO_CUSTOM(SRConvert<DataType::FP8>, "SRConvert_FP8");
        EXPRESSION_INFO_CUSTOM(SRConvert<DataType::BF8>, "SRConvert_BF8");

        EXPRESSION_INFO_CUSTOM(Register::ValuePtr, "RegisterValue");
        EXPRESSION_INFO_CUSTOM(CommandArgumentPtr, "CommandArgument");
        EXPRESSION_INFO_CUSTOM(CommandArgumentValue, "LiteralValue");
        EXPRESSION_INFO_CUSTOM(AssemblyKernelArgumentPtr, "Kernel Argument");
        EXPRESSION_INFO_CUSTOM(WaveTilePtr, "WaveTile");

        EXPRESSION_INFO(DataFlowTag);

#undef EXPRESSION_INFO
#undef EXPRESSION_INFO_CUSTOM
        struct ExpressionNameVisitor
        {
            template <CExpression Expr>
            std::string operator()(Expr const& expr) const
            {
                return ExpressionInfo<Expr>::name();
            }

            std::string call(Expression const& expr) const
            {
                return std::visit(*this, expr);
            }

            std::string call(ExpressionPtr const& expr) const
            {
                return call(*expr);
            }
        };

        inline std::string name(ExpressionPtr const& expr)
        {
            return ExpressionNameVisitor().call(expr);
        }

        inline std::string name(Expression const& expr)
        {
            return ExpressionNameVisitor().call(expr);
        }

        struct ExpressionArgumentNameVisitor
        {
            template <CExpression Expr>
            std::string operator()(Expr const& expr) const
            {
                return ExpressionInfo<Expr>::name();
            }

            std::string operator()(CommandArgumentPtr const& expr) const
            {
                if(expr)
                    return expr->name();

                return ExpressionInfo<CommandArgumentPtr>::name();
            }

            std::string call(Expression const& expr) const
            {
                return std::visit(*this, expr);
            }

            std::string call(ExpressionPtr const& expr) const
            {
                return call(*expr);
            }
        };

        inline std::string argumentName(ExpressionPtr const& expr)
        {
            return ExpressionArgumentNameVisitor().call(expr);
        }

        inline std::string argumentName(Expression const& expr)
        {
            return ExpressionArgumentNameVisitor().call(expr);
        }

        struct ExpressionEvaluationTimesVisitor
        {
            EvaluationTimes operator()(WaveTilePtr const& expr) const
            {
                return {EvaluationTime::KernelExecute};
            }

            EvaluationTimes operator()(ScaledMatrixMultiply const& expr) const
            {
                auto matA   = call(expr.matA);
                auto matB   = call(expr.matB);
                auto matC   = call(expr.matC);
                auto scaleA = call(expr.scaleA);
                auto scaleB = call(expr.scaleB);

                return matA & matB & matC & scaleA & scaleB & ScaledMatrixMultiply::EvalTimes;
            }
            template <CTernary Expr>
            EvaluationTimes operator()(Expr const& expr) const
            {
                auto lhs  = call(expr.lhs);
                auto r1hs = call(expr.r1hs);
                auto r2hs = call(expr.r2hs);

                return lhs & r1hs & r2hs & Expr::EvalTimes;
            }

            template <CBinary Expr>
            EvaluationTimes operator()(Expr const& expr) const
            {
                auto lhs = call(expr.lhs);
                auto rhs = call(expr.rhs);

                return lhs & rhs & Expr::EvalTimes;
            }

            template <CUnary Expr>
            EvaluationTimes operator()(Expr const& expr) const
            {
                return call(expr.arg) & Expr::EvalTimes;
            }

            EvaluationTimes operator()(Register::ValuePtr const& expr) const
            {
                if(expr->regType() == Register::Type::Literal)
                    return EvaluationTimes::All();

                return {EvaluationTime::KernelExecute};
            }

            constexpr EvaluationTimes operator()(AssemblyKernelArgumentPtr const& expr) const
            {
                return {EvaluationTime::KernelLaunch, EvaluationTime::KernelExecute};
            }

            constexpr EvaluationTimes operator()(DataFlowTag const& expr) const
            {
                return {EvaluationTime::KernelExecute};
            }

            constexpr EvaluationTimes operator()(CommandArgumentPtr const& expr) const
            {
                return {EvaluationTime::KernelLaunch};
            }

            constexpr EvaluationTimes operator()(CommandArgumentValue const& expr) const
            {
                return EvaluationTimes::All();
            }

            EvaluationTimes call(Expression const& expr) const
            {
                return std::visit(*this, expr);
            }

            EvaluationTimes call(ExpressionPtr const& expr) const
            {
                if(expr == nullptr)
                {
                    return EvaluationTimes::All();
                }
                return call(*expr);
            }
        };

        inline EvaluationTimes evaluationTimes(Expression const& expr)
        {
            return ExpressionEvaluationTimesVisitor().call(expr);
        }

        inline EvaluationTimes evaluationTimes(ExpressionPtr const& expr)
        {
            return ExpressionEvaluationTimesVisitor().call(expr);
        }

        template <typename Expr>
        requires(CUnary<Expr> || CBinary<Expr> || CTernary<Expr>) auto split(ExpressionPtr expr)
        {
            AssertFatal(expr && std::holds_alternative<Expr>(*expr),
                        "Expression does not hold the correct type");

            auto exp = std::get<Expr>(*expr);

            if constexpr(CUnary<Expr>)
            {
                return std::make_tuple(exp.arg);
            }
            else if constexpr(CBinary<Expr>)
            {
                return std::make_tuple(exp.lhs, exp.rhs);
            }
            else if constexpr(CTernary<Expr>)
            {
                return std::make_tuple(exp.lhs, exp.r1hs, exp.r2hs);
            }
        }

    }
}<|MERGE_RESOLUTION|>--- conflicted
+++ resolved
@@ -358,30 +358,7 @@
 
         EXPRESSION_INFO(BitFieldExtract);
 
-<<<<<<< HEAD
         EXPRESSION_INFO(Convert);
-=======
-        EXPRESSION_INFO_CUSTOM(Convert<DataType::Half>, "Convert_Half");
-        EXPRESSION_INFO_CUSTOM(Convert<DataType::Halfx2>, "Convert_Halfx2");
-        EXPRESSION_INFO_CUSTOM(Convert<DataType::FP8>, "Convert_FP8");
-        EXPRESSION_INFO_CUSTOM(Convert<DataType::BF8>, "Convert_BF8");
-        EXPRESSION_INFO_CUSTOM(Convert<DataType::FP8x4>, "Convert_FP8x4");
-        EXPRESSION_INFO_CUSTOM(Convert<DataType::BF8x4>, "Convert_BF8x4");
-        EXPRESSION_INFO_CUSTOM(Convert<DataType::FP6x16>, "Convert_FP6x16");
-        EXPRESSION_INFO_CUSTOM(Convert<DataType::BF6x16>, "Convert_BF6x16");
-        EXPRESSION_INFO_CUSTOM(Convert<DataType::FP4x8>, "Convert_FP4x8");
-        EXPRESSION_INFO_CUSTOM(Convert<DataType::BFloat16>, "Convert_BFloat16");
-        EXPRESSION_INFO_CUSTOM(Convert<DataType::BFloat16x2>, "Convert_BFloat16x2");
-        EXPRESSION_INFO_CUSTOM(Convert<DataType::Float>, "Convert_Float");
-        EXPRESSION_INFO_CUSTOM(Convert<DataType::Double>, "Convert_Double");
-        EXPRESSION_INFO_CUSTOM(Convert<DataType::Int32>, "Convert_Int32");
-        EXPRESSION_INFO_CUSTOM(Convert<DataType::Int64>, "Convert_Int64");
-        EXPRESSION_INFO_CUSTOM(Convert<DataType::UInt32>, "Convert_UInt32");
-        EXPRESSION_INFO_CUSTOM(Convert<DataType::UInt64>, "Convert_UInt64");
-        EXPRESSION_INFO_CUSTOM(Convert<DataType::Bool>, "Convert_Bool");
-        EXPRESSION_INFO_CUSTOM(Convert<DataType::Bool32>, "Convert_Bool32");
-        EXPRESSION_INFO_CUSTOM(Convert<DataType::Bool64>, "Convert_Bool64");
->>>>>>> 0dd40c81
 
         EXPRESSION_INFO_CUSTOM(SRConvert<DataType::FP8>, "SRConvert_FP8");
         EXPRESSION_INFO_CUSTOM(SRConvert<DataType::BF8>, "SRConvert_BF8");
