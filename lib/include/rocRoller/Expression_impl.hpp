--- conflicted
+++ resolved
@@ -363,13 +363,15 @@
 
         EXPRESSION_INFO(BitFieldExtract);
 
-<<<<<<< HEAD
         EXPRESSION_INFO_CUSTOM(Convert<DataType::Half>, "Convert_Half");
         EXPRESSION_INFO_CUSTOM(Convert<DataType::Halfx2>, "Convert_Halfx2");
         EXPRESSION_INFO_CUSTOM(Convert<DataType::FP8>, "Convert_FP8");
         EXPRESSION_INFO_CUSTOM(Convert<DataType::BF8>, "Convert_BF8");
         EXPRESSION_INFO_CUSTOM(Convert<DataType::FP8x4>, "Convert_FP8x4");
         EXPRESSION_INFO_CUSTOM(Convert<DataType::BF8x4>, "Convert_BF8x4");
+        EXPRESSION_INFO_CUSTOM(Convert<DataType::FP6x16>, "Convert_FP6x16");
+        EXPRESSION_INFO_CUSTOM(Convert<DataType::BF6x16>, "Convert_BF6x16");
+        EXPRESSION_INFO_CUSTOM(Convert<DataType::FP4x8>, "Convert_FP4x8");
         EXPRESSION_INFO_CUSTOM(Convert<DataType::BFloat16>, "Convert_BFloat16");
         EXPRESSION_INFO_CUSTOM(Convert<DataType::BFloat16x2>, "Convert_BFloat16x2");
         EXPRESSION_INFO_CUSTOM(Convert<DataType::Float>, "Convert_Float");
@@ -388,35 +390,6 @@
         EXPRESSION_INFO_CUSTOM(Register::ValuePtr, "RegisterValue");
         EXPRESSION_INFO_CUSTOM(CommandArgumentPtr, "CommandArgument");
         EXPRESSION_INFO_CUSTOM(CommandArgumentValue, "LiteralValue");
-=======
-        EXPRESSION_INFO(Convert<DataType::Half>);
-        EXPRESSION_INFO(Convert<DataType::Halfx2>);
-        EXPRESSION_INFO(Convert<DataType::FP8>);
-        EXPRESSION_INFO(Convert<DataType::BF8>);
-        EXPRESSION_INFO(Convert<DataType::FP8x4>);
-        EXPRESSION_INFO(Convert<DataType::BF8x4>);
-        EXPRESSION_INFO(Convert<DataType::FP6x16>);
-        EXPRESSION_INFO(Convert<DataType::BF6x16>);
-        EXPRESSION_INFO(Convert<DataType::FP4x8>);
-        EXPRESSION_INFO(Convert<DataType::BFloat16>);
-        EXPRESSION_INFO(Convert<DataType::BFloat16x2>);
-        EXPRESSION_INFO(Convert<DataType::Float>);
-        EXPRESSION_INFO(Convert<DataType::Double>);
-        EXPRESSION_INFO(Convert<DataType::Int32>);
-        EXPRESSION_INFO(Convert<DataType::Int64>);
-        EXPRESSION_INFO(Convert<DataType::UInt32>);
-        EXPRESSION_INFO(Convert<DataType::UInt64>);
-        EXPRESSION_INFO(Convert<DataType::Bool>);
-        EXPRESSION_INFO(Convert<DataType::Bool32>);
-        EXPRESSION_INFO(Convert<DataType::Bool64>);
-
-        EXPRESSION_INFO(SRConvert<DataType::FP8>);
-        EXPRESSION_INFO(SRConvert<DataType::BF8>);
-
-        EXPRESSION_INFO_CUSTOM(Register::ValuePtr, "Register Value");
-        EXPRESSION_INFO_CUSTOM(CommandArgumentPtr, "Command Argument");
-        EXPRESSION_INFO_CUSTOM(CommandArgumentValue, "Literal Value");
->>>>>>> c2b04d40
         EXPRESSION_INFO_CUSTOM(AssemblyKernelArgumentPtr, "Kernel Argument");
         EXPRESSION_INFO_CUSTOM(WaveTilePtr, "WaveTile");
 
