--- conflicted
+++ resolved
@@ -72,7 +72,7 @@
                               }
                               if(isSetCoordinate(tag))
                               {
-                                  return graph.mapper.get<ForLoop>(tag) > 0;
+                                  return graph.mapper.get<CoordinateGraph::ForLoop>(tag) > 0;
                               }
                               return false;
                           })
@@ -113,7 +113,7 @@
                         if(loopGroup.count(loop) != 0)
                             continue;
 
-                        auto loopDim = getSize(std::get<Dimension>(graph.coordinates.getElement(
+                        auto loopDim = getSize(std::get<CT::Dimension>(graph.coordinates.getElement(
                             graph.mapper.get(loop, NaryArgument::DEST))));
 
                         // Loops to be fused must have the same length
@@ -127,7 +127,6 @@
                             loopLength = loopDim;
                         }
 
-<<<<<<< HEAD
                         // Loops to be fused must have the same increment value
                         auto [dataTag, increment] = getForLoopIncrement(graph, loop);
                         if(loopIncrement)
@@ -174,12 +173,6 @@
                     }
 
                     for(auto loop : loopGroup)
-=======
-                    // Check to see if loops are all the same length
-                    auto forLoopDim = getSize(std::get<CT::Dimension>(graph.coordinates.getElement(
-                        graph.mapper.get(forLoop, NaryArgument::DEST))));
-                    if(loopLength)
->>>>>>> 4189b2b0
                     {
                         std::erase(forLoops, loop);
                     }
