--- conflicted
+++ resolved
@@ -62,139 +62,7 @@
              * @param start
              * @return std::vector<std::unordered_set<int>>
              */
-<<<<<<< HEAD
             std::vector<std::unordered_set<int>> gatherForLoops(KernelGraph& graph, int start)
-=======
-            std::vector<int> pathToForLoop(KernelGraph& graph, int start)
-            {
-                // Find the first ForLoop under the node
-                auto allForLoops
-                    = graph.control
-                          .findNodes(
-                              start,
-                              [&](int tag) -> bool {
-                                  return isOperation<ForLoopOp>(graph.control.getElement(tag));
-                              },
-                              GD::Downstream)
-                          .to<std::vector>();
-
-                if(allForLoops.empty())
-                    return {};
-
-                auto firstForLoop = allForLoops[0];
-
-                // Find all of the nodes in between the node and the first for loop
-                auto pathToLoopWithEdges = graph.control
-                                               .path<GD::Downstream>(std::vector<int>{start},
-                                                                     std::vector<int>{firstForLoop})
-                                               .to<std::vector>();
-
-                // Filter out only the nodes
-                std::vector<int> pathToLoop;
-                std::copy_if(pathToLoopWithEdges.begin(),
-                             pathToLoopWithEdges.end(),
-                             std::back_inserter(pathToLoop),
-                             [&](int tag) -> bool {
-                                 return graph.control.getElementType(tag)
-                                        == Graph::ElementType::Node;
-                             });
-
-                return pathToLoop;
-            }
-
-            /**
-             * @brief Find the first and last nodes in `nodes` which are totally ordered
-             *
-             * Returns the first and last nodes as a pair
-             *
-             */
-            static std::pair<int, int>
-                getFirstAndLastNodes(rocRoller::KernelGraph::KernelGraph const& graph,
-                                     std::vector<int> const&                    nodes)
-            {
-                AssertFatal(not nodes.empty());
-
-                using namespace rocRoller::KernelGraph::ControlGraph;
-
-                int firstNode = nodes[0];
-                int lastNode  = nodes[0];
-                for(int i = 1; i < nodes.size(); i++)
-                {
-                    auto order
-                        = graph.control.compareNodes(rocRoller::IgnoreCache, firstNode, nodes[i]);
-                    // If this assertion fails, that means the nodes are not totally ordered
-                    AssertFatal(order != NodeOrdering::Undefined, "nodes are not totally ordered");
-                    if(order != NodeOrdering::LeftFirst
-                       and order != NodeOrdering::LeftInBodyOfRight)
-                    {
-                        firstNode = nodes[i];
-                    }
-
-                    order = graph.control.compareNodes(rocRoller::IgnoreCache, lastNode, nodes[i]);
-                    // If this assertion fails, that means the nodes are not totally ordered
-                    AssertFatal(order != NodeOrdering::Undefined, "nodes are not totally ordered");
-                    if(order == NodeOrdering::LeftFirst or order == NodeOrdering::LeftInBodyOfRight)
-                    {
-                        lastNode = nodes[i];
-                    }
-                }
-
-                return {firstNode, lastNode};
-            }
-
-            /**
-             * @brief Order a new group (nodes) with existing groups. Each group consists of
-             *        a pair of nodes which are the first and last nodes of memory nodes in a
-             *        for-loop.
-             *
-             */
-            static void orderGroups(rocRoller::KernelGraph::KernelGraph& graph,
-                                    std::set<std::pair<int, int>>&       groups,
-                                    std::vector<int>&                    nodes)
-
-            {
-                if(nodes.empty())
-                    return;
-
-                //
-                // Create a new group using the first and last node of `nodes`.
-                // An assumption here is `nodes` should be totally ordered.
-                //
-                auto [firstNode, lastNode] = getFirstAndLastNodes(graph, nodes);
-                if(groups.empty())
-                {
-                    groups.emplace(firstNode, lastNode);
-                    return;
-                }
-
-                auto [new_group, inserted] = groups.emplace(firstNode, lastNode); // Add new group
-                AssertFatal(inserted); // Should not have identical group
-
-                //
-                // Order (insert sequence edges) the new group with existing groups.
-                // An important assumption here is groups should not overlap.
-                //
-                if(new_group != groups.begin())
-                {
-                    auto prev_group = std::prev(new_group);
-                    AssertFatal(prev_group->second < firstNode);
-                    auto sc1 = getTopSetCoordinate(graph, prev_group->second);
-                    auto sc2 = getTopSetCoordinate(graph, firstNode);
-                    graph.control.addElement(Sequence(), {sc1}, {sc2});
-                }
-
-                if(*new_group != *groups.rbegin())
-                {
-                    auto next_group = std::next(new_group);
-                    AssertFatal(next_group->first > lastNode);
-                    auto sc1 = getTopSetCoordinate(graph, lastNode);
-                    auto sc2 = getTopSetCoordinate(graph, next_group->first);
-                    graph.control.addElement(Sequence(), {sc1}, {sc2});
-                }
-            }
-
-            void fuseLoops(KernelGraph& graph, int tag)
->>>>>>> b8c0694a
             {
                 auto bodies      = graph.control.getOutputNodeIndices<Body>(start).to<std::set>();
                 auto isForLoopOp = graph.control.isElemType<ForLoopOp>();
@@ -330,6 +198,97 @@
             }
 
             /**
+             * @brief Find the first and last nodes in `nodes` which are totally ordered
+             *
+             * Returns the first and last nodes as a pair
+             *
+             */
+            static std::pair<int, int>
+                getFirstAndLastNodes(rocRoller::KernelGraph::KernelGraph const& graph,
+                                     std::vector<int> const&                    nodes)
+            {
+                AssertFatal(not nodes.empty());
+
+                using namespace rocRoller::KernelGraph::ControlGraph;
+
+                int firstNode = nodes[0];
+                int lastNode  = nodes[0];
+                for(int i = 1; i < nodes.size(); i++)
+                {
+                    auto order
+                        = graph.control.compareNodes(rocRoller::IgnoreCache, firstNode, nodes[i]);
+                    // If this assertion fails, that means the nodes are not totally ordered
+                    AssertFatal(order != NodeOrdering::Undefined, "nodes are not totally ordered");
+                    if(order != NodeOrdering::LeftFirst
+                       and order != NodeOrdering::LeftInBodyOfRight)
+                    {
+                        firstNode = nodes[i];
+                    }
+
+                    order = graph.control.compareNodes(rocRoller::IgnoreCache, lastNode, nodes[i]);
+                    // If this assertion fails, that means the nodes are not totally ordered
+                    AssertFatal(order != NodeOrdering::Undefined, "nodes are not totally ordered");
+                    if(order == NodeOrdering::LeftFirst or order == NodeOrdering::LeftInBodyOfRight)
+                    {
+                        lastNode = nodes[i];
+                    }
+                }
+
+                return {firstNode, lastNode};
+            }
+
+            /**
+             * @brief Order a new group (nodes) with existing groups. Each group consists of
+             *        a pair of nodes which are the first and last nodes of memory nodes in a
+             *        for-loop.
+             *
+             */
+            static void orderGroups(rocRoller::KernelGraph::KernelGraph& graph,
+                                    std::set<std::pair<int, int>>&       groups,
+                                    std::vector<int>&                    nodes)
+
+            {
+                if(nodes.empty())
+                    return;
+
+                //
+                // Create a new group using the first and last node of `nodes`.
+                // An assumption here is `nodes` should be totally ordered.
+                //
+                auto [firstNode, lastNode] = getFirstAndLastNodes(graph, nodes);
+                if(groups.empty())
+                {
+                    groups.emplace(firstNode, lastNode);
+                    return;
+                }
+
+                auto [new_group, inserted] = groups.emplace(firstNode, lastNode); // Add new group
+                AssertFatal(inserted); // Should not have identical group
+
+                //
+                // Order (insert sequence edges) the new group with existing groups.
+                // An important assumption here is groups should not overlap.
+                //
+                if(new_group != groups.begin())
+                {
+                    auto prev_group = std::prev(new_group);
+                    AssertFatal(prev_group->second < firstNode);
+                    auto sc1 = getTopSetCoordinate(graph, prev_group->second);
+                    auto sc2 = getTopSetCoordinate(graph, firstNode);
+                    graph.control.addElement(Sequence(), {sc1}, {sc2});
+                }
+
+                if(*new_group != *groups.rbegin())
+                {
+                    auto next_group = std::next(new_group);
+                    AssertFatal(next_group->first > lastNode);
+                    auto sc1 = getTopSetCoordinate(graph, lastNode);
+                    auto sc2 = getTopSetCoordinate(graph, next_group->first);
+                    graph.control.addElement(Sequence(), {sc1}, {sc2});
+                }
+            }
+
+            /**
              * @brief General routine to fuse one node into another
              *
              * @param graph
@@ -404,7 +363,6 @@
                 }
             }
 
-<<<<<<< HEAD
             /**
              * @brief Visitor to determine if two nodes are the "same" operation of the purposes of fusion
              *
@@ -413,29 +371,6 @@
             {
                 template <CConcreteOperation OpA, CConcreteOperation OpB>
                 bool operator()(int, OpA const&, int, OpB const&)
-=======
-                auto fusedLoopBodyChildren
-                    = graph.control.getOutputNodeIndices<Body>(fusedLoopTag).to<std::vector>();
-
-                auto initializeGroups = [&]<typename T>() {
-                    std::set<std::pair<int, int>> groups;
-                    auto                          nodes
-                        = filter(graph.control.isElemType<T>(),
-                                 graph.control.depthFirstVisit(
-                                     fusedLoopBodyChildren, dontWalkPastForLoop, GD::Downstream))
-                              .template to<std::vector>();
-                    if(not nodes.empty())
-                        groups.emplace(getFirstAndLastNodes(graph, nodes));
-                    return groups;
-                };
-
-                auto groups_loads     = initializeGroups.template operator()<LoadTiled>();
-                auto groups_ldsLoads  = initializeGroups.template operator()<LoadLDSTile>();
-                auto groups_stores    = initializeGroups.template operator()<StoreTiled>();
-                auto groups_ldsStores = initializeGroups.template operator()<StoreLDSTile>();
-
-                for(auto const& forLoopTag : forLoopsToFuse)
->>>>>>> b8c0694a
                 {
                     return false;
                 }
@@ -449,44 +384,8 @@
                     {
                         return false;
                     }
-<<<<<<< HEAD
                     for(auto iterA = connA.begin(), iterB = connB.begin(); iterA != connA.end();
                         iterA++, iterB++)
-=======
-
-                    //
-                    // Extract the memory nodes in forLoopTag, which will be used
-                    // at the end to order with memory nodes in fusedLoopTag.
-                    //
-                    std::vector<int> loads;
-                    std::vector<int> ldsLoads;
-                    std::vector<int> stores;
-                    std::vector<int> ldsStores;
-                    {
-                        auto children = graph.control.getOutputNodeIndices<Body>(forLoopTag)
-                                            .to<std::vector>();
-
-                        loads = filter(graph.control.isElemType<LoadTiled>(),
-                                       graph.control.depthFirstVisit(
-                                           children, dontWalkPastForLoop, GD::Downstream))
-                                    .to<std::vector>();
-                        ldsLoads = filter(graph.control.isElemType<LoadLDSTile>(),
-                                          graph.control.depthFirstVisit(
-                                              children, dontWalkPastForLoop, GD::Downstream))
-                                       .to<std::vector>();
-                        stores = filter(graph.control.isElemType<StoreTiled>(),
-                                        graph.control.depthFirstVisit(
-                                            children, dontWalkPastForLoop, GD::Downstream))
-                                     .to<std::vector>();
-                        ldsStores = filter(graph.control.isElemType<StoreLDSTile>(),
-                                           graph.control.depthFirstVisit(
-                                               children, dontWalkPastForLoop, GD::Downstream))
-                                        .to<std::vector>();
-                    }
-
-                    for(auto const& child :
-                        graph.control.getOutputNodeIndices<Body>(forLoopTag).to<std::vector>())
->>>>>>> b8c0694a
                     {
                         if(iterA->coordinate != iterB->coordinate)
                             return false;
@@ -549,7 +448,6 @@
                             continue;
                         fuseNode(graph, mergedNodeTag, nodeTag);
 
-<<<<<<< HEAD
                         graph.control.deleteElement(nodeTag);
                         graph.mapper.purge(nodeTag);
                     }
@@ -577,63 +475,83 @@
                         }
                         return true;
                     };
+
                     auto fusedLoopTag = *forLoopsToFuse.begin();
+
+                    auto fusedLoopBodyChildren
+                        = graph.control.getOutputNodeIndices<Body>(fusedLoopTag).to<std::vector>();
+
+                    auto initializeGroups = [&]<typename T>() {
+                        std::set<std::pair<int, int>> groups;
+                        auto                          nodes
+                            = filter(graph.control.isElemType<T>(),
+                                     graph.control.depthFirstVisit(
+                                         fusedLoopBodyChildren, dontWalkPastForLoop, GD::Downstream))
+                                  .template to<std::vector>();
+                        if(not nodes.empty())
+                            groups.emplace(getFirstAndLastNodes(graph, nodes));
+                        return groups;
+                    };
+
+                    auto groups_loads     = initializeGroups.template operator()<LoadTiled>();
+                    auto groups_ldsLoads  = initializeGroups.template operator()<LoadLDSTile>();
+                    auto groups_stores    = initializeGroups.template operator()<StoreTiled>();
+                    auto groups_ldsStores = initializeGroups.template operator()<StoreLDSTile>();
 
                     for(auto const& forLoopTag : forLoopsToFuse)
                     {
                         if(forLoopTag == fusedLoopTag)
                             continue;
 
+                        //
+                        // Extract the memory nodes in forLoopTag, which will be used
+                        // at the end to order with memory nodes in fusedLoopTag.
+                        //
+                        std::vector<int> loads;
+                        std::vector<int> ldsLoads;
+                        std::vector<int> stores;
+                        std::vector<int> ldsStores;
+                        {
+                            auto children = graph.control.getOutputNodeIndices<Body>(forLoopTag)
+                                                .to<std::vector>();
+
+                            loads = filter(graph.control.isElemType<LoadTiled>(),
+                                        graph.control.depthFirstVisit(
+                                            children, dontWalkPastForLoop, GD::Downstream))
+                                        .to<std::vector>();
+                            ldsLoads = filter(graph.control.isElemType<LoadLDSTile>(),
+                                            graph.control.depthFirstVisit(
+                                                children, dontWalkPastForLoop, GD::Downstream))
+                                        .to<std::vector>();
+                            stores = filter(graph.control.isElemType<StoreTiled>(),
+                                            graph.control.depthFirstVisit(
+                                                children, dontWalkPastForLoop, GD::Downstream))
+                                        .to<std::vector>();
+                            ldsStores = filter(graph.control.isElemType<StoreLDSTile>(),
+                                            graph.control.depthFirstVisit(
+                                                children, dontWalkPastForLoop, GD::Downstream))
+                                            .to<std::vector>();
+                        }
+
                         fuseNode(graph, fusedLoopTag, forLoopTag);
                         purgeFor(graph, forLoopTag);
+
+                        //
+                        // Order the memory nodes in forLoopTag with memory
+                        // nodes in fusedLoopTag.
+                        //
+                        // An important assumption here is the memory nodes of
+                        // forLoopTag should be ordered totally already, and
+                        // orderGroups leverages this fact to connect the first and
+                        // last nodes with other groups to achieve total ordering.
+                        //
+                        orderGroups(graph, groups_loads, loads);
+                        orderGroups(graph, groups_ldsLoads, ldsLoads);
+                        orderGroups(graph, groups_stores, stores);
+                        orderGroups(graph, groups_ldsStores, ldsStores);
                     }
 
                     fuseScopes(graph, fusedLoopTag);
-
-                    auto children
-                        = graph.control.getOutputNodeIndices<Body>(fusedLoopTag).to<std::vector>();
-
-                    auto loads = filter(graph.control.isElemType<LoadTiled>(),
-                                        graph.control.depthFirstVisit(
-                                            children, dontWalkPastForLoop, GD::Downstream))
-                                     .to<std::vector>();
-
-                    auto ldsLoads = filter(graph.control.isElemType<LoadLDSTile>(),
-                                           graph.control.depthFirstVisit(
-                                               children, dontWalkPastForLoop, GD::Downstream))
-                                        .to<std::vector>();
-
-                    auto stores = filter(graph.control.isElemType<StoreTiled>(),
-                                         graph.control.depthFirstVisit(
-                                             children, dontWalkPastForLoop, GD::Downstream))
-                                      .to<std::vector>();
-
-                    auto ldsStores = filter(graph.control.isElemType<StoreLDSTile>(),
-                                            graph.control.depthFirstVisit(
-                                                children, dontWalkPastForLoop, GD::Downstream))
-                                         .to<std::vector>();
-
-                    orderMemoryNodes(graph, loads, true);
-                    orderMemoryNodes(graph, ldsLoads, true);
-                    orderMemoryNodes(graph, stores, true);
-                    orderMemoryNodes(graph, ldsStores, true);
-=======
-                    purgeFor(graph, forLoopTag);
-
-                    //
-                    // Order the memory nodes in forLoopTag with memory
-                    // nodes in fusedLoopTag.
-                    //
-                    // An important assumption here is the memory nodes of
-                    // forLoopTag should be ordered totally already, and
-                    // orderGroups leverages this fact to connect the first and
-                    // last nodes with other groups to achieve total ordering.
-                    //
-                    orderGroups(graph, groups_loads, loads);
-                    orderGroups(graph, groups_ldsLoads, ldsLoads);
-                    orderGroups(graph, groups_stores, stores);
-                    orderGroups(graph, groups_ldsStores, ldsStores);
->>>>>>> b8c0694a
                 }
             }
         }
