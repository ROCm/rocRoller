--- conflicted
+++ resolved
@@ -480,13 +480,10 @@
         registerTypeInfo<FP4>();
         registerTypeInfo<FP8x4>();
         registerTypeInfo<BF8x4>();
-<<<<<<< HEAD
         registerTypeInfo<FP4x8>();
         registerTypeInfo<FP6x16>();
         registerTypeInfo<BF6x16>();
         registerTypeInfo<BFloat16>();
-=======
->>>>>>> 1794b3ef
         registerTypeInfo<Half>();
         registerTypeInfo<Halfx2>();
         registerTypeInfo<BFloat16>();
