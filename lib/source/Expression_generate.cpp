

#include <algorithm>

#include <rocRoller/AssemblyKernelArgument.hpp>
#include <rocRoller/CommonSubexpressionElim.hpp>
#include <rocRoller/Context.hpp>
#include <rocRoller/Expression.hpp>
#include <rocRoller/ExpressionTransformations.hpp>

#include <rocRoller/CodeGen/ArgumentLoader.hpp>
#include <rocRoller/CodeGen/Arithmetic/MatrixMultiply.hpp>
#include <rocRoller/CodeGen/Arithmetic/MultiplyAdd.hpp>
#include <rocRoller/CodeGen/Arithmetic/ScaledMatrixMultiply.hpp>
#include <rocRoller/CodeGen/CopyGenerator.hpp>
#include <rocRoller/KernelGraph/RegisterTagManager.hpp>
#include <rocRoller/Operations/CommandArgument.hpp>
#include <rocRoller/Scheduling/Scheduler.hpp>
#include <rocRoller/Utilities/RTTI.hpp>
#include <rocRoller/Utilities/Timer.hpp>

namespace rocRoller
{
    namespace Expression
    {
        struct ExpressionHasDFTagVisitor
        {
            template <CTernary Expr>
            bool operator()(Expr const& expr) const
            {
                return call(expr.lhs) || call(expr.r1hs) || call(expr.r2hs);
            }

            template <CBinary Expr>
            bool operator()(Expr const& expr) const
            {
                return call(expr.lhs) || call(expr.rhs);
            }

            template <CUnary Expr>
            bool operator()(Expr const& expr) const
            {
                return call(expr.arg);
            }

            template <typename T>
            bool operator()(T const& expr) const
            {
                return false;
            }

            bool operator()(DataFlowTag const& expr) const
            {
                return true;
            }

            bool call(Expression const& expr) const
            {
                return std::visit(*this, expr);
            }

            bool call(ExpressionPtr expr) const
            {
                if(!expr)
                    return false;

                return call(*expr);
            }
        };

        /**
         * @brief Returns true if an expression contains a DataFlowTag.
         *
         * @param expr
         * @return true
         * @return false
         */
        bool expressionHasDFTag(ExpressionPtr const& expr)
        {
            auto visitor = ExpressionHasDFTagVisitor();
            return visitor.call(expr);
        }

        bool expressionHasDFTag(Expression const& expr)
        {
            auto visitor = ExpressionHasDFTagVisitor();
            return visitor.call(expr);
        }

        struct CodeGeneratorVisitor
        {
            CodeGeneratorVisitor(ContextPtr& context)
                : m_context(context)
            {
            }

            using RegisterValue = std::variant<Register::ValuePtr>;

            Register::ValuePtr resultPlaceholder(ResultType const& resType,
                                                 bool              allowSpecial = true,
                                                 int               valueCount   = 1)
            {
                if(IsSpecial(resType.regType) && resType.varType == DataType::Bool)
                {
                    if(allowSpecial)
                        return m_context->getSCC();
                    else
                        return Register::Value::Placeholder(
                            m_context,
                            Register::Type::Scalar,
                            resType.varType,
                            valueCount,
                            Register::AllocationOptions::FullyContiguous());
                }
                return Register::Value::Placeholder(m_context,
                                                    resType.regType,
                                                    resType.varType,
                                                    valueCount,
                                                    Register::AllocationOptions::FullyContiguous());
            }

            int resultValueCount(Register::ValuePtr const&              dest,
                                 std::vector<Register::ValuePtr> const& operands)

            {
                if(dest)
                {
                    return dest->valueCount();
                }

                std::vector<int> count;
                std::transform(
                    operands.cbegin(), operands.cend(), std::back_inserter(count), [](auto x) {
                        return x->valueCount() * DataTypeInfo::Get(x->variableType()).packing;
                    });
                return *std::max_element(count.cbegin(), count.cend());
            }

            Register::Type promoteRegisterTypes(std::vector<Register::ValuePtr> const& regs)
            {
                AssertFatal(!regs.empty());
                auto rtype = regs[0]->regType();
                for(int i = 1; i < regs.size(); ++i)
                {
                    rtype = Register::PromoteType(rtype, regs[i]->regType());
                }
                return rtype;
            }

            VariableType promoteVariableTypes(std::vector<Register::ValuePtr> const& regs)
            {
                AssertFatal(!regs.empty());
                auto vtype = regs[0]->variableType();
                for(int i = 1; i < regs.size(); ++i)
                {
                    vtype = VariableType::Promote(vtype, regs[i]->variableType());
                }
                return vtype;
            }

            /**
             * Evaluates each expression in `exprs`, storing the results in respective indices of
             * `results`.
             *
             * Up to one result may be stored in `scc`. If this is the case, the scheduler will be locked,
             * and `schedulerLocked` will be set to `true`.  It's the caller's responsibility to unlock
             * the scheduler in this case, once the value has been consumed.
             */
            Generator<Instruction> prepareSourceOperands(std::vector<Register::ValuePtr>& results,
                                                         bool&                      schedulerLocked,
                                                         std::vector<ExpressionPtr> exprs)
            {
                std::vector<char>       done(exprs.size(), false);
                std::vector<ResultType> resultTypes(exprs.size());

                schedulerLocked = false;

                results = std::vector<Register::ValuePtr>(exprs.size(), nullptr);

                int specials = 0;
                for(int i = 0; i < exprs.size(); i++)
                {
                    resultTypes[i] = resultType(exprs[i]);
                    if(IsSpecial(resultTypes[i].regType))
                        specials++;
                }

                // Can't use SCC for two temporary values at once.
                if(specials > 1)
                {
                    for(int i = 0; i < exprs.size() && specials > 1; i++)
                    {
                        if(IsSpecial(resultTypes[i].regType))
                        {
                            results[i] = resultPlaceholder(resultTypes[i], false);
                            specials--;
                        }
                    }
                }

                // First, schedule any sub-expressions that will go into general-purpose registers.
                {
                    std::vector<Generator<Instruction>> schedulable;
                    for(int i = 0; i < exprs.size(); i++)
                    {
                        if(!IsSpecial(resultTypes[i].regType) || results[i] != nullptr)
                        {
                            schedulable.push_back(call(results[i], exprs[i]));
                            done[i] = true;
                        }
                    }

                    if(!schedulable.empty())
                    {
                        auto proc = Settings::getInstance()->get(Settings::Scheduler);
                        auto cost = Settings::getInstance()->get(Settings::SchedulerCost);
                        auto scheduler
                            = Component::GetNew<Scheduling::Scheduler>(proc, cost, m_context);

                        co_yield (*scheduler)(schedulable);
                    }
                }

                // Then there might be 1 remaining expression that will go into SCC.
                if(specials > 0)
                {
                    int unscheduled = 0;
                    for(int i = 0; i < exprs.size(); i++)
                    {
                        if(!done[i])
                        {
                            unscheduled++;
                            schedulerLocked = true;
                            co_yield Instruction::Lock(Scheduling::Dependency::SCC,
                                                       "Expression temporary in special register");
                            co_yield call(results[i], exprs[i]);
                        }
                    }

                    AssertFatal(unscheduled == specials && specials <= 1,
                                "Only one special purpose register should have remained.",
                                ShowValue(unscheduled),
                                ShowValue(specials));
                }
            }

            /*
             * Generate code for comparison binary operation.
             *
             * We need to support, for example,
             * 1. scalar <=> scalar
             * 2. vector <=> vector
             */
            template <typename T>
            requires(CKernelExecuteTime<T>&& CBinary<T> && (CLogical<T> || CComparison<T>))
                Generator<Instruction> generateComparisonOrLogicalBinary(Register::ValuePtr& dest,
                                                                         T const&            expr,
                                                                         Register::ValuePtr& lhs,
                                                                         Register::ValuePtr& rhs,
                                                                         ResultType& resType)
            {
                auto const lhsInfo = DataTypeInfo::Get(lhs->variableType());
                auto const rhsInfo = DataTypeInfo::Get(rhs->variableType());

                int valueCount = resultValueCount(dest, {lhs, rhs});

                if(!dest)
                {
                    dest = resultPlaceholder(resType, true, valueCount);
                }

                for(size_t k = 0; k < dest->valueCount(); ++k)
                {
                    // TODD: Consolidate with other similar code
                    // that only calls `->element` if conditions are met
                    auto lhsVal = lhs->regType() == Register::Type::Literal
                                          || IsSpecial(lhs->regType()) || lhs->valueCount() == 1
                                      ? lhs
                                      : lhs->element({k});

                    auto rhsVal = rhs->regType() == Register::Type::Literal
                                          || IsSpecial(rhs->regType()) || rhs->valueCount() == 1
                                      ? rhs
                                      : rhs->element({k});

                    co_yield generateOp<T>(dest->element({k}), lhsVal, rhsVal);
                }
            }

            /*
             * Generate code for arithemtic binary operation.
             *
             * We need to support, for example,
             * 1. scalar * scalar
             * 2. scalar * vector
             * 3. vector * vector (element-wise product)
             */
            template <typename T>
            requires(CBinary<T>&& CArithmetic<T>) Generator<Instruction> generateArithmeticBinary(
                Register::ValuePtr& dest,
                T const&            expr,
                Register::ValuePtr& lhs,
                Register::ValuePtr& rhs,
                ResultType&         resType)
            {

                auto const lhsInfo  = DataTypeInfo::Get(lhs->variableType());
                auto const rhsInfo  = DataTypeInfo::Get(rhs->variableType());
                auto const destInfo = DataTypeInfo::Get(resType.varType);

                int valueCount = resultValueCount(dest, {lhs, rhs});

                // TODO: Should this be pushed to arithmetic generators?
                // If any sources were AGPRs, copy to VGPRs first.
                if(valueCount > 1 && resType.regType == Register::Type::Accumulator)
                {
                    resType.regType = Register::Type::Vector;
                    co_yield m_context->copier()->ensureType(lhs, lhs, resType.regType);
                    co_yield m_context->copier()->ensureType(rhs, rhs, resType.regType);
                }

                if(dest == nullptr)
                {
                    dest = resultPlaceholder(resType, true, valueCount / destInfo.packing);
                }
                else
                {
                    // TODO Destination/result packing mismatch
                    //
                    // This was added to catch the case where:
                    // - a destination register was given
                    // - the packing of "lhs OP rhs" would be
                    //   different then the packing of the destination
                    //   register
                    //
                    // This should be possible.  See the
                    //
                    //   ReuseInputVGPRsAsOutputVGPRsInArithmeticF16SmallerPacking
                    //
                    // test in ExpressionTest.cpp.

                    auto resPack = DataTypeInfo::Get(resType.varType).packing;
                    auto dstPack = DataTypeInfo::Get(dest->variableType()).packing;
                    AssertFatal(dstPack <= resPack, "Destination/result packing mismatch.");
                }

                if(lhsInfo.packing != rhsInfo.packing)
                {
                    // If the packing values of the datatypes are different, we need to
                    // convert the more packed value into the less packed value type.
                    // We can then perform the operation.
                    int packingRatio = std::max(lhsInfo.packing, rhsInfo.packing)
                                       / std::min(lhsInfo.packing, rhsInfo.packing);

                    auto conversion = resultPlaceholder(resType, true, packingRatio);

                    for(size_t i = 0; i < valueCount; i += packingRatio)
                    {
                        Register::ValuePtr lhsVal, rhsVal;
                        if(lhsInfo.packing < rhsInfo.packing)
                        {
                            co_yield generateConvertOp(resType.varType.dataType,
                                                       conversion,
                                                       rhs->element({i / packingRatio}));
                        }
                        else
                        {
                            co_yield generateConvertOp(resType.varType.dataType,
                                                       conversion,
                                                       lhs->element({i / packingRatio}));
                        }

                        auto result = dest->element({i, i + packingRatio - 1});

                        for(size_t j = 0; j < packingRatio; j++)
                        {
                            if(lhsInfo.packing < rhsInfo.packing)
                            {
                                lhsVal = lhs->valueCount() == 1 ? lhs : lhs->element({i + j});
                                rhsVal = conversion->element({j});
                            }
                            else
                            {
                                lhsVal = conversion->element({j});
                                rhsVal = rhs->valueCount() == 1 ? rhs : rhs->element({i + j});
                            }

                            co_yield generateOp<T>(result->element({j}), lhsVal, rhsVal);
                        }
                    }
                }
                else
                {
                    AssertFatal(destInfo.isIntegral || lhs->variableType() == resType.varType
                                    || rhs->variableType() == resType.varType,
                                "Only one floating point argument can be converted");

                    auto conversion = resultPlaceholder(resType, true, 1);

                    for(size_t k = 0; k < dest->valueCount(); ++k)
                    {
                        auto lhsVal = lhs->regType() == Register::Type::Literal
                                              || IsSpecial(lhs->regType()) || lhs->valueCount() == 1
                                          ? lhs
                                          : lhs->element({k});
                        if(!destInfo.isIntegral && lhs->variableType() != resType.varType)
                        {
                            co_yield generateConvertOp(
                                resType.varType.dataType, conversion, lhsVal);
                            lhsVal = conversion;
                        }

                        auto rhsVal = rhs->regType() == Register::Type::Literal
                                              || IsSpecial(rhs->regType()) || rhs->valueCount() == 1
                                          ? rhs
                                          : rhs->element({k});
                        if(!destInfo.isIntegral && rhs->variableType() != resType.varType)
                        {
                            co_yield generateConvertOp(
                                resType.varType.dataType, conversion, rhsVal);
                            rhsVal = conversion;
                        }

                        co_yield generateOp<T>(dest->element({k}), lhsVal, rhsVal);
                    }
                }
            }

            template <typename T>
            requires(CKernelExecuteTime<T>&& CBinary<T>&& CArithmetic<T>) Generator<Instruction>
            operator()(Register::ValuePtr& dest, T const& expr)
            {
                co_yield Instruction::Comment(toString(expr));
                bool                            schedulerLocked = false;
                std::vector<Register::ValuePtr> results;
                std::vector<ExpressionPtr>      subExprs{expr.lhs, expr.rhs};

                AssertFatal(
                    !expressionHasDFTag(expr),
                    "expr is not expected to have a DataFlowTag : check DataFlowTagPropagation");

                auto resType = resultType(expr);
                AssertFatal(resType.varType != DataType::None,
                            "expr w/o DataFlowTag(s) doesn't have deferred datatype");

                co_yield prepareSourceOperands(results, schedulerLocked, subExprs);

                co_yield generateArithmeticBinary(dest, expr, results[0], results[1], resType);

                if(schedulerLocked)
                    co_yield Instruction::Unlock("Expression temporary in special register");
            }

            /*
             * Generate code for Stochastic Rounding Conversion.
             *
             * SR conversion is a binaray expression as it has a value (lhs) to be converted
             * and a seed (rhs) for stochastic rounding.
             *
             */
            template <typename T>
            requires(CKernelExecuteTime<T>&& CBinary<T>&& CConversion<T>) Generator<Instruction>
            operator()(Register::ValuePtr& dest, T const& expr)
            {
                // Currently GPU only supports SR conversion of F32 to FP8/BF8
                static_assert(
                    std::is_same_v<
                        T,
                        SRConvert<DataType::FP8>> || std::is_same_v<T, SRConvert<DataType::BF8>>);

                bool                            schedulerLocked = false;
                std::vector<Register::ValuePtr> results;
                std::vector<ExpressionPtr>      subExprs{expr.lhs, expr.rhs};

                co_yield prepareSourceOperands(results, schedulerLocked, subExprs);

                // Convert one value at a time
                dest = resultPlaceholder(resultType(expr), true, results[0]->valueCount());

                // Assume the seed is a single scalar value. Consider allowing a
                // vector of seeds?
                AssertFatal(results[1]->valueCount() == 1, "Seed should be a scalar value");

                for(size_t i = 0; i < dest->valueCount(); i++)
                {
                    // TODO: the seed should incoporate workitem ID
                    co_yield generateOp<T>(
                        dest->element({i}), results[0]->element({i}), results[1]->element({0}));
                }
            }

            template <typename T>
            requires(CKernelExecuteTime<T>&& CBinary<T> && (CLogical<T> || CComparison<T>))
                Generator<Instruction>
            operator()(Register::ValuePtr& dest, T const& expr)
            {
                co_yield Instruction::Comment(toString(expr));
                bool                            schedulerLocked = false;
                std::vector<Register::ValuePtr> results;
                std::vector<ExpressionPtr>      subExprs{expr.lhs, expr.rhs};

                AssertFatal(
                    !expressionHasDFTag(expr),
                    "expr is not expected to have a DataFlowTag : check DataFlowTagPropagation");

                auto resType = resultType(expr);
                AssertFatal(resType.varType != DataType::None,
                            "expr w/o DataFlowTag(s) doesn't have deferred datatype");

                co_yield prepareSourceOperands(results, schedulerLocked, subExprs);

                co_yield generateComparisonOrLogicalBinary(
                    dest, expr, results[0], results[1], resType);

                if(schedulerLocked)
                    co_yield Instruction::Unlock("Expression temporary in special register");
            }

            template <CTernary Operation>
            requires(
                !CTernaryMixed<Operation> && CKernelExecuteTime<Operation>) Generator<Instruction>
            operator()(Register::ValuePtr& dest, Operation const& expr)
            {
                bool                            schedulerLocked = false;
                std::vector<Register::ValuePtr> results;
                std::vector<ExpressionPtr>      subExprs{expr.lhs, expr.r1hs, expr.r2hs};

                co_yield prepareSourceOperands(results, schedulerLocked, subExprs);
                auto regType    = promoteRegisterTypes(results);
                auto valueCount = resultValueCount(dest, results);

                if(valueCount > 1 && regType == Register::Type::Accumulator)
                {
                    regType = Register::Type::Vector;
                    for(int i = 0; i < results.size(); ++i)
                    {
                        co_yield m_context->copier()->ensureType(results[i], results[i], regType);
                    }
                }

                auto varType = promoteVariableTypes(results);

                if(!dest)
                {
                    dest = resultPlaceholder({regType, varType}, true, valueCount);
                }

                for(size_t k = 0; k < valueCount; ++k)
                {
                    auto lhsVal  = results[0]->regType() == Register::Type::Literal
                                          || results[0]->valueCount() == 1
                                       ? results[0]
                                       : results[0]->element({k});
                    auto r1hsVal = results[1]->regType() == Register::Type::Literal
                                           || results[1]->valueCount() == 1
                                       ? results[1]
                                       : results[1]->element({k});
                    auto r2hsVal = results[2]->regType() == Register::Type::Literal
                                           || results[2]->valueCount() == 1
                                       ? results[2]
                                       : results[2]->element({k});
                    co_yield generateOp<Operation>(dest->element({k}), lhsVal, r1hsVal, r2hsVal);
                }

                if(schedulerLocked)
                    co_yield Instruction::Unlock("Expression temporary in special register");
            }

            template <CTernaryMixed Operation>
            requires CKernelExecuteTime<Operation> Generator<Instruction>
            operator()(Register::ValuePtr& dest, Operation const& expr)
            {
                bool                            schedulerLocked = false;
                std::vector<Register::ValuePtr> results;
                std::vector<ExpressionPtr>      subExprs{expr.lhs, expr.r1hs, expr.r2hs};

                co_yield prepareSourceOperands(results, schedulerLocked, subExprs);
                auto regType    = promoteRegisterTypes(results);
                auto valueCount = resultValueCount(dest, results);

                if(valueCount > 1 && regType == Register::Type::Accumulator)
                {
                    regType = Register::Type::Vector;
                    for(int i = 0; i < results.size(); ++i)
                    {
                        co_yield m_context->copier()->ensureType(results[i], results[i], regType);
                    }
                }

                if(!dest)
                {
                    auto varType = promoteVariableTypes(results);
                    dest         = resultPlaceholder({regType, varType}, true, valueCount);
                }

                //If dest, results have multiple elements, handled inside generateOp
                co_yield generateOp<Operation>(dest, results[0], results[1], results[2]);
            }

            Generator<Instruction> operator()(Register::ValuePtr& dest, Conditional const& expr)
            {
                bool                            schedulerLocked = false;
                std::vector<Register::ValuePtr> results;
                std::vector<ExpressionPtr>      subExprs{expr.lhs, expr.r1hs, expr.r2hs};

                co_yield prepareSourceOperands(results, schedulerLocked, subExprs);
                auto cond = results[0];
                results.erase(results.begin());
                auto regType    = promoteRegisterTypes(results);
                auto valueCount = resultValueCount(dest, results);

                if(dest == nullptr)
                {
                    auto varType = promoteVariableTypes(results);
                    dest         = resultPlaceholder({regType, varType}, true, valueCount);
                }

                for(size_t k = 0; k < valueCount; ++k)
                {
                    auto lhs    = results[0];
                    auto rhs    = results[1];
                    auto lhsVal = lhs->regType() == Register::Type::Literal
                                          || IsSpecial(lhs->regType()) || lhs->valueCount() == 1
                                      ? lhs
                                      : lhs->element({k});

                    auto rhsVal = rhs->regType() == Register::Type::Literal
                                          || IsSpecial(rhs->regType()) || rhs->valueCount() == 1
                                      ? rhs
                                      : rhs->element({k});
                    co_yield generateOp<Conditional>(
                        dest->element({k}), cond->element({k}), lhsVal, rhsVal, expr);
                }
            }

            template <CUnary Operation>
            requires CKernelExecuteTime<Operation> Generator<Instruction>
            operator()(Register::ValuePtr& dest, Operation const& expr)
            {
                bool                            schedulerLocked = false;
                std::vector<Register::ValuePtr> results;
                std::vector<ExpressionPtr>      subExprs{expr.arg};

                co_yield prepareSourceOperands(results, schedulerLocked, subExprs);

                auto       destType = resultType(expr);
                auto const destInfo = DataTypeInfo::Get(destType.varType);
                auto const argInfo  = DataTypeInfo::Get(results[0]->variableType());

                int packingRatio = std::max(destInfo.packing, argInfo.packing)
                                   / std::min(destInfo.packing, argInfo.packing);

                // arg's packing might be larger than dest's packing.
                // For example, this could be a conversion op that
                // converts Halfx2 (packing=2) into Float (packing=1).
                // If this occurs, that means we should `unpack` the
                // arg into dest
                bool const isUnpacking = argInfo.packing > destInfo.packing;

                if(dest == nullptr)
                {
                    if(destType.regType == rocRoller::Register::Type::Accumulator)
                    {
                        // If the expr is a matrix multiply (mfma), the register type might
                        // be ACCVGPR. But Unary operation cannot work on ACCVGPR,
                        // and we have to allocate Vector instead.
                        destType.regType = rocRoller::Register::Type::Vector;
                    }

                    if(isUnpacking)
                    {
                        // unpacking args into (multiple registers) dest
                        dest = resultPlaceholder(
                            destType, true, results[0]->valueCount() * packingRatio);
                    }
                    else
                    {
                        dest = resultPlaceholder(
                            destType, true, results[0]->valueCount() / packingRatio);
                    }
                }

                dest->setName(dest->name() + results[0]->name());

                if(dest->valueCount() == 1 && results[0]->valueCount() == 1)
                {
                    co_yield generateOp<Operation>(dest, results[0], expr);
                }
                else
                {
                    if(isUnpacking)
                    {
                        for(size_t i = 0; i < results[0]->valueCount(); i++)
                        {
                            Register::ValuePtr destRegs;
                            const size_t       index = i * packingRatio;
                            if(packingRatio == 2) // e.g., unpack a Halfx2 to two Float
                                destRegs = dest->element({index, index + 1});
                            else if(packingRatio == 4) // e.g., unpack a FP8x4 to four Float
                                destRegs = dest->element({index, index + 1, index + 2, index + 3});
                            else
                                Throw<FatalError>("Packing ratio not supported yet.");

                            Register::ValuePtr arg = results[0]->element({i});
                            co_yield generateOp<Operation>(destRegs, arg, expr);
                        }
                    }
                    else
                    {
                        for(size_t i = 0; i < dest->valueCount(); i++)
                        {
                            Register::ValuePtr arg;
                            if(argInfo.packing < destInfo.packing)
                            {
                                if(packingRatio == 2)
                                    arg = results[0]->element(
                                        {i * packingRatio, i * packingRatio + 1});
                                else if(packingRatio == 4)
                                    arg = results[0]->element({i * packingRatio,
                                                               i * packingRatio + 1,
                                                               i * packingRatio + 2,
                                                               i * packingRatio + 3});
                                else
                                    Throw<FatalError>("Packing ratio not supported yet.");
                            }
                            else
                            {
                                arg = results[0]->element({i});
                            }

                            co_yield generateOp<Operation>(dest->element({i}), arg, expr);
                        }
                    }
                }

                if(schedulerLocked)
                    co_yield Instruction::Unlock("Expression temporary in special register");
            }

            Generator<Instruction> operator()(Register::ValuePtr& dest, MatrixMultiply expr)
            {
                Register::ValuePtr lhs, r1hs, r2hs;
                int                M, N, K, B;

                AssertFatal(std::holds_alternative<WaveTilePtr>(*expr.lhs)
                                && std::holds_alternative<WaveTilePtr>(*expr.r1hs),
                            "Expression MatrixMultiply requires WaveTiles");

                auto const atile = *std::get<WaveTilePtr>(*expr.lhs);
                auto const btile = *std::get<WaveTilePtr>(*expr.r1hs);
                AssertFatal(!atile.sizes.empty(), "WaveTile in invalid state.");
                AssertFatal(!btile.sizes.empty(), "WaveTile in invalid state.");
                AssertFatal(atile.sizes[1] == btile.sizes[0],
                            "MatrixMultiply WaveTile size mismatch.",
                            ShowValue(atile.sizes[1]),
                            ShowValue(btile.sizes[0]));

                M    = atile.sizes[0];
                N    = btile.sizes[1];
                K    = atile.sizes[1];
                B    = 1;
                lhs  = atile.vgpr;
                r1hs = btile.vgpr;

                AssertFatal(!lhs->variableType().isPointer(),
                            "Input must not be a pointer. ",
                            ShowValue(lhs->variableType()));

                // accumulator is either f32, f64, or i32
                DataType accType = expr.accumulationPrecision;

                if(dest == nullptr)
                {
                    auto const accRegCount = M * N * B / m_context->kernel()->wavefront_size();

                    dest = Register::Value::Placeholder(
                        m_context,
                        Register::Type::Accumulator,
                        accType,
                        accRegCount,
                        Register::AllocationOptions::FullyContiguous());
                }

                auto mm
                    = Component::Get<rocRoller::InstructionGenerators::MatrixMultiply>(m_context);

                r2hs = std::get<Register::ValuePtr>(*expr.r2hs);
                co_yield mm->mul(dest, lhs, r1hs, r2hs, M, N, K, B);
            }

<<<<<<< HEAD
            Generator<Instruction> operator()(Register::ValuePtr& dest, BitFieldExtract const& expr)
            {
                AssertFatal(std::holds_alternative<Register::ValuePtr>(*expr.arg));
                auto arg = std::get<Register::ValuePtr>(*expr.arg);
                co_yield generateOp<BitFieldExtract>(dest, arg, expr);
=======
            Generator<Instruction> operator()(Register::ValuePtr& dest, ScaledMatrixMultiply expr)
            {

                AssertFatal(std::holds_alternative<WaveTilePtr>(*expr.matA)
                                && std::holds_alternative<WaveTilePtr>(*expr.matB),
                            "Expression MatrixMultiply requires WaveTiles");

                auto const atile = *std::get<WaveTilePtr>(*expr.matA);
                auto const btile = *std::get<WaveTilePtr>(*expr.matB);
                AssertFatal(!atile.sizes.empty(), "WaveTile in invalid state.");
                AssertFatal(!btile.sizes.empty(), "WaveTile in invalid state.");
                AssertFatal(atile.sizes[1] == btile.sizes[0],
                            "MatrixMultiply WaveTile size mismatch.",
                            ShowValue(atile.sizes[1]),
                            ShowValue(btile.sizes[0]));

                auto M  = atile.sizes[0];
                auto N  = btile.sizes[1];
                auto K  = atile.sizes[1];
                auto rA = atile.vgpr;
                auto rB = btile.vgpr;

                auto getRegister = rocRoller::overloaded{
                    [&](WaveTilePtr const& tile) -> Register::ValuePtr { return tile->vgpr; },
                    [&](Register::ValuePtr const& reg) -> Register::ValuePtr { return reg; },
                    [&](auto const& other) -> Register::ValuePtr {
                        Throw<FatalError>("Invalid scale expression type: ",
                                          typeName<decltype(other)>());
                        return nullptr;
                    }};

                auto rScaleA = std::visit(getRegister, *expr.scaleA);
                auto rScaleB = std::visit(getRegister, *expr.scaleB);

                AssertFatal(!rA->variableType().isPointer(),
                            "Input must not be a pointer. ",
                            ShowValue(rA->variableType()));

                // accumulator is either f32, f64, or i32
                DataType accType = expr.accumulationPrecision;

                if(dest == nullptr)
                {
                    auto const accRegCount = M * N / m_context->kernel()->wavefront_size();

                    dest = Register::Value::Placeholder(
                        m_context,
                        Register::Type::Accumulator,
                        accType,
                        accRegCount,
                        Register::AllocationOptions::FullyContiguous());
                }

                auto smm = Component::Get<rocRoller::InstructionGenerators::ScaledMatrixMultiply>(
                    m_context, accType, rA->variableType().dataType);

                auto rC = std::get<Register::ValuePtr>(*expr.matC);

                co_yield smm->mul(dest, rA, rB, rC, rScaleA, rScaleB, M, N, K);
>>>>>>> ab48130b
            }

            Generator<Instruction> operator()(Register::ValuePtr& dest, WaveTilePtr const& expr)
            {
                Throw<FatalError>("WaveTile can only appear as an argument to MatrixMultiply.");
            }

            template <CExpression Operation>
            requires(!CKernelExecuteTime<Operation>) Generator<Instruction>
            operator()(Register::ValuePtr& dest, Operation const& expr)
            {
                Throw<FatalError>("Operation ",
                                  ShowValue(expr),
                                  " not supported at kernel execute time: ",
                                  typeName<Operation>());
            }

            Generator<Instruction> operator()(Register::ValuePtr&       dest,
                                              Register::ValuePtr const& expr)
            {
                expr->assertCanUseAsOperand();

                if(dest == nullptr)
                {
                    dest = expr;
                }
                else
                {
                    co_yield m_context->copier()->copy(dest, expr, "reg expression");
                }
            }

            Generator<Instruction> operator()(Register::ValuePtr&              dest,
                                              AssemblyKernelArgumentPtr const& expr)
            {
                co_yield m_context->argLoader()->getValue(expr->name, dest);
            }

            Generator<Instruction> operator()(Register::ValuePtr&         dest,
                                              CommandArgumentValue const& expr)
            {
                auto regLiteral = Register::Value::Literal(expr);
                co_yield call(dest, regLiteral);
            }

            Generator<Instruction> operator()(Register::ValuePtr& dest, DataFlowTag const& expr)
            {
                Throw<FatalError>("DataFlowTag present in the expression.", ShowValue(expr));
            }

            Generator<Instruction> call(Register::ValuePtr& dest, Expression const& expr)
            {
                auto evalTimes = evaluationTimes(expr);
                if(evalTimes[EvaluationTime::Translate])
                {
                    auto result = Register::Value::Literal(evaluate(expr));

                    if(dest == nullptr)
                    {
                        dest = result;
                    }
                    else
                    {
                        co_yield m_context->copier()->copy(dest, result, "call()");
                    }
                }
                else
                {
                    RegisterValue theDest = dest;
                    co_yield std::visit(*this, theDest, expr);
                    dest = std::get<Register::ValuePtr>(theDest);
                }
            }

            Generator<Instruction> call(Register::ValuePtr& dest, ExpressionPtr expr)
            {
                std::string comment = getComment(expr, false);
                if(comment.length() > 0)
                {
                    co_yield Instruction::Comment(concatenate("BEGIN: ", comment));
                }

                co_yield call(dest, *expr);

                if(comment.length() > 0)
                {
                    co_yield Instruction::Comment(concatenate("END: ", comment));

                    if(dest->name().empty())
                        dest->setName(comment);
                }
                else if(dest->name().empty())
                {
                    comment = getComment(expr, true);
                    if(!comment.empty())
                        dest->setName(comment);
                }
            }

        private:
            ContextPtr m_context;
        };

        Generator<Instruction> generateFromTree(Register::ValuePtr&   dest,
                                                ExpressionTree&       tree,
                                                CodeGeneratorVisitor& visitor,
                                                ContextPtr            context)
        {
            tree.back().reg = dest;

            std::set<int> metDeps;
            while(metDeps.size() < tree.size())
            {
                std::set<int> tmpMetDeps;

                auto proc      = Settings::getInstance()->get(Settings::Scheduler);
                auto cost      = Settings::getInstance()->get(Settings::SchedulerCost);
                auto scheduler = Component::GetNew<Scheduling::Scheduler>(proc, cost, context);
                std::vector<Generator<Instruction>> schedulable;
                for(int i = 0; i < tree.size(); i++)
                {
                    if(!metDeps.contains(i)
                       && std::includes(metDeps.begin(),
                                        metDeps.end(),
                                        tree.at(i).deps.begin(),
                                        tree.at(i).deps.end()))
                    {
                        if(!(tree.at(i).reg
                             && tree.at(i).reg->regType() == Register::Type::Literal))
                        {
                            schedulable.push_back(visitor.call(tree.at(i).reg, tree.at(i).expr));
                        }
                        tmpMetDeps.insert(i);
                    }
                }

                co_yield (*scheduler)(schedulable);

                for(int i = 0; i < tree.size() - 1; i++)
                {
                    if(tmpMetDeps.contains(i))
                    {
                        tree.at(i).expr = nullptr;
                        tree.at(i).reg  = nullptr;
                    }
                }

                AssertFatal(!tmpMetDeps.empty(), ShowValue(tree.size()), ShowValue(metDeps.size()));
                metDeps.insert(tmpMetDeps.begin(), tmpMetDeps.end());
            }
            dest = tree.back().reg;
        }

        Generator<Instruction>
            generate(Register::ValuePtr& dest, ExpressionPtr expr, ContextPtr context)
        {
            std::string destStr = "nullptr";
            if(dest)
                destStr = dest->toString();
            co_yield Instruction::Comment("Generate " + toString(expr) + " into " + destStr);

            // Replace RandomNumber expression with expressions that implement the PRNG algorithm
            // if PRNG instruction is unavailable
            expr = lowerPRNG(expr, context);

            {
                auto fast = FastArithmetic(context);

                // There may be pre-calculated values based on other kernel arguments.
                expr = fast(expr);
                // Resolve DataFlowTags and evaluate exprs with translate time source operands.
                expr = dataFlowTagPropagation(expr, context);
                // There may be additional optimizations after resolving DataFlowTags and kernel arguments.
                expr = fast(expr);
            }

            expr = lowerBitfieldValues(expr);

            CodeGeneratorVisitor v{context};

            // Top-level evaluations can't go into special-purpose registers
            // unless explicitly asked for.
            if(dest == nullptr)
            {
                auto resType = resultType(expr);
                if(IsSpecial(resType.regType))
                    dest = v.resultPlaceholder(resType, false);
            }

            ExpressionTree tree;
            tree = consolidateSubExpressions(expr, context);

            if(tree.size() < 2
               || (dest && dest->variableType() == DataType::Bool
                   && getConsolidationCount(tree) == 0))
            {
                // Don't use CSE in this case

                tree.resize(0);
                co_yield v.call(dest, expr);
            }
            else
            {
                co_yield generateFromTree(dest, tree, v, context);
            }
        }
    }
}<|MERGE_RESOLUTION|>--- conflicted
+++ resolved
@@ -788,13 +788,13 @@
                 co_yield mm->mul(dest, lhs, r1hs, r2hs, M, N, K, B);
             }
 
-<<<<<<< HEAD
             Generator<Instruction> operator()(Register::ValuePtr& dest, BitFieldExtract const& expr)
             {
                 AssertFatal(std::holds_alternative<Register::ValuePtr>(*expr.arg));
                 auto arg = std::get<Register::ValuePtr>(*expr.arg);
                 co_yield generateOp<BitFieldExtract>(dest, arg, expr);
-=======
+            }
+
             Generator<Instruction> operator()(Register::ValuePtr& dest, ScaledMatrixMultiply expr)
             {
 
@@ -854,7 +854,6 @@
                 auto rC = std::get<Register::ValuePtr>(*expr.matC);
 
                 co_yield smm->mul(dest, rA, rB, rC, rScaleA, rScaleB, M, N, K);
->>>>>>> ab48130b
             }
 
             Generator<Instruction> operator()(Register::ValuePtr& dest, WaveTilePtr const& expr)
