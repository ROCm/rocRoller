--- conflicted
+++ resolved
@@ -6,7 +6,6 @@
 namespace rocRoller
 {
     // Register supported components
-<<<<<<< HEAD
     RegisterComponent(ConvertGenerator);
 
     template <>
@@ -18,56 +17,6 @@
         return Component::Get<UnaryArithmeticGenerator<Expression::Convert>>(
             getContextFromValues(dst, arg), dst->regType(), dst->variableType().dataType);
     }
-=======
-    RegisterComponentTemplateSpec(ConvertGenerator, DataType::Double);
-    RegisterComponentTemplateSpec(ConvertGenerator, DataType::Float);
-    RegisterComponentTemplateSpec(ConvertGenerator, DataType::Half);
-    RegisterComponentTemplateSpec(ConvertGenerator, DataType::Halfx2);
-    RegisterComponentTemplateSpec(ConvertGenerator, DataType::BFloat16);
-    RegisterComponentTemplateSpec(ConvertGenerator, DataType::BFloat16x2);
-    RegisterComponentTemplateSpec(ConvertGenerator, DataType::FP8);
-    RegisterComponentTemplateSpec(ConvertGenerator, DataType::BF8);
-    RegisterComponentTemplateSpec(ConvertGenerator, DataType::FP8x4);
-    RegisterComponentTemplateSpec(ConvertGenerator, DataType::BF8x4);
-    RegisterComponentTemplateSpec(ConvertGenerator, DataType::FP4x8);
-    RegisterComponentTemplateSpec(ConvertGenerator, DataType::FP6x16);
-    RegisterComponentTemplateSpec(ConvertGenerator, DataType::BF6x16);
-    RegisterComponentTemplateSpec(ConvertGenerator, DataType::Int32);
-    RegisterComponentTemplateSpec(ConvertGenerator, DataType::Int64);
-    RegisterComponentTemplateSpec(ConvertGenerator, DataType::UInt32);
-    RegisterComponentTemplateSpec(ConvertGenerator, DataType::UInt64);
-
-#define DefineSpecializedGetGeneratorConvert(dtype)                                            \
-    template <>                                                                                \
-    std::shared_ptr<UnaryArithmeticGenerator<Expression::Convert<DataType::dtype>>>            \
-        GetGenerator<Expression::Convert<DataType::dtype>>(                                    \
-            Register::ValuePtr dst,                                                            \
-            Register::ValuePtr arg,                                                            \
-            Expression::Convert<DataType::dtype> const&)                                       \
-    {                                                                                          \
-        return Component::Get<UnaryArithmeticGenerator<Expression::Convert<DataType::dtype>>>( \
-            getContextFromValues(dst, arg), dst->regType(), dst->variableType().dataType);     \
-    }
-
-    DefineSpecializedGetGeneratorConvert(Double);
-    DefineSpecializedGetGeneratorConvert(Float);
-    DefineSpecializedGetGeneratorConvert(Half);
-    DefineSpecializedGetGeneratorConvert(Halfx2);
-    DefineSpecializedGetGeneratorConvert(BFloat16);
-    DefineSpecializedGetGeneratorConvert(BFloat16x2);
-    DefineSpecializedGetGeneratorConvert(FP8);
-    DefineSpecializedGetGeneratorConvert(BF8);
-    DefineSpecializedGetGeneratorConvert(FP8x4);
-    DefineSpecializedGetGeneratorConvert(BF8x4);
-    DefineSpecializedGetGeneratorConvert(FP4x8);
-    DefineSpecializedGetGeneratorConvert(FP6x16);
-    DefineSpecializedGetGeneratorConvert(BF6x16);
-    DefineSpecializedGetGeneratorConvert(Int32);
-    DefineSpecializedGetGeneratorConvert(Int64);
-    DefineSpecializedGetGeneratorConvert(UInt32);
-    DefineSpecializedGetGeneratorConvert(UInt64);
-#undef DefineSpecializedGetGeneratorConvert
->>>>>>> 0dd40c81
 
     Generator<Instruction>
         generateConvertOp(DataType dataType, Register::ValuePtr dest, Register::ValuePtr arg)
@@ -101,6 +50,9 @@
             ConvertCase(UInt64);
             ConvertCase(FP8x4);
             ConvertCase(BF8x4);
+            ConvertCase(FP6x16);
+            ConvertCase(BF6x16);
+            ConvertCase(FP4x8);
             ConvertCase(Double);
 
         default:
@@ -304,36 +256,8 @@
         }
     }
 
-<<<<<<< HEAD
     Generator<Instruction> ConvertGenerator::generateFP8(Register::ValuePtr dest,
                                                          Register::ValuePtr arg)
-=======
-    template <>
-    Generator<Instruction>
-        ConvertGenerator<DataType::FP6x16>::generate(Register::ValuePtr dest,
-                                                     Register::ValuePtr arg,
-                                                     Expression::Convert<DataType::FP6x16> const&)
-    {
-        AssertFatal(arg != nullptr);
-        auto dataType = getArithDataType(arg);
-        Throw<FatalError>("Unsupported datatype for convert to FP6x16 ", ShowValue(dataType));
-    }
-
-    template <>
-    Generator<Instruction>
-        ConvertGenerator<DataType::BF6x16>::generate(Register::ValuePtr dest,
-                                                     Register::ValuePtr arg,
-                                                     Expression::Convert<DataType::BF6x16> const&)
-    {
-        AssertFatal(arg != nullptr);
-        auto dataType = getArithDataType(arg);
-        Throw<FatalError>("Unsupported datatype for convert to BF6x16 ", ShowValue(dataType));
-    }
-
-    template <>
-    Generator<Instruction> ConvertGenerator<DataType::FP8>::generate(
-        Register::ValuePtr dest, Register::ValuePtr arg, Expression::Convert<DataType::FP8> const&)
->>>>>>> 0dd40c81
     {
         AssertFatal(arg != nullptr);
 
@@ -394,28 +318,35 @@
         }
     }
 
-<<<<<<< HEAD
+    Generator<Instruction>
+        ConvertGenerator::generateFP6x16(Register::ValuePtr dest,
+                                                     Register::ValuePtr arg)
+    {
+        AssertFatal(arg != nullptr);
+        auto dataType = getArithDataType(arg);
+        Throw<FatalError>("Unsupported datatype for convert to FP6x16 ", ShowValue(dataType));
+    }
+
+    Generator<Instruction>
+        ConvertGenerator::generateBF6x16(Register::ValuePtr dest,
+                                                     Register::ValuePtr arg)
+    {
+        AssertFatal(arg != nullptr);
+        auto dataType = getArithDataType(arg);
+        Throw<FatalError>("Unsupported datatype for convert to BF6x16 ", ShowValue(dataType));
+    }
+
+    Generator<Instruction>
+        ConvertGenerator::generateFP4x8(Register::ValuePtr dest,
+                                                    Register::ValuePtr arg)
+    {
+        AssertFatal(arg != nullptr);
+        auto dataType = getArithDataType(arg);
+        Throw<FatalError>("Unsupported datatype for convert to FP4x8 ", ShowValue(dataType));
+    }
+
     Generator<Instruction> ConvertGenerator::generateInt32(Register::ValuePtr dest,
                                                            Register::ValuePtr arg)
-
-=======
-    template <>
-    Generator<Instruction>
-        ConvertGenerator<DataType::FP4x8>::generate(Register::ValuePtr dest,
-                                                    Register::ValuePtr arg,
-                                                    Expression::Convert<DataType::FP4x8> const&)
-    {
-        AssertFatal(arg != nullptr);
-        auto dataType = getArithDataType(arg);
-        Throw<FatalError>("Unsupported datatype for convert to FP4x8 ", ShowValue(dataType));
-    }
-
-    template <>
-    Generator<Instruction>
-        ConvertGenerator<DataType::Int32>::generate(Register::ValuePtr dest,
-                                                    Register::ValuePtr arg,
-                                                    Expression::Convert<DataType::Int32> const&)
->>>>>>> 0dd40c81
     {
         AssertFatal(arg != nullptr);
 
