--- conflicted
+++ resolved
@@ -280,7 +280,6 @@
     }
 
     template <>
-<<<<<<< HEAD
     Generator<Instruction> ConvertGenerator<DataType::FP6x16>::generate(Register::ValuePtr dest,
                                                                         Register::ValuePtr arg)
     {
@@ -299,13 +298,6 @@
     }
 
     template <>
-    Generator<Instruction> ConvertGenerator<DataType::FP4x8>::generate(Register::ValuePtr dest,
-                                                                       Register::ValuePtr arg)
-    {
-        AssertFatal(arg != nullptr);
-        auto dataType = getArithDataType(arg);
-        Throw<FatalError>("Unsupported datatype for convert to FP4x8 ", ShowValue(dataType));
-=======
     Generator<Instruction> ConvertGenerator<DataType::FP8>::generate(Register::ValuePtr dest,
                                                                      Register::ValuePtr arg)
     {
@@ -367,7 +359,15 @@
         default:
             Throw<FatalError>("Unsupported datatype for convert to bf8: ", ShowValue(dataType));
         }
->>>>>>> 69d0f867
+    }
+
+    template <>
+    Generator<Instruction> ConvertGenerator<DataType::FP4x8>::generate(Register::ValuePtr dest,
+                                                                       Register::ValuePtr arg)
+    {
+        AssertFatal(arg != nullptr);
+        auto dataType = getArithDataType(arg);
+        Throw<FatalError>("Unsupported datatype for convert to FP4x8 ", ShowValue(dataType));
     }
 
     template <>
