/*******************************************************************************
 *
 * MIT License
 *
 * Copyright 2024-2025 AMD ROCm(TM) Software
 *
 * Permission is hereby granted, free of charge, to any person obtaining a copy
 * of this software and associated documentation files (the "Software"), to deal
 * in the Software without restriction, including without limitation the rights
 * to use, copy, modify, merge, publish, distribute, sublicense, and/or sell
 * copies of the Software, and to permit persons to whom the Software is
 * furnished to do so, subject to the following conditions:
 *
 * The above copyright notice and this permission notice shall be included in
 * all copies or substantial portions of the Software.
 *
 * THE SOFTWARE IS PROVIDED "AS IS", WITHOUT WARRANTY OF ANY KIND, EXPRESS OR
 * IMPLIED, INCLUDING BUT NOT LIMITED TO THE WARRANTIES OF MERCHANTABILITY,
 * FITNESS FOR A PARTICULAR PURPOSE AND NONINFRINGEMENT. IN NO EVENT SHALL THE
 * AUTHORS OR COPYRIGHT HOLDERS BE LIABLE FOR ANY CLAIM, DAMAGES OR OTHER
 * LIABILITY, WHETHER IN AN ACTION OF CONTRACT, TORT OR OTHERWISE, ARISING FROM,
 * OUT OF OR IN CONNECTION WITH THE SOFTWARE OR THE USE OR OTHER DEALINGS IN THE
 * SOFTWARE.
 *
 *******************************************************************************/

#include <rocRoller/CodeGen/Arithmetic/ArithmeticGenerator.hpp>
#include <rocRoller/CodeGen/Arithmetic/BitwiseAnd.hpp>
#include <rocRoller/CodeGen/Arithmetic/Utility.hpp>
#include <rocRoller/Utilities/Component.hpp>

namespace rocRoller
{
    RegisterComponent(BitwiseAndGenerator);

    template <>
    std::shared_ptr<BinaryArithmeticGenerator<Expression::BitwiseAnd>>
        GetGenerator<Expression::BitwiseAnd>(Register::ValuePtr dst,
                                             Register::ValuePtr lhs,
                                             Register::ValuePtr rhs,
                                             Expression::BitwiseAnd const&)
    {
        return Component::Get<BinaryArithmeticGenerator<Expression::BitwiseAnd>>(
            getContextFromValues(dst, lhs, rhs), dst->regType(), dst->variableType().dataType);
    }

    Generator<Instruction> BitwiseAndGenerator::generate(Register::ValuePtr dest,
                                                         Register::ValuePtr lhs,
                                                         Register::ValuePtr rhs,
                                                         Expression::BitwiseAnd const&)
    {
        AssertFatal(lhs != nullptr);
        AssertFatal(rhs != nullptr);

        auto elementBits = std::max({DataTypeInfo::Get(dest->variableType()).elementBits,
                                     DataTypeInfo::Get(lhs->variableType()).elementBits,
                                     DataTypeInfo::Get(rhs->variableType()).elementBits});

        if(dest->regType() == Register::Type::Scalar)
        {
            if(elementBits <= 32u)
            {
                co_yield_(Instruction("s_and_b32", {dest}, {lhs, rhs}, {}, ""));
            }
            else if(elementBits == 64u)
            {
                co_yield_(Instruction("s_and_b64", {dest}, {lhs, rhs}, {}, ""));
            }
            else
            {
                Throw<FatalError>("Unsupported elementBits for bitwiseAnd operation:: ",
                                  ShowValue(elementBits));
            }
        }
        else if(dest->regType() == Register::Type::Vector)
        {
            co_yield swapIfRHSLiteral(lhs, rhs);

            if(elementBits <= 32u)
            {
                co_yield_(Instruction("v_and_b32", {dest}, {lhs, rhs}, {}, ""));
            }
            else if(elementBits == 64u)
            {
                if(lhs->regType() == Register::Type::Literal)
                {
<<<<<<< HEAD

=======
>>>>>>> 5394710b
                    Register::ValuePtr lsb;
                    Register::ValuePtr msb;
                    Arithmetic::get2LiteralDwords(lsb, msb, lhs);

                    // subset() is not applicable to NoAllocation Literal type.
                    co_yield_(Instruction(
                        "v_and_b32", {dest->subset({0})}, {lsb, rhs->subset({0})}, {}, ""));
                    co_yield_(Instruction(
                        "v_and_b32", {dest->subset({1})}, {msb, rhs->subset({1})}, {}, ""));
                }
                else
                {
<<<<<<< HEAD

=======
>>>>>>> 5394710b
                    co_yield_(Instruction("v_and_b32",
                                          {dest->subset({0})},
                                          {lhs->subset({0}), rhs->subset({0})},
                                          {},
                                          ""));
                    co_yield_(Instruction("v_and_b32",
                                          {dest->subset({1})},
                                          {lhs->subset({1}), rhs->subset({1})},
                                          {},
                                          ""));
                }
            }
            else
            {
                Throw<FatalError>("Unsupported elementBits for bitwiseAnd operation:: ",
                                  ShowValue(elementBits));
            }
        }
        else
        {
            Throw<FatalError>("Unsupported register type for bitwiseAnd operation: ",
                              ShowValue(dest->regType()));
        }
    }
}<|MERGE_RESOLUTION|>--- conflicted
+++ resolved
@@ -84,10 +84,6 @@
             {
                 if(lhs->regType() == Register::Type::Literal)
                 {
-<<<<<<< HEAD
-
-=======
->>>>>>> 5394710b
                     Register::ValuePtr lsb;
                     Register::ValuePtr msb;
                     Arithmetic::get2LiteralDwords(lsb, msb, lhs);
@@ -100,10 +96,6 @@
                 }
                 else
                 {
-<<<<<<< HEAD
-
-=======
->>>>>>> 5394710b
                     co_yield_(Instruction("v_and_b32",
                                           {dest->subset({0})},
                                           {lhs->subset({0}), rhs->subset({0})},
