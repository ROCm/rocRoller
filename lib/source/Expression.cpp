
#include <variant>

#include "DataTypes/DataTypes.hpp"
#include "InstructionValues/Register_fwd.hpp"
#include "Utilities/Generator.hpp"

#include <rocRoller/AssemblyKernel.hpp>
#include <rocRoller/CodeGen/ArgumentLoader.hpp>
#include <rocRoller/CodeGen/Instruction.hpp>
#include <rocRoller/Context.hpp>
#include <rocRoller/Expression.hpp>
#include <rocRoller/Utilities/Timer.hpp>

namespace rocRoller
{
    namespace Expression
    {
<<<<<<< HEAD
        std::string toString(EvaluationTime t)
        {
            switch(t)
            {
            case EvaluationTime::Translate:
                return "Translate";
            case EvaluationTime::KernelLaunch:
                return "KernelLaunch";
            case EvaluationTime::KernelExecute:
                return "KernelExecute";
            case EvaluationTime::Count:
            default:
                break;
            }
            Throw<FatalError>("Invalid EvaluationTime");
        }

        std::string toString(AlgebraicProperty t)
        {
            switch(t)
            {
            case AlgebraicProperty::Commutative:
                return "Commutative";
            case AlgebraicProperty::Associative:
                return "Associative";
            case AlgebraicProperty::Count:
            default:
                break;
            }
            Throw<FatalError>("Invalid EvaluationTime");
        }

        /*
         * to string
         */

        struct ExpressionToStringVisitor
        {
            std::string operator()(ScaledMatrixMultiply const& expr) const
            {
                return concatenate("ScaledMatrixMultiply(",
                                   call(expr.matA),
                                   ", ",
                                   call(expr.matB),
                                   ", ",
                                   call(expr.matC),
                                   ", ",
                                   call(expr.scaleA),
                                   ", ",
                                   call(expr.scaleB),
                                   ")");
            }

            template <CTernary Expr>
            std::string operator()(Expr const& expr) const
            {
                return concatenate(ExpressionInfo<Expr>::name(),
                                   "(",
                                   call(expr.lhs),
                                   ", ",
                                   call(expr.r1hs),
                                   ", ",
                                   call(expr.r2hs),
                                   ")");
            }

            template <CBinary Expr>
            std::string operator()(Expr const& expr) const
            {
                return concatenate(
                    ExpressionInfo<Expr>::name(), "(", call(expr.lhs), ", ", call(expr.rhs), ")");
            }
            template <CUnary Expr>
            std::string operator()(Expr const& expr) const
            {
                return concatenate(ExpressionInfo<Expr>::name(), "(", call(expr.arg), ")");
            }

            std::string operator()(Register::ValuePtr const& expr) const
            {
                // This allows an unallocated register value to be rendered into a string which
                // improves debugging by allowing the string representation of that expression
                // to be put into the source file as a comment.
                // Trying to generate the code for the expression will throw an exception.

                std::string tostr = "UNALLOCATED";
                if(expr->canUseAsOperand())
                    tostr = expr->toString();

                return tostr + ":" + TypeAbbrev(expr->variableType());
            }
            std::string operator()(CommandArgumentPtr const& expr) const
            {
                if(expr)
                    return concatenate("CommandArgument(", expr->name(), ")");
                else
                    return "CommandArgument(nullptr)";
            }

            std::string operator()(CommandArgumentValue const& expr) const
            {
                return std::visit(
                    [](auto const& val) { return concatenate(val) + typeid(val).name(); }, expr);
            }

            std::string operator()(AssemblyKernelArgumentPtr const& expr) const
            {
                return expr->name;
            }

            std::string operator()(WaveTilePtr const& expr) const
            {
                return "WaveTile";
            }

            std::string operator()(DataFlowTag const& expr) const
            {
                return concatenate("DataFlowTag(", expr.tag, ")");
            }

            std::string call(Expression const& expr) const
            {
                std::string comment = getComment(expr);
                if(comment.length() > 0)
                {
                    return concatenate("{", comment, ": ", std::visit(*this, expr), "}");
                }

                return std::visit(*this, expr);
            }

            std::string call(ExpressionPtr expr) const
            {
                if(!expr)
                    return "nullptr";

                return call(*expr);
            }
        };

        std::string toString(Expression const& expr)
        {
            auto visitor = ExpressionToStringVisitor();
            return visitor.call(expr);
        }

        std::string toString(ExpressionPtr const& expr)
        {
            auto visitor = ExpressionToStringVisitor();
            return visitor.call(expr);
        }

=======
>>>>>>> fc8f10c3
        ExpressionPtr fromKernelArgument(AssemblyKernelArgument const& arg)
        {
            return std::make_shared<Expression>(std::make_shared<AssemblyKernelArgument>(arg));
        }

        /*
<<<<<<< HEAD
         * result type
         */

        class ExpressionResultTypeVisitor
        {
            std::weak_ptr<Context> m_context;

        public:
            template <typename T>
            requires(CBinary<T>&& CArithmetic<T>) ResultType operator()(T const& expr)
            {
                auto lhsVal = call(expr.lhs);
                auto rhsVal = call(expr.rhs);

                auto regType = Register::PromoteType(lhsVal.regType, rhsVal.regType);

                VariableType varType;

                if constexpr(std::same_as<T, ArithmeticShiftR>)
                {
                    varType = lhsVal.varType;
                }
                else
                {
                    varType = VariableType::Promote(lhsVal.varType, rhsVal.varType);
                }

                return {regType, varType};
            }

            ResultType operator()(ScaledMatrixMultiply const& expr)
            {
                auto matAVal = call(expr.matA);
                auto matBVal = call(expr.matB);
                auto matCVal = call(expr.matC);

                auto regType = Register::PromoteType(matAVal.regType, matBVal.regType);
                regType      = Register::PromoteType(regType, matCVal.regType);

                auto varType = VariableType::Promote(matAVal.varType, matBVal.varType);
                varType      = VariableType::Promote(varType, matCVal.varType);

                return {regType, varType};
            }

            template <typename T>
            requires(CTernary<T>&& CArithmetic<T>) ResultType operator()(T const& expr)
            {
                auto lhsVal  = call(expr.lhs);
                auto r1hsVal = call(expr.r1hs);
                auto r2hsVal = call(expr.r2hs);

                auto regType = Register::PromoteType(lhsVal.regType, r1hsVal.regType);
                regType      = Register::PromoteType(regType, r2hsVal.regType);

                auto varType = VariableType::Promote(lhsVal.varType, r1hsVal.varType);
                varType      = VariableType::Promote(varType, r2hsVal.varType);

                return {regType, varType};
            }

            template <typename T>
            requires(CUnary<T>&& CArithmetic<T>) ResultType operator()(T const& expr)
            {
                auto argVal = call(expr.arg);

                if constexpr(std::same_as<T, MagicShifts>)
                    return {argVal.regType, DataType::Int32};

                return argVal;
            }

            template <DataType DATATYPE>
            ResultType operator()(Convert<DATATYPE> const& expr)
            {
                auto argVal = call(expr.arg);
                return {argVal.regType, DATATYPE};
            }

            template <DataType DATATYPE>
            ResultType operator()(SRConvert<DATATYPE> const& expr)
            {
                // SR conversion currently only supports FP8 and BF8
                static_assert(DATATYPE == DataType::FP8 || DATATYPE == DataType::BF8);
                auto argVal = call(expr.lhs);
                return {argVal.regType, DATATYPE};
            }

            ResultType operator()(BitFieldExtract const& expr)
            {
                auto argVal = call(expr.arg);
                return {argVal.regType, expr.outputDataType};
            }

            template <typename T>
            requires(CBinary<T>&& CComparison<T>) ResultType operator()(T const& expr)
            {
                auto lhsVal = call(expr.lhs);
                auto rhsVal = call(expr.rhs);

                // Can't compare between two different types on the GPU.
                AssertFatal(lhsVal.regType == Register::Type::Literal
                                || rhsVal.regType == Register::Type::Literal
                                || lhsVal.varType == rhsVal.varType,
                            ShowValue(lhsVal.varType),
                            ShowValue(rhsVal.varType),
                            ShowValue(expr));

                auto inputRegType = Register::PromoteType(lhsVal.regType, rhsVal.regType);
                auto inputVarType = VariableType::Promote(lhsVal.varType, rhsVal.varType);

                switch(inputRegType)
                {
                case Register::Type::Literal:
                    return {Register::Type::Literal, DataType::Bool};
                case Register::Type::Scalar:
                    return {Register::Type::Scalar, DataType::Bool};
                case Register::Type::Vector:
                    if(auto context = m_context.lock(); context)
                    {
                        if(context->kernel()->wavefront_size() == 32)
                            return {Register::Type::Scalar, DataType::Bool32};
                        return {Register::Type::Scalar, DataType::Bool64};
                    }
                    // If you are reading this, it probably means that this visitor
                    // was called on an expression with registers that didn't have
                    // a context.
                    Throw<FatalError>("Need context to determine wavefront size", ShowValue(expr));
                default:
                    break;
                }
                Throw<FatalError>("Invalid register types for comparison: ",
                                  ShowValue(lhsVal.regType),
                                  ShowValue(rhsVal.regType));
            }

            template <typename T>
            requires(CBinary<T>&& CLogical<T>) ResultType operator()(T const& expr)
            {
                auto lhsVal = call(expr.lhs);
                auto rhsVal = call(expr.rhs);
                return logical(lhsVal, rhsVal);
            }

            ResultType logical(ResultType lhsVal, ResultType rhsVal)
            {
                if(lhsVal.varType == DataType::Bool
                   && (rhsVal.varType == DataType::Bool32 || rhsVal.varType == DataType::Bool64))
                {
                    std::swap(lhsVal, rhsVal);
                }

                // Can't compare between two different types on the GPU.
                AssertFatal(
                    lhsVal.regType == Register::Type::Literal
                        || rhsVal.regType == Register::Type::Literal
                        || lhsVal.varType == rhsVal.varType
                        || (lhsVal.varType == DataType::Bool32 && rhsVal.varType == DataType::Bool)
                        || (lhsVal.varType == DataType::Bool64 && rhsVal.varType == DataType::Bool),
                    ShowValue(lhsVal.varType),
                    ShowValue(rhsVal.varType));

                auto inputRegType = Register::PromoteType(lhsVal.regType, rhsVal.regType);
                auto inputVarType = VariableType::Promote(lhsVal.varType, rhsVal.varType);

                switch(inputRegType)
                {
                case Register::Type::Scalar:
                    if(inputVarType == DataType::Bool || inputVarType == DataType::Bool32
                       || inputVarType == DataType::Bool64)
                    {
                        return {Register::Type::Scalar, DataType::Bool};
                    }
                default:
                    break;
                }
                Throw<FatalError>("Invalid register types for logical: ",
                                  ShowValue(lhsVal.regType),
                                  ShowValue(lhsVal.varType),
                                  ShowValue(rhsVal.regType),
                                  ShowValue(rhsVal.varType),
                                  ShowValue(inputRegType),
                                  ShowValue(inputVarType));
            }

            template <typename T>
            requires(CUnary<T>&& CLogical<T>) ResultType operator()(T const& expr)
            {
                auto val = call(expr.arg);
                switch(val.regType)
                {
                case Register::Type::Scalar:
                {
                    if(!(val.varType == DataType::Bool || val.varType == DataType::Bool32
                         || val.varType == DataType::Bool64 || val.varType == DataType::Raw32))
                    {
                        Throw<FatalError>("Invalid variable type for unary logical: ",
                                          ShowValue(val.varType));
                    }
                    return val;
                }
                default:
                    Throw<FatalError>("Invalid register type for unary logical: ",
                                      ShowValue(val.regType));
                }
            }

            ResultType operator()(Conditional const& expr)
            {
                auto lhsVal  = call(expr.lhs);
                auto r1hsVal = call(expr.r1hs);
                auto r2hsVal = call(expr.r2hs);

                AssertFatal(r2hsVal.varType == r1hsVal.varType,
                            ShowValue(r1hsVal.varType),
                            ShowValue(r2hsVal.varType));
                auto varType = r2hsVal.varType;

                if(lhsVal.varType == DataType::Bool32 || lhsVal.varType == DataType::Bool64
                   || lhsVal.regType == Register::Type::Vector
                   || r1hsVal.regType == Register::Type::Vector
                   || r2hsVal.regType == Register::Type::Vector)
                {
                    return {Register::Type::Vector, varType};
                }
                return {Register::Type::Scalar, varType};
            }

            ResultType operator()(CommandArgumentPtr const& expr)
            {
                AssertFatal(expr != nullptr, "Null subexpression!");
                return {Register::Type::Literal, expr->variableType()};
            }

            ResultType operator()(AssemblyKernelArgumentPtr const& expr)
            {
                AssertFatal(expr != nullptr, "Null subexpression!");
                return {Register::Type::Scalar, expr->variableType};
            }

            ResultType operator()(CommandArgumentValue const& expr)
            {
                return {Register::Type::Literal, variableType(expr)};
            }

            ResultType operator()(Register::ValuePtr const& expr)
            {
                AssertFatal(expr != nullptr, "Null subexpression!");
                m_context = expr->context();
                return {expr->regType(), expr->variableType()};
            }

            ResultType operator()(DataFlowTag const& expr)
            {
                return {expr.regType, expr.varType};
            }

            ResultType operator()(WaveTilePtr const& expr)
            {
                return call(expr->vgpr);
            }

            ResultType call(Expression const& expr)
            {
                return std::visit(*this, expr);
            }

            ResultType call(ExpressionPtr const& expr)
            {
                return call(*expr);
            }
        };

        VariableType resultVariableType(ExpressionPtr const& expr)
        {
            ExpressionResultTypeVisitor v;
            return v.call(expr).varType;
        }

        Register::Type resultRegisterType(ExpressionPtr const& expr)
        {
            ExpressionResultTypeVisitor v;
            return v.call(expr).regType;
        }

        ResultType resultType(ExpressionPtr const& expr)
        {
            ExpressionResultTypeVisitor v;
            return v.call(expr);
        }

        ResultType resultType(Expression const& expr)
        {
            ExpressionResultTypeVisitor v;
            return v.call(expr);
        }

        /*
=======
>>>>>>> fc8f10c3
         * identical
         */

        struct ExpressionIdenticalVisitor
        {
            bool operator()(ScaledMatrixMultiply const& a, ScaledMatrixMultiply const& b)
            {
                bool matA   = false;
                bool matB   = false;
                bool matC   = false;
                bool scaleA = false;
                bool scaleB = false;

                matA = call(a.matA, b.matA);
                if(a.matA == nullptr && b.matA == nullptr)
                {
                    matA = true;
                }

                matB = call(a.matB, b.matB);
                if(a.matB == nullptr && b.matB == nullptr)
                {
                    matB = true;
                }

                matC = call(a.matC, b.matC);
                if(a.matC == nullptr && b.matC == nullptr)
                {
                    matC = true;
                }

                scaleA = call(a.scaleA, b.scaleA);
                if(a.scaleA == nullptr && b.scaleA == nullptr)
                {
                    scaleA = true;
                }

                scaleB = call(a.scaleB, b.scaleB);
                if(a.scaleB == nullptr && b.scaleB == nullptr)
                {
                    scaleB = true;
                }

                return matA && matB && matC && scaleA && scaleB;
            }

            template <CTernary T>
            bool operator()(T const& a, T const& b)
            {
                bool lhs  = false;
                bool r1hs = false;
                bool r2hs = false;

                lhs = call(a.lhs, b.lhs);
                if(a.lhs == nullptr && b.lhs == nullptr)
                {
                    lhs = true;
                }

                r1hs = call(a.r1hs, b.r1hs);
                if(a.r1hs == nullptr && b.r1hs == nullptr)
                {
                    r1hs = true;
                }

                r2hs = call(a.r2hs, b.r2hs);

                if(a.r2hs == nullptr && b.r2hs == nullptr)
                {
                    r2hs = true;
                }
                return lhs && r1hs && r2hs;
            }

            template <CBinary T>
            bool operator()(T const& a, T const& b)
            {
                bool lhs = false;
                bool rhs = false;

                lhs = call(a.lhs, b.lhs);
                if(a.lhs == nullptr && b.lhs == nullptr)
                {
                    lhs = true;
                }

                rhs = call(a.rhs, b.rhs);
                if(a.rhs == nullptr && b.rhs == nullptr)
                {
                    rhs = true;
                }

                return lhs && rhs;
            }

            template <CUnary T>
            bool operator()(T const& a, T const& b)
            {
                if(a.arg == nullptr && b.arg == nullptr)
                {
                    return true;
                }
                return call(a.arg, b.arg);
            }

            constexpr bool operator()(CommandArgumentValue const& a, CommandArgumentValue const& b)
            {
                return a == b;
            }

            bool operator()(CommandArgumentPtr const& a, CommandArgumentPtr const& b)
            {
                // Need to be careful not to invoke the overloaded operators, we want to compare
                // the pointers directly.
                // a->expression && b->expression -> logical and of both expressions
                if(a.get() == b.get())
                    return true;

                if(a == nullptr || b == nullptr)
                    return false;

                return (*a) == (*b);
            }

            bool operator()(AssemblyKernelArgumentPtr const& a, AssemblyKernelArgumentPtr const& b)
            {
                if(a->name == b->name)
                    return true;

                if((a->expression != nullptr) && (b->expression != nullptr))
                    return call(a->expression, b->expression);

                return false;
            }

            bool operator()(Register::ValuePtr const& a, Register::ValuePtr const& b)
            {
                return a->sameAs(b);
            }

            constexpr bool operator()(DataFlowTag const& a, DataFlowTag const& b)
            {
                return a == b;
            }

            bool operator()(WaveTilePtr const& a, WaveTilePtr const& b)
            {
                return a == b;
            }

            // a & b are different operator/value classes
            template <class T, class U>
            requires(!std::same_as<T, U>) constexpr bool operator()(T const& a, U const& b)
            {
                return false;
            }

            bool call(ExpressionPtr const& a, ExpressionPtr const& b)
            {
                if(a == nullptr)
                {
                    return b == nullptr;
                }
                else if(b == nullptr)
                {
                    return false;
                }
                return std::visit(*this, *a, *b);
            }
        };

        bool identical(ExpressionPtr const& a, ExpressionPtr const& b)
        {
            auto visitor = ExpressionIdenticalVisitor();
            return visitor.call(a, b);
        }

        struct ExpressionEquivalentVisitor
        {
            ExpressionEquivalentVisitor(AlgebraicProperties properties)
                : m_properties(properties)
            {
            }

            bool operator()(ScaledMatrixMultiply const& a, ScaledMatrixMultiply const& b)
            {
                bool matA   = false;
                bool matB   = false;
                bool matC   = false;
                bool scaleA = false;
                bool scaleB = false;

                matA = call(a.matA, b.matA);
                if(a.matA == nullptr && b.matA == nullptr)
                {
                    matA = true;
                }

                matB = call(a.matB, b.matB);
                if(a.matB == nullptr && b.matB == nullptr)
                {
                    matB = true;
                }

                matC = call(a.matC, b.matC);
                if(a.matC == nullptr && b.matC == nullptr)
                {
                    matC = true;
                }

                scaleA = call(a.scaleA, b.scaleA);
                if(a.scaleA == nullptr && b.scaleA == nullptr)
                {
                    scaleA = true;
                }

                scaleB = call(a.scaleB, b.scaleB);
                if(a.scaleB == nullptr && b.scaleB == nullptr)
                {
                    scaleB = true;
                }

                return matA && matB && matC && scaleA && scaleB;
            }

            template <CTernary T>
            bool operator()(T const& a, T const& b)
            {
                bool lhs  = false;
                bool r1hs = false;
                bool r2hs = false;

                lhs = call(a.lhs, b.lhs);
                if(a.lhs == nullptr && b.lhs == nullptr)
                {
                    lhs = true;
                }

                r1hs = call(a.r1hs, b.r1hs);
                if(a.r1hs == nullptr && b.r1hs == nullptr)
                {
                    r1hs = true;
                }

                r2hs = call(a.r2hs, b.r2hs);

                if(a.r2hs == nullptr && b.r2hs == nullptr)
                {
                    r2hs = true;
                }
                return lhs && r1hs && r2hs;
            }

            template <CBinary T>
            bool operator()(T const& a, T const& b)
            {
                bool lhs = false;
                bool rhs = false;

                lhs = call(a.lhs, b.lhs);
                if(a.lhs == nullptr && b.lhs == nullptr)
                {
                    lhs = true;
                }

                rhs = call(a.rhs, b.rhs);
                if(a.rhs == nullptr && b.rhs == nullptr)
                {
                    rhs = true;
                }

                bool result = lhs && rhs;

                // Test if equivalent if expression is commutative
                if(!result && CCommutativeBinary<T> && m_properties[AlgebraicProperty::Commutative])
                {
                    lhs = call(a.lhs, b.rhs);
                    if(a.lhs == nullptr && b.rhs == nullptr)
                    {
                        lhs = true;
                    }

                    rhs = call(a.rhs, b.lhs);
                    if(a.rhs == nullptr && b.lhs == nullptr)
                    {
                        rhs = true;
                    }

                    result = lhs && rhs;
                }

                return result;
            }

            template <CUnary T>
            bool operator()(T const& a, T const& b)
            {
                if(a.arg == nullptr && b.arg == nullptr)
                {
                    return true;
                }
                return call(a.arg, b.arg);
            }

            constexpr bool operator()(CommandArgumentValue const& a, CommandArgumentValue const& b)
            {
                return a == b;
            }

            bool operator()(CommandArgumentPtr const& a, CommandArgumentPtr const& b)
            {
                return (*a) == (*b);
            }

            bool operator()(AssemblyKernelArgumentPtr const& a, AssemblyKernelArgumentPtr const& b)
            {
                if(a->name == b->name)
                    return true;

                if((a->expression != nullptr) && (b->expression != nullptr))
                    return call(a->expression, b->expression);

                return false;
            }

            bool operator()(Register::ValuePtr const& a, Register::ValuePtr const& b)
            {
                return a->sameAs(b);
            }

            constexpr bool operator()(DataFlowTag const& a, DataFlowTag const& b)
            {
                return a == b;
            }

            bool operator()(WaveTilePtr const& a, WaveTilePtr const& b)
            {
                return a == b;
            }

            // a & b are different operator/value classes
            template <class T, class U>
            requires(!std::same_as<T, U>) bool operator()(T const& a, U const& b)
            {
                return false;
            }

            bool call(ExpressionPtr const& a, ExpressionPtr const& b)
            {
                if(a == nullptr)
                {
                    return b == nullptr;
                }
                else if(b == nullptr)
                {
                    return false;
                }
                return std::visit(*this, *a, *b);
            }

        private:
            AlgebraicProperties const m_properties;
        };

        bool equivalent(ExpressionPtr const& a,
                        ExpressionPtr const& b,
                        AlgebraicProperties  properties)
        {
            auto visitor = ExpressionEquivalentVisitor(properties);
            return visitor.call(a, b);
        }

        /*
         * comments
         */

        struct ExpressionSetCommentVisitor
        {
            std::string comment;
            bool        throwIfNotSupported = true;

            template <typename Expr>
            requires(CUnary<Expr> || CBinary<Expr> || CTernary<Expr>) void operator()(Expr& expr)
            {
                expr.comment = std::move(comment);
            }

            void operator()(auto& expr)
            {
                if(throwIfNotSupported)
                    Throw<FatalError>("Cannot set a comment for a base expression.");
            }

            void call(Expression& expr)
            {
                return std::visit(*this, expr);
            }
        };

        void setComment(Expression& expr, std::string comment)
        {
            auto visitor = ExpressionSetCommentVisitor{std::move(comment)};
            return visitor.call(expr);
        }

        void setComment(ExpressionPtr& expr, std::string comment)
        {
            if(expr)
            {
                setComment(*expr, std::move(comment));
            }
            else
            {
                Throw<FatalError>("Cannot set the comment for a null expression pointer.");
            }
        }

        void copyComment(ExpressionPtr const& dst, ExpressionPtr const& src)
        {
            if(!dst || !src)
                return;
            copyComment(*dst, *src);
        }

        void copyComment(Expression& dst, ExpressionPtr const& src)
        {
            if(!src)
                return;
            copyComment(dst, *src);
        }

        void copyComment(ExpressionPtr const& dst, Expression const& src)
        {
            if(!dst)
                return;
            copyComment(*dst, src);
        }

        void copyComment(Expression& dst, Expression const& src)
        {

            if(&src == &dst)
                return;

            auto comment = getComment(src);
            if(comment.empty())
                return;

            comment = getComment(dst) + std::move(comment);

            ExpressionSetCommentVisitor vis{std::move(comment), false};
            vis.call(dst);
        }

        struct ExpressionGetCommentVisitor
        {
            bool includeRegisterComments = true;

            template <typename Expr>
            requires(CUnary<Expr> || CBinary<Expr> || CTernary<Expr>) std::string
                operator()(Expr const& expr) const
            {
                return expr.comment;
            }

            std::string operator()(Register::ValuePtr const& expr) const
            {
                if(includeRegisterComments && expr)
                    return expr->name();

                return "";
            }

            std::string operator()(auto const& expr) const
            {
                return "";
            }

            std::string call(Expression const& expr) const
            {
                return std::visit(*this, expr);
            }
        };

        std::string getComment(Expression const& expr, bool includeRegisterComments)
        {
            auto visitor = ExpressionGetCommentVisitor{includeRegisterComments};
            return visitor.call(expr);
        }

        std::string getComment(ExpressionPtr const& expr, bool includeRegisterComments)
        {
            if(!expr)
            {
                return "";
            }
            return getComment(*expr, includeRegisterComments);
        }

        std::string getComment(ExpressionPtr const& expr)
        {
            return getComment(expr, true);
        }

        std::string getComment(Expression const& expr)
        {
            return getComment(expr, true);
        }

        void appendComment(Expression& expr, std::string comment)
        {
            setComment(expr, getComment(expr) + comment);
        }

        void appendComment(ExpressionPtr& expr, std::string comment)
        {
            setComment(expr, getComment(expr) + comment);
        }

        /*
         * stream operators
         */

        std::ostream& operator<<(std::ostream& stream, ResultType const& obj)
        {
            return stream << toString(obj);
        }

        std::string toString(ResultType const& obj)
        {
            return concatenate("{", obj.regType, ", ", obj.varType, "}");
        }

        std::ostream& operator<<(std::ostream& stream, ExpressionPtr const& expr)
        {
            return stream << toString(expr);
        }

        std::ostream& operator<<(std::ostream& stream, Expression const& expr)
        {
            return stream << toString(expr);
        }

        std::ostream& operator<<(std::ostream& stream, std::vector<ExpressionPtr> const& exprs)
        {
            auto iter = exprs.begin();
            stream << "[";
            if(iter != exprs.end())
                stream << *iter;
            iter++;

            for(; iter != exprs.end(); iter++)
                stream << ", " << *iter;

            stream << "]";

            return stream;
        }

        struct ExpressionComplexityVisitor
        {

            template <CUnary Expr>
            int operator()(Expr const& expr) const
            {
                return Expr::Complexity + call(expr.arg);
            }

            template <CBinary Expr>
            int operator()(Expr const& expr) const
            {
                return Expr::Complexity + call(expr.lhs) + call(expr.rhs);
            }

            template <CTernary Expr>
            int operator()(Expr const& expr) const
            {
                return Expr::Complexity + call(expr.lhs) + call(expr.r1hs) + call(expr.r2hs);
            }

            int operator()(ScaledMatrixMultiply const& expr) const
            {
                return ScaledMatrixMultiply::Complexity + call(expr.matA) + call(expr.matB)
                       + call(expr.matC) + call(expr.scaleA) + call(expr.scaleB);
            }

            template <CValue Value>
            constexpr int operator()(Value const& expr) const
            {
                return 0;
            }

            int call(ExpressionPtr expr) const
            {
                if(!expr)
                    return 0;

                return call(*expr);
            }

            int call(Expression const& expr) const
            {
                return std::visit(*this, expr);
            }

        private:
        };

        int complexity(ExpressionPtr expr)
        {
            return ExpressionComplexityVisitor().call(expr);
        }

        int complexity(Expression const& expr)
        {
            return ExpressionComplexityVisitor().call(expr);
        }

        template <CExpression T>
        struct ContainsVisitor
        {
            bool operator()(T const& expr)
            {
                return true;
            }

            template <CUnary U>
            requires(!std::same_as<T, U>) bool operator()(U const& expr)
            {
                return call(expr.arg);
            }

            template <CBinary U>
            requires(!std::same_as<T, U>) bool operator()(U const& expr)
            {
                return call(expr.lhs) || call(expr.rhs);
            }

            template <CTernary U>
            requires(!std::same_as<T, U>) bool operator()(U const& expr)
            {
                return call(expr.lhs) || call(expr.r1hs) || call(expr.r2hs);
            }

            template <CValue U>
            requires(!std::same_as<T, U>) bool operator()(U const& expr)
            {
                return false;
            }

            bool call(Expression const& expr)
            {
                return std::visit(*this, expr);
            }

            bool call(ExpressionPtr const& expr)
            {
                if(!expr)
                    return false;

                return call(*expr);
            }
        };

        template <CExpression T>
        __attribute__((noinline)) bool contains(Expression const& expr)
        {
            ContainsVisitor<T> v;
            return v.call(expr);
        }

        template <CExpression T>
        __attribute__((noinline)) bool contains(ExpressionPtr expr)
        {
            AssertFatal(expr != nullptr);

            return contains<T>(*expr);
        }

        /**
         * Force instantiation of contains() for every type of expression, so
         * that it can be implemented in the .cpp file.
         */
        struct ContainsInstantiateVisitor
        {
            ExpressionPtr expr;

            template <CExpression T>
            bool operator()(T const& exprType)
            {
                return contains<T>(expr);
            }
        };

        bool containsType(ExpressionPtr exprType, ExpressionPtr expr)
        {
            AssertFatal(exprType != nullptr);

            ContainsInstantiateVisitor v{expr};

            return std::visit(v, *exprType);
        }
    }
}<|MERGE_RESOLUTION|>--- conflicted
+++ resolved
@@ -16,468 +16,12 @@
 {
     namespace Expression
     {
-<<<<<<< HEAD
-        std::string toString(EvaluationTime t)
-        {
-            switch(t)
-            {
-            case EvaluationTime::Translate:
-                return "Translate";
-            case EvaluationTime::KernelLaunch:
-                return "KernelLaunch";
-            case EvaluationTime::KernelExecute:
-                return "KernelExecute";
-            case EvaluationTime::Count:
-            default:
-                break;
-            }
-            Throw<FatalError>("Invalid EvaluationTime");
-        }
-
-        std::string toString(AlgebraicProperty t)
-        {
-            switch(t)
-            {
-            case AlgebraicProperty::Commutative:
-                return "Commutative";
-            case AlgebraicProperty::Associative:
-                return "Associative";
-            case AlgebraicProperty::Count:
-            default:
-                break;
-            }
-            Throw<FatalError>("Invalid EvaluationTime");
+        ExpressionPtr fromKernelArgument(AssemblyKernelArgument const& arg)
+        {
+            return std::make_shared<Expression>(std::make_shared<AssemblyKernelArgument>(arg));
         }
 
         /*
-         * to string
-         */
-
-        struct ExpressionToStringVisitor
-        {
-            std::string operator()(ScaledMatrixMultiply const& expr) const
-            {
-                return concatenate("ScaledMatrixMultiply(",
-                                   call(expr.matA),
-                                   ", ",
-                                   call(expr.matB),
-                                   ", ",
-                                   call(expr.matC),
-                                   ", ",
-                                   call(expr.scaleA),
-                                   ", ",
-                                   call(expr.scaleB),
-                                   ")");
-            }
-
-            template <CTernary Expr>
-            std::string operator()(Expr const& expr) const
-            {
-                return concatenate(ExpressionInfo<Expr>::name(),
-                                   "(",
-                                   call(expr.lhs),
-                                   ", ",
-                                   call(expr.r1hs),
-                                   ", ",
-                                   call(expr.r2hs),
-                                   ")");
-            }
-
-            template <CBinary Expr>
-            std::string operator()(Expr const& expr) const
-            {
-                return concatenate(
-                    ExpressionInfo<Expr>::name(), "(", call(expr.lhs), ", ", call(expr.rhs), ")");
-            }
-            template <CUnary Expr>
-            std::string operator()(Expr const& expr) const
-            {
-                return concatenate(ExpressionInfo<Expr>::name(), "(", call(expr.arg), ")");
-            }
-
-            std::string operator()(Register::ValuePtr const& expr) const
-            {
-                // This allows an unallocated register value to be rendered into a string which
-                // improves debugging by allowing the string representation of that expression
-                // to be put into the source file as a comment.
-                // Trying to generate the code for the expression will throw an exception.
-
-                std::string tostr = "UNALLOCATED";
-                if(expr->canUseAsOperand())
-                    tostr = expr->toString();
-
-                return tostr + ":" + TypeAbbrev(expr->variableType());
-            }
-            std::string operator()(CommandArgumentPtr const& expr) const
-            {
-                if(expr)
-                    return concatenate("CommandArgument(", expr->name(), ")");
-                else
-                    return "CommandArgument(nullptr)";
-            }
-
-            std::string operator()(CommandArgumentValue const& expr) const
-            {
-                return std::visit(
-                    [](auto const& val) { return concatenate(val) + typeid(val).name(); }, expr);
-            }
-
-            std::string operator()(AssemblyKernelArgumentPtr const& expr) const
-            {
-                return expr->name;
-            }
-
-            std::string operator()(WaveTilePtr const& expr) const
-            {
-                return "WaveTile";
-            }
-
-            std::string operator()(DataFlowTag const& expr) const
-            {
-                return concatenate("DataFlowTag(", expr.tag, ")");
-            }
-
-            std::string call(Expression const& expr) const
-            {
-                std::string comment = getComment(expr);
-                if(comment.length() > 0)
-                {
-                    return concatenate("{", comment, ": ", std::visit(*this, expr), "}");
-                }
-
-                return std::visit(*this, expr);
-            }
-
-            std::string call(ExpressionPtr expr) const
-            {
-                if(!expr)
-                    return "nullptr";
-
-                return call(*expr);
-            }
-        };
-
-        std::string toString(Expression const& expr)
-        {
-            auto visitor = ExpressionToStringVisitor();
-            return visitor.call(expr);
-        }
-
-        std::string toString(ExpressionPtr const& expr)
-        {
-            auto visitor = ExpressionToStringVisitor();
-            return visitor.call(expr);
-        }
-
-=======
->>>>>>> fc8f10c3
-        ExpressionPtr fromKernelArgument(AssemblyKernelArgument const& arg)
-        {
-            return std::make_shared<Expression>(std::make_shared<AssemblyKernelArgument>(arg));
-        }
-
-        /*
-<<<<<<< HEAD
-         * result type
-         */
-
-        class ExpressionResultTypeVisitor
-        {
-            std::weak_ptr<Context> m_context;
-
-        public:
-            template <typename T>
-            requires(CBinary<T>&& CArithmetic<T>) ResultType operator()(T const& expr)
-            {
-                auto lhsVal = call(expr.lhs);
-                auto rhsVal = call(expr.rhs);
-
-                auto regType = Register::PromoteType(lhsVal.regType, rhsVal.regType);
-
-                VariableType varType;
-
-                if constexpr(std::same_as<T, ArithmeticShiftR>)
-                {
-                    varType = lhsVal.varType;
-                }
-                else
-                {
-                    varType = VariableType::Promote(lhsVal.varType, rhsVal.varType);
-                }
-
-                return {regType, varType};
-            }
-
-            ResultType operator()(ScaledMatrixMultiply const& expr)
-            {
-                auto matAVal = call(expr.matA);
-                auto matBVal = call(expr.matB);
-                auto matCVal = call(expr.matC);
-
-                auto regType = Register::PromoteType(matAVal.regType, matBVal.regType);
-                regType      = Register::PromoteType(regType, matCVal.regType);
-
-                auto varType = VariableType::Promote(matAVal.varType, matBVal.varType);
-                varType      = VariableType::Promote(varType, matCVal.varType);
-
-                return {regType, varType};
-            }
-
-            template <typename T>
-            requires(CTernary<T>&& CArithmetic<T>) ResultType operator()(T const& expr)
-            {
-                auto lhsVal  = call(expr.lhs);
-                auto r1hsVal = call(expr.r1hs);
-                auto r2hsVal = call(expr.r2hs);
-
-                auto regType = Register::PromoteType(lhsVal.regType, r1hsVal.regType);
-                regType      = Register::PromoteType(regType, r2hsVal.regType);
-
-                auto varType = VariableType::Promote(lhsVal.varType, r1hsVal.varType);
-                varType      = VariableType::Promote(varType, r2hsVal.varType);
-
-                return {regType, varType};
-            }
-
-            template <typename T>
-            requires(CUnary<T>&& CArithmetic<T>) ResultType operator()(T const& expr)
-            {
-                auto argVal = call(expr.arg);
-
-                if constexpr(std::same_as<T, MagicShifts>)
-                    return {argVal.regType, DataType::Int32};
-
-                return argVal;
-            }
-
-            template <DataType DATATYPE>
-            ResultType operator()(Convert<DATATYPE> const& expr)
-            {
-                auto argVal = call(expr.arg);
-                return {argVal.regType, DATATYPE};
-            }
-
-            template <DataType DATATYPE>
-            ResultType operator()(SRConvert<DATATYPE> const& expr)
-            {
-                // SR conversion currently only supports FP8 and BF8
-                static_assert(DATATYPE == DataType::FP8 || DATATYPE == DataType::BF8);
-                auto argVal = call(expr.lhs);
-                return {argVal.regType, DATATYPE};
-            }
-
-            ResultType operator()(BitFieldExtract const& expr)
-            {
-                auto argVal = call(expr.arg);
-                return {argVal.regType, expr.outputDataType};
-            }
-
-            template <typename T>
-            requires(CBinary<T>&& CComparison<T>) ResultType operator()(T const& expr)
-            {
-                auto lhsVal = call(expr.lhs);
-                auto rhsVal = call(expr.rhs);
-
-                // Can't compare between two different types on the GPU.
-                AssertFatal(lhsVal.regType == Register::Type::Literal
-                                || rhsVal.regType == Register::Type::Literal
-                                || lhsVal.varType == rhsVal.varType,
-                            ShowValue(lhsVal.varType),
-                            ShowValue(rhsVal.varType),
-                            ShowValue(expr));
-
-                auto inputRegType = Register::PromoteType(lhsVal.regType, rhsVal.regType);
-                auto inputVarType = VariableType::Promote(lhsVal.varType, rhsVal.varType);
-
-                switch(inputRegType)
-                {
-                case Register::Type::Literal:
-                    return {Register::Type::Literal, DataType::Bool};
-                case Register::Type::Scalar:
-                    return {Register::Type::Scalar, DataType::Bool};
-                case Register::Type::Vector:
-                    if(auto context = m_context.lock(); context)
-                    {
-                        if(context->kernel()->wavefront_size() == 32)
-                            return {Register::Type::Scalar, DataType::Bool32};
-                        return {Register::Type::Scalar, DataType::Bool64};
-                    }
-                    // If you are reading this, it probably means that this visitor
-                    // was called on an expression with registers that didn't have
-                    // a context.
-                    Throw<FatalError>("Need context to determine wavefront size", ShowValue(expr));
-                default:
-                    break;
-                }
-                Throw<FatalError>("Invalid register types for comparison: ",
-                                  ShowValue(lhsVal.regType),
-                                  ShowValue(rhsVal.regType));
-            }
-
-            template <typename T>
-            requires(CBinary<T>&& CLogical<T>) ResultType operator()(T const& expr)
-            {
-                auto lhsVal = call(expr.lhs);
-                auto rhsVal = call(expr.rhs);
-                return logical(lhsVal, rhsVal);
-            }
-
-            ResultType logical(ResultType lhsVal, ResultType rhsVal)
-            {
-                if(lhsVal.varType == DataType::Bool
-                   && (rhsVal.varType == DataType::Bool32 || rhsVal.varType == DataType::Bool64))
-                {
-                    std::swap(lhsVal, rhsVal);
-                }
-
-                // Can't compare between two different types on the GPU.
-                AssertFatal(
-                    lhsVal.regType == Register::Type::Literal
-                        || rhsVal.regType == Register::Type::Literal
-                        || lhsVal.varType == rhsVal.varType
-                        || (lhsVal.varType == DataType::Bool32 && rhsVal.varType == DataType::Bool)
-                        || (lhsVal.varType == DataType::Bool64 && rhsVal.varType == DataType::Bool),
-                    ShowValue(lhsVal.varType),
-                    ShowValue(rhsVal.varType));
-
-                auto inputRegType = Register::PromoteType(lhsVal.regType, rhsVal.regType);
-                auto inputVarType = VariableType::Promote(lhsVal.varType, rhsVal.varType);
-
-                switch(inputRegType)
-                {
-                case Register::Type::Scalar:
-                    if(inputVarType == DataType::Bool || inputVarType == DataType::Bool32
-                       || inputVarType == DataType::Bool64)
-                    {
-                        return {Register::Type::Scalar, DataType::Bool};
-                    }
-                default:
-                    break;
-                }
-                Throw<FatalError>("Invalid register types for logical: ",
-                                  ShowValue(lhsVal.regType),
-                                  ShowValue(lhsVal.varType),
-                                  ShowValue(rhsVal.regType),
-                                  ShowValue(rhsVal.varType),
-                                  ShowValue(inputRegType),
-                                  ShowValue(inputVarType));
-            }
-
-            template <typename T>
-            requires(CUnary<T>&& CLogical<T>) ResultType operator()(T const& expr)
-            {
-                auto val = call(expr.arg);
-                switch(val.regType)
-                {
-                case Register::Type::Scalar:
-                {
-                    if(!(val.varType == DataType::Bool || val.varType == DataType::Bool32
-                         || val.varType == DataType::Bool64 || val.varType == DataType::Raw32))
-                    {
-                        Throw<FatalError>("Invalid variable type for unary logical: ",
-                                          ShowValue(val.varType));
-                    }
-                    return val;
-                }
-                default:
-                    Throw<FatalError>("Invalid register type for unary logical: ",
-                                      ShowValue(val.regType));
-                }
-            }
-
-            ResultType operator()(Conditional const& expr)
-            {
-                auto lhsVal  = call(expr.lhs);
-                auto r1hsVal = call(expr.r1hs);
-                auto r2hsVal = call(expr.r2hs);
-
-                AssertFatal(r2hsVal.varType == r1hsVal.varType,
-                            ShowValue(r1hsVal.varType),
-                            ShowValue(r2hsVal.varType));
-                auto varType = r2hsVal.varType;
-
-                if(lhsVal.varType == DataType::Bool32 || lhsVal.varType == DataType::Bool64
-                   || lhsVal.regType == Register::Type::Vector
-                   || r1hsVal.regType == Register::Type::Vector
-                   || r2hsVal.regType == Register::Type::Vector)
-                {
-                    return {Register::Type::Vector, varType};
-                }
-                return {Register::Type::Scalar, varType};
-            }
-
-            ResultType operator()(CommandArgumentPtr const& expr)
-            {
-                AssertFatal(expr != nullptr, "Null subexpression!");
-                return {Register::Type::Literal, expr->variableType()};
-            }
-
-            ResultType operator()(AssemblyKernelArgumentPtr const& expr)
-            {
-                AssertFatal(expr != nullptr, "Null subexpression!");
-                return {Register::Type::Scalar, expr->variableType};
-            }
-
-            ResultType operator()(CommandArgumentValue const& expr)
-            {
-                return {Register::Type::Literal, variableType(expr)};
-            }
-
-            ResultType operator()(Register::ValuePtr const& expr)
-            {
-                AssertFatal(expr != nullptr, "Null subexpression!");
-                m_context = expr->context();
-                return {expr->regType(), expr->variableType()};
-            }
-
-            ResultType operator()(DataFlowTag const& expr)
-            {
-                return {expr.regType, expr.varType};
-            }
-
-            ResultType operator()(WaveTilePtr const& expr)
-            {
-                return call(expr->vgpr);
-            }
-
-            ResultType call(Expression const& expr)
-            {
-                return std::visit(*this, expr);
-            }
-
-            ResultType call(ExpressionPtr const& expr)
-            {
-                return call(*expr);
-            }
-        };
-
-        VariableType resultVariableType(ExpressionPtr const& expr)
-        {
-            ExpressionResultTypeVisitor v;
-            return v.call(expr).varType;
-        }
-
-        Register::Type resultRegisterType(ExpressionPtr const& expr)
-        {
-            ExpressionResultTypeVisitor v;
-            return v.call(expr).regType;
-        }
-
-        ResultType resultType(ExpressionPtr const& expr)
-        {
-            ExpressionResultTypeVisitor v;
-            return v.call(expr);
-        }
-
-        ResultType resultType(Expression const& expr)
-        {
-            ExpressionResultTypeVisitor v;
-            return v.call(expr);
-        }
-
-        /*
-=======
->>>>>>> fc8f10c3
          * identical
          */
 
